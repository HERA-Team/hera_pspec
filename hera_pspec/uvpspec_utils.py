--- conflicted
+++ resolved
@@ -198,10 +198,6 @@
         # if no h5file fed and hasattr(uvp, data_array) is False then just load meta-data
         pass
 
-<<<<<<< HEAD
-=======
-
->>>>>>> bfc3102c
 def _blpair_to_antnums(blpair):
     """
     Convert baseline-pair integer to nested tuple of antenna numbers.
