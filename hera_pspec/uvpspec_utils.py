--- conflicted
+++ resolved
@@ -94,23 +94,18 @@
                 # add cov in quadrature: real and imag separately                
                 if hasattr(uvp1, "cov_array_real") \
                   and hasattr(uvp2, "cov_array_real"):
-                    for cov_model in uvp1.cov_array_real.keys():
-                        if cov_model in uvp2.cov_array_real.keys():
-                            cov1r = uvp1.get_cov(key1, component='real', 
-                                                 cov_model=cov_model)
-                            cov2r = uvp2.get_cov(key2, component='real', 
-                                                 cov_model=cov_model)
-                            uvp1.cov_array_real[cov_model][i][blp1_inds, :, :, j] \
-                                = np.sqrt(cov1r.real**2 + cov2r.real**2) \
-                                  + 1j*np.sqrt(cov1r.imag**2 + cov2r.imag**2)
-                            
-                            cov1i = uvp1.get_cov(key1, component='imag', 
-                                                 cov_model=cov_model)
-                            cov2i = uvp2.get_cov(key2, component='imag', 
-                                                 cov_model=cov_model)
-                            uvp1.cov_array_imag[cov_model][i][blp1_inds, :, :, j] \
-                                = np.sqrt(cov1i.real**2 + cov2i.real**2) \
-                                  + 1j*np.sqrt(cov1i.imag**2 + cov2i.imag**2)
+                    if uvp1.cov_model == uvp2.cov_model:
+                        cov1r = uvp1.get_cov(key1, component='real')
+                        cov2r = uvp2.get_cov(key2, component='real')
+                        uvp1.cov_array_real[i][blp1_inds, :, :, j] \
+                            = np.sqrt(cov1r.real**2 + cov2r.real**2) \
+                              + 1j*np.sqrt(cov1r.imag**2 + cov2r.imag**2)
+                        
+                        cov1i = uvp1.get_cov(key1, component='imag')
+                        cov2i = uvp2.get_cov(key2, component='imag')
+                        uvp1.cov_array_imag[i][blp1_inds, :, :, j] \
+                            = np.sqrt(cov1i.real**2 + cov2i.real**2) \
+                              + 1j*np.sqrt(cov1i.imag**2 + cov2i.imag**2)
 
                 # same for window function
                 if (hasattr(uvp1, 'window_function_array') 
@@ -694,25 +689,13 @@
         stats = odict()
         window_function = odict()
 
-<<<<<<< HEAD
-        # get cov_array keys if h5file
-        if h5file is not None:
-            covnames = np.unique([f[f.find("real_")+5: f.rfind("_")] for f in h5file.keys() 
-                                    if f.startswith("cov_real")])
-        else:
-            if hasattr(uvp, "cov_array_real"):
-                covnames = uvp.cov_array_real.keys()
-            else:
-                covnames = []
-=======
         # determine if certain arrays are stored
         if h5file is not None:
-            store_cov = 'cov_spw0' in h5file
+            store_cov = 'cov_real_spw0' in h5file
             store_window = 'window_function_spw0' in h5file
         else:
-            store_cov = hasattr(uvp, 'cov_array')
+            store_cov = hasattr(uvp, 'cov_array_real')
             store_window = hasattr(uvp, 'window_function_array')
->>>>>>> 05d686bc
 
         # get stats_array keys if h5file
         if h5file is not None:
@@ -735,24 +718,12 @@
                 _wgts = h5file['wgt_spw{}'.format(s_old)]
                 _ints = h5file['integration_spw{}'.format(s_old)]
                 _nsmp = h5file['nsample_spw{}'.format(s_old)]
-<<<<<<< HEAD
-                # assign cov array
-                _cov_real = odict()
-                _cov_imag = odict()
-                for covname in covnames:
-                    if covname not in cov_real:
-                        cov_real[covname] = odict()
-                        cov_imag[covname] = odict()
-                    _cov_real[covname] = h5file["cov_real_{}_{}".format(covname, s_old)]
-                    _cov_imag[covname] = h5file["cov_imag_{}_{}".format(covname, s_old)]
-                # assign stats array
-=======
                 # assign non-required arrays
                 if store_window:
                     _window_function = h5file['window_function_spw{}'.format(s_old)]
                 if store_cov:
-                    _covs = h5file['cov_spw{}'.format(s_old)]
->>>>>>> 05d686bc
+                     _cov_real = h5file["cov_real_spw{}".format(s_old)]
+                     _cov_imag = h5file["cov_imag_spw{}".format(s_old)]
                 _stat = odict()
                 for statname in statnames:
                     if statname not in stats:
@@ -766,23 +737,12 @@
                 _wgts = uvp.wgt_array[s_old]
                 _ints = uvp.integration_array[s_old]
                 _nsmp = uvp.nsample_array[s_old]
-<<<<<<< HEAD
-                # assign cov
-                _cov_real = odict()
-                _cov_imag = odict()
-                for covname in covnames:
-                    if covname not in cov_real:
-                        cov_real[covname] = odict()
-                        cov_imag[covname] = odict()
-                    _cov_real[covname] = uvp.cov_array_real[covname][s_old]
-                    _cov_imag[covname] = uvp.cov_array_imag[covname][s_old]
-=======
                 # assign non-required arrays
                 if store_window:
                     _window_function = uvp.window_function_array[s_old]
                 if store_cov:
-                    _covs = uvp.cov_array[s_old]
->>>>>>> 05d686bc
+                    _cov_real = uvp.cov_array_real[s_old]
+                    _cov_imag = uvp.cov_array_imag[s_old]
                 # assign stats array
                 _stat = odict()
                 for statname in statnames:
@@ -797,19 +757,11 @@
                 wgts[s] = _wgts[blp_select, :, :, polpair_select]
                 ints[s] = _ints[blp_select, polpair_select]
                 nsmp[s] = _nsmp[blp_select, polpair_select]
-<<<<<<< HEAD
-                for covname in covnames:
-                    cov_real[covname][s] \
-                        = _cov_real[covname][blp_select, :, :, polpair_select]
-                    cov_imag[covname][s] \
-                        = _cov_imag[covname][blp_select, :, :, polpair_select]
-                        
-=======
                 if store_window:
                     window_function[s] = _window_function[blp_select, :, :, polpair_select]
                 if store_cov:
-                    cov[s] = _covs[blp_select, :, :, polpair_select]
->>>>>>> 05d686bc
+                    cov_real[s] = _cov_real[blp_select, :, :, polpair_select]
+                    cov_imag[s] = _cov_imag[blp_select, :, :, polpair_select]
                 for statname in statnames:
                     stats[statname][s] = _stat[statname][blp_select, :, polpair_select]
             else:
@@ -818,18 +770,11 @@
                 wgts[s] = _wgts[blp_select, :, :, :][:, :, :, polpair_select]
                 ints[s] = _ints[blp_select, :][:, polpair_select]
                 nsmp[s] = _nsmp[blp_select, :][:, polpair_select]
-<<<<<<< HEAD
-                for covname in covnames:
-                    cov_real[covname][s] \
-                        = _cov_real[covname][blp_select, :, :, :][:, :, :, polpair_select]
-                    cov_imag[covname][s] \
-                        = _cov_imag[covname][blp_select, :, :, :][:, :, :, polpair_select]
-=======
                 if store_window:
                     window_function[s] = _window_function[blp_select, :, :, :][:, :, :, polpair_select]
                 if store_cov:
-                    cov[s] = _covs[blp_select, :, :, :][:, :, :, polpair_select]
->>>>>>> 05d686bc
+                    cov_real[s] = _cov_real[blp_select, :, :, :][:, :, :, polpair_select]
+                    cov_imag[s] = _cov_imag[blp_select, :, :, :][:, :, :, polpair_select]
                 for statname in statnames:
                     stats[statname][s] = _stat[statname][blp_select, :, :][:, :, polpair_select]
 
