import numpy as np
import aipy

"""
import aipy, random, md5
<<<<<<< HEAD
from utils import hash, noise, cov
=======
from utils import hash, noise, cov, get_Q

DELAY = False

def hash(w):
    return md5.md5(w.copy(order='C')).digest()

def noise(size):
    sig = 1./np.sqrt(2)
    return np.random.normal(scale=sig, size=size) + 1j*np.random.normal(scale=sig, size=size)

def cov(d1, w1, d2=None, w2=None):
    if d2 is None: d2,w2 = d1.conj(),w1
    d1sum,d1wgt = (w1*d1).sum(axis=1), w1.sum(axis=1)
    d2sum,d2wgt = (w2*d2).sum(axis=1), w2.sum(axis=1)
    x1,x2 = d1sum / np.where(d1wgt > 0,d1wgt,1), d2sum / np.where(d2wgt > 0,d2wgt,1)
    x1.shape = (-1,1)
    x2.shape = (-1,1)
    d1x = d1 - x1
    d2x = d2 - x2
    C = np.dot(w1*d1x,(w2*d2x).T)
    W = np.dot(w1,w2.T)
    return C / np.where(W > 1, W-1, 1)

def get_Q(mode, n_k, window='none'): #encodes the fourier transform from freq to delay
    if not DELAY:
        _m = np.zeros((n_k,), dtype=np.complex)
        _m[mode] = 1. #delta function at specific delay mode
        m = np.fft.fft(np.fft.ifftshift(_m)) * aipy.dsp.gen_window(n_k, window) #FFT it to go to freq
        Q = np.einsum('i,j', m, m.conj()) #dot it with its conjugate
        return Q
    else:
        # XXX need to have this depend on window
        Q = np.zeros_like(C)
        Q[mode,mode] = 1
        return Q

def lst_grid(lsts, data, wgts=None, lstbins=6300, wgtfunc=lambda dt,res: np.exp(-dt**2/(2*res**2))):
    lstgrid = np.linspace(0, 2*np.pi, lstbins)
    lstres = lstgrid[1]-lstgrid[0]
    if wgts is None: wgts = np.where(np.abs(data) == 0, 0, 1.)
    sumgrid,wgtgrid = 0, 0
    for lst,d,w in zip(lsts,data,wgts):
        dt = lstgrid - lst
        wf = wgtfunc(dt,lstres); wf.shape = (-1,) + (1,)*(data.ndim-1)
        d.shape, w.shape = (1,-1), (1,-1)
        wgtgrid += w * wf
        sumgrid += d * w * wf 
    datgrid = np.where(wgtgrid > 1e-10, sumgrid/wgtgrid, 0)
    return lstgrid, datgrid, wgtgrid

def lst_grid_cheap(lsts, data, wgts=None, lstbins=6300, wgtfunc=lambda dt,res: np.exp(-dt**2/(2*res**2))):
    lstgrid = np.linspace(0, 2*np.pi, lstbins)
    lstres = lstgrid[1]-lstgrid[0]
    if wgts is None: wgts = np.where(np.abs(data) == 0, 0, 1.)
    sumgrid = np.zeros((lstbins,)+data.shape[1:], dtype=data.dtype)
    wgtgrid = np.zeros(sumgrid.shape, dtype=wgts.dtype)
    for lst,d,w in zip(lsts,data,wgts):
        i,j = int(np.floor(lst/lstres)), int(np.ceil(lst/lstres))
        wi,wj = wgtfunc(lst-lstgrid[i],lstres), wgtfunc(lst-lstgrid[j],lstres)
        sumgrid[i] += d * w * wi; wgtgrid[i] += w * wi
        sumgrid[j] += d * w * wj; wgtgrid[j] += w * wj
    datgrid = np.where(wgtgrid > 1e-10, sumgrid/wgtgrid, 0)
    return lstgrid, datgrid, wgtgrid

def lst_align(lsts, lstres=.001, interpolation='none'):
    lstgrid = np.arange(0, 2*np.pi, lstres)
    lstr, order = {}, {}
    for k in lsts: #orders LSTs to find overlap
        order[k] = np.argsort(lsts[k])
        lstr[k] = np.around(lsts[k][order[k]] / lstres) * lstres
    lsts_final = None
    for i,k1 in enumerate(lstr.keys()):
        for k2 in lstr.keys()[i:]:
            if lsts_final is None: lsts_final = np.intersect1d(lstr[k1],lstr[k2]) #XXX LSTs much match exactly
            else: lsts_final = np.intersect1d(lsts_final,lstr[k2])
    inds = {}
    for k in lstr: #selects correct LSTs from data
        inds[k] = order[k].take(lstr[k].searchsorted(lsts_final))
    return inds

def lst_align_data(inds, dsets, wgts=None, lsts=None):
    for k in dsets:
        k0 = k[0]
        dsets[k] = dsets[k][inds[k0]]
        if not wgts is None: wgts[k] = wgts[k][inds[k0]]
    if not lsts is None:
        for k0 in lsts: lsts[k0] = lsts[k0][inds[k0]]
    return [d for d in [dsets,wgts,lsts] if not d is None]

def boot_waterfall(p, axis=1, nsamples=None, nboots=1000, usemedian=True, verbose=False):
    boots = []
    dim = p.shape[axis]
    if nsamples is None: nsamples = dim
    for i in xrange(nboots):
        if verbose and i % 10 == 0: print '    ', i, '/', nboots
        inds = np.random.randint(0,dim,size=nsamples)
        if usemedian: pi = np.median(p.take(inds,axis=axis), axis=1)
        else: pi = np.average(p.take(inds,axis=axis), axis=1)
        boots.append(pi)
    # XXX deal with folding
    boots = np.array(boots)
    if verbose: print 'Sorting bootstraps...'
    pk = np.average(boots, axis=0) #average over all boots
    #this is excluding imag component in noise estimate `
    boots = np.sort(boots.real, axis=0) #dropping imag component here
    up_thresh = int(np.around(0.975 * boots.shape[0])) #2 sigma, single tail
    dn_thresh = int(np.around(0.025 * boots.shape[0])) #2 sigma, single tail
    #important to only include real component in estimation of error
    err_up = (boots[up_thresh] - pk.real) / 2 #effective "1 sigma" derived from actual 2 sigma
    err_dn = -(boots[dn_thresh] - pk.real) / 2 #effective "1 sigma" derived from actual 2 sigma
    return pk, (err_up,err_dn), boots
"""
>>>>>>> 7a3514e6

class DataSet(object):
    
    def __init__(self, dsets=None, wgts=None, lsts=None, conj=None, 
                 lmin=None, lmode=None):
        """
        Object to store a set of visibilities and perform operations such as 
        power spectrum estimation on them.
        
        Parameters
        ----------
        dsets : TODO, optional
            TODO. Default: None.
        wgts : TODO, optional
            TODO. Default: None.
        lsts : TODO, optional
            TODO. Default: None.
        conj : TODO, optional
            TODO. Default: None.
        lmin : TODO, optional
            TODO. Default: None.
        lmode : TODO, optional
            TODO. Default: None.
        """
        self.x, self.w = {}, {}
        self.clear_cache()
        self.lmin = lmin
        self.lmode = lmode
        #if not npzfile is None: self.from_npz(npzfile)
        if dsets is not None:
            self.add_data(dsets, wgts=wgts, conj=conj, replace=True)
    
    def flatten_data(self, data):
        """
        TODO.
        
        Parameters
        ----------
        data : TODO
            TODO.
        
        Returns
        -------
        d : TODO
            TODO.
        """
        if data is None: return None
        d = {}
        for k in data:
            for bl in data[k]:
                for pol in data[k][bl]:
                    key = (k, bl, pol)
                    d[key] = data[k][bl][pol]
        return d
    
    def set_data(self, dsets, wgts=None, conj=None):
        """
        Deprecated. Use add_data() instead.
        """
        DeprecationWarning("This function will be removed. Use add_data() instead.")
        """
        if type(dsets.values()[0]) == dict:
            dsets,wgts = self.flatten_data(dsets), self.flatten_data(wgts)
        self.x, self.w = {}, {}
        for k in dsets:
            self.x[k] = dsets[k].T
            try: self.w[k] = wgts[k].T
            except(TypeError): self.w[k] = np.ones_like(self.x[k])
            try:
                if conj[k[1]]: self.x[k] = np.conj(self.x[k])
            except(TypeError,KeyError): pass
        """
    
    def add_data(self, dsets, wgts=None, conj=None, replace=False):
        """
        TODO.
        
        Parameters
        ----------
        dsets : TODO
            TODO.
        
        wgts : TODO, optional
            TODO. Default: None.
        
        conj : TODO, optional
            TODO. Default: None.
        
        replace : bool, optional
            Whether to completely replace the x, w data, or just add to it.
        """
        if type(dsets.values()[0]) == dict:
            dsets,wgts = self.flatten_data(dsets), self.flatten_data(wgts)
        if replace:
            self.x, self.w = {}, {}
        
        for k in dsets:
            self.x[k] = dsets[k].T
            try: self.w[k] = wgts[k].T
            except(TypeError): self.w[k] = np.ones_like(self.x[k])
            try:
                if conj[k[1]]: self.x[k] = np.conj(self.x[k])
            except(TypeError, KeyError): pass
    
    def clear_cache(self, keys=None):
        """
        Clear stored covariance data (or some subset of it).
        
        Parameters
        ----------
        keys : TODO, optional
            TODO. Default: None.
        """
        # XXX right now clear_cache munges I if I != ones on the diagnal.  rethink I or clear_cache of I
        if keys is None:
            self._C, self._Cempirical, self._I, self._iC = {}, {}, {}, {}
            self._iCt = {}
        else:
            for k in keys:
                try: del(self._C[k])
                except(KeyError): pass
                try: del(self._Cempirical[k])
                except(KeyError): pass
                try: del(self._I[k])
                except(KeyError): pass
                try: del(self._iC[k])
                except(KeyError): pass
    
    def C(self, k, t=None):
        """
        TODO.
        
        Parameters
        ----------
        k : TODO
            TODO.
        t : TODO, optional
            TODO. Default: None.
        """
        if not self._C.has_key(k): # defaults to true covariance matrix
            self.set_C({k:cov(self.x[k], self.w[k])})
            self._Cempirical[k] = self._C[k] # save computing this later, if we are making it now
        if t is None: return self._C[k]
        # If t is provided, Calculate C for the provided time index, including flagging
        w = self.w[k][:,t:t+1]
        return self._C[k] * (w * w.T)
    
    def set_C(self, d):
        """
        Set covariance to user-provided values.
        
        Parameters
        ----------
        d : dict
            Dictionary containing new covariance values for each key.
        """
        self.clear_cache(d.keys())
        for k in d: self._C[k] = d[k]
    
    def C_empirical(self, k):
        """
        Calculate empirical covariance from the data (with appropriate 
        weighting).
        
        Parameters
        ----------
        k : TODO
            Key. TODO.
        
        Returns
        -------
        C_empirical : TODO
            Empirical covariance for the specified key.
        """
        if not self._Cempirical.has_key(k):
            # Must be the actual empirical covariance; no overwriting
            self._Cempirical[k] = cov(self.x[k], self.w[k])
        return self._Cempirical[k]
    
    def I(self, k):
        """
        TODO.
        
        Parameters
        ----------
        k : TODO
            TODO.
        
        Returns
        -------
        I : TODO
            TODO.
        """
        if not self._I.has_key(k):
            nchan = self.x[k].shape[0]
            self.set_I({k:np.identity(nchan)})
        return self._I[k]
    
    def set_I(self, d):
        """
        Set the values along the diagonal of the 'identity' covariance matrix 
        to user-specified values.
        
        Parameters
        ----------
        d : dict
            Dictionary of values that should be inserted along the diagonal of 
            the identity covariance, I.
        """
        for k in d: self._I[k] = d[k]
    
    def iC(self, k, t=None, rcond=1e-12):
        """
        TODO.
        
        Parameters
        ----------
        k : TODO
            TODO.
        t : TODO, optional
            TODO.
        rcond : TODO
            TODO. Default: 1e-12
        
        Returns
        -------
        iCt : TODO
            TODO.
        """
        if not self._iC.has_key(k):
            C = self.C(k)
            U,S,V = np.linalg.svd(C.conj()) # conj in advance of next step
            if self.lmin != None: S += self.lmin # ensure invertibility
            if self.lmode != None: S += S[self.lmode-1]
            self.set_iC({k:np.einsum('ij,j,jk', V.T, 1./S, U.T)})
        
        if t is None:
            return self._iC[k]
        
        # If t is provided, calculate iC for the provided time index, including flagging
        # XXX this does not respect manual setting of iC with ds.set_iC
        UserWarning("This does not respect manual setting of iC with ds.set_iC")
        w = self.w[k][:,t:t+1]
        m = hash(w)
        if not self._iCt.has_key(k): self._iCt[k] = {}
        if not self._iCt[k].has_key(m):
            self._iCt[k][m] = np.linalg.pinv(self.C(k,t), rcond=rcond)
        return self._iCt[k][m]
    
    def set_iC(self, d):
        """
        TODO.
        
        Parameters
        ----------
        d : TODO
            TODO.
        """
        for k in d: self._iC[k] = d[k]
    
    def to_npz(self, filename):
        """
        This function will be removed.
        """
        DeprecationWarning("This function will be removed.")
        data = {}
        for k in self.x:
            sk = str(k)
            data['x '+sk] = self.x[k]
            try: data['C '+sk] = self.C[k]
            except(AttributeError): pass
            try: data['iC '+sk] = self.iC[k]
            except(AttributeError): pass
        for k in self.lsts:
            data['lst '+k] = self.lsts[k]
        np.savez(filename, **data)
    
    def from_npz(self, filename):
        """
        This function will be removed.
        """
        DeprecationWarning("This function will be removed.")
        npz = np.load(filename)
        self.x = {}
        for k in [f for f in npz.files if f.startswith('x')]: 
            self.x[eval(k[2:])] = npz[k]        
        self.C = {}
        for k in [f for f in npz.files if f.startswith('C')]: 
            self.C[eval(k[2:])] = npz[k]        
        self.iC = {}
        for k in [f for f in npz.files if f.startswith('iC')]: 
            self.iC[eval(k[3:])] = npz[k]        
        self.lsts = {}
        for k in [f for f in npz.files if f.startswith('lst')]: 
            self.lsts[k[4:]] = npz[k]        
        dsets, bls, pols = {}, {}, {}
        for k in self.x:
            dsets[k[0]] = None
            bls[k[1]] = None
            pols[k[2]] = None
        self.dsets = dsets.keys()
        self.bls = bls.keys()
        self.pols = pols.keys()
    
    def gen_bl_boots(self, nboots, ngroups=5, ngps=None):
        """
        TODO. This function will be moved elsewhere.
        
        Parameters
        ----------
        nboots : int
            Number of bootstraps to perform.
        ngroups : int, optional
            TODO. Default: 5.
        """
        if ngps is not None:
            DeprecationWarning("The 'ngps' kwarg has been renamed to 'ngroups'.")
            ngroups = ngps
        DeprecationWarning("This function will be moved elsewhere.")
        _bls = {}
        for k in self.x: _bls[k[1]] = None
        for boot in xrange(nboots):
            bls = _bls.keys()[:]
            random.shuffle(bls)
            gps = [bls[i::ngps] for i in range(ngps)]
            gps = [[random.choice(gp) for bl in gp] for gp in gps]
            yield gps
        return
    
    def gen_gps(self, bls, ngroups=5, ngps=None):
        """
        TODO. This function will be moved elsewhere.
        
        Parameters
        ----------
        bls : TODO
            TODO.
        ngroups : int, optional
            TODO. Default: 5.
        
        Returns
        -------
        gps : TODO
            TODO.
        """
        # Remove this check when the code freezes
        if ngps is not None:
            DeprecationWarning("The 'ngps' kwarg has been renamed to 'ngroups'.")
            ngroups = ngps
        DeprecationWarning("This function will be moved elsewhere.")
        
        random.shuffle(bls)
        gps = [bls[i::ngps] for i in range(ngps)]
        #gps = [[random.choice(gp) for bl in gp] for gp in gps] # Sample w/replacement inside each group
        # All independent baselines within a group, except the last one which 
        # is sampled randomly
        gps = [ 
                [ gps[gp][i] for i in np.append(np.arange(0,len(gps[gp])-1),
                  random.choice(np.arange(0,len(gps[gp]))))] 
              for gp, G in enumerate(gps) ]
        return gps
    
    def group_data(self, keys, gps, use_cov=True):
        """
        TODO.
        
        Parameters
        ----------
        keys : tuple
            TODO. Keys have format (k, bl, POL).
        
        gps : TODO
            TODO.
        use_cov : bool, optional
            If True, include the original empirical covariance, summed into the 
            specified groups, in the returned DataSet object. If False, set 
            the covariance to the identity. Default: True.
        
        Returns
        -------
        newkeys : TODO
            TODO.
        ds : DataSet
            New DataSet object containing TODO.
        """
        # XXX avoid duplicate code for use_cov=True vs False 
        # (i.e. no separate dsC & dsI)
        sets = np.unique([key[0] for key in keys]) 
        POL = keys[0][2]
        nchan = self.x[keys[0]].shape[0]
        
        newkeys = []
        dsC_data, dsI_data = {}, {}
        iCsum, iCxsum, Ixsum, Isum = {}, {}, {}, {}
        
        for s in sets:
            # Sum up data for each group and make new keys
            for gp in range(len(gps)):
                newkey = (s, gp)
                newkeys.append(newkey)
                
                # XXX: Replace with np.sum?
                iCsum[newkey] = sum([self.iC((s,bl,POL)) for bl in gps[gp]])
                iCxsum[newkey] = sum([np.dot(self.iC((s,bl,POL)), 
                                      self.x[(s,bl,POL)]) for bl in gps[gp]])
                Isum[newkey] = sum([np.identity(nchan) for bl in gps[gp]])
                Ixsum[newkey] = sum([self.x[(s,bl,POL)] for bl in gps[gp]])
                
                # Find effective summed up x based on iCsum and iCxsum
                dsC_data[newkey] = np.dot(np.linalg.inv(iCsum[newkey]), 
                                          iCxsum[newkey]).T
                # Find effective summed up x based on Isum and Ixsum
                dsI_data[newkey] = np.dot(np.linalg.inv(Isum[newkey]),
                                          Ixsum[newkey]).T
        
        # Create new DataSet objects to store result of grouping operation
        # (I has to be separate because it has different x's populated into it)
        dsC = DataSet(); dsC.add_data(dsets=dsC_data, replace=True)
        dsI = DataSet(); dsI.add_data(dsets=dsI_data, replace=True)
        
        # Override default empirical covariance, since they're incorrect if 
        # computed from x
        dsC.set_iC(iCsum)
        dsI.set_I(Isum)
        
        if use_cov:
            return newkeys, dsC
        else:
            return newkeys, dsI
    
    def q_hat(self, k1, k2, use_cov=True, use_fft=True, cov_flagging=False):
        """
        TODO.
        
        Parameters
        ----------
        k1, k2 : TODO
            TODO.
        use_cov : bool, optional
            TODO. Default: True.
        use_fft : bool, optional
            TODO. Default: True.
        cov_flagging : bool, optional
            TODO. Default: False.
        """
        try:
            if self.x.has_key(k1): k1 = [k1]
        except(TypeError): pass
        try:
            if self.x.has_key(k2): k2 = [k2]
        except(TypeError): pass
        nchan = self.x[k1[0]].shape[0]
        if use_cov:
            if not cov_flagging:
                #iC1,iC2 = self.iC(k1), self.iC(k2)
                #iC1x, iC2x = np.dot(iC1, self.x[k1]), np.dot(iC2, self.x[k2])
                iC1x, iC2x = 0, 0
                for k1i in k1: iC1x += np.dot(self.iC(k1i), self.x[k1i])
                for k2i in k2: iC2x += np.dot(self.iC(k2i), self.x[k2i])
            else:
                raise NotImplementedError("cov_flagging not implemented yet.")
                """
                # XXX make this work with k1,k2 being lists
                iCx = {}
                for k in (k1,k2):
                    iCx[k] = np.empty_like(self.x[k])
                    inds = {}
                    w = self.w[k]
                    ms = [hash(w[:,i]) for i in xrange(w.shape[1])]
                    for i,m in enumerate(ms): inds[m] = inds.get(m,[]) + [i]
                    iCxs = {}
                    for m in inds:
                        x = self.x[k][:,inds[m]]
                        #x = self.x[k].take(inds[m], axis=1)
                        iC = self.iC(k,inds[m][0])
                        iCx[k][:,inds[m]] = np.dot(iC,x)
                        #iCx[k].put(inds[m], np.dot(iC,x), axis=1)
                iC1x,iC2x = iCx[k1], iCx[k2]
                """
        else:
            # XXX make this work with k1,k2 being lists
            #iC1x, iC2x = self.x[k1].copy(), self.x[k2].copy()
            iC1x, iC2x = 0, 0
            for k1i in k1: iC1x += np.dot(self.I(k1i), self.x[k1i])
            for k2i in k2: iC2x += np.dot(self.I(k2i), self.x[k2i])
            #iC1x, iC2x = np.dot(self.I(k1), self.x[k1]), np.dot(self.I(k2), self.x[k2])
        # Whether to use FFT or slow direct method
        if use_fft:
            _iC1x = np.fft.fft(iC1x.conj(), axis=0)
            _iC2x = np.fft.fft(iC2x.conj(), axis=0)
            
            # Conjugated because inconsistent with pspec_cov_v003 otherwise
            return np.conj(  np.fft.fftshift(_iC1x,axes=0).conj() 
                           * np.fft.fftshift(_iC2x,axes=0) )
        else:
            # Slow method, used to explicitly cross-check fft code
            # XXX make this work with k1,k2 being lists
            q = []
            for i in xrange(nchan):
                Q = self.get_Q(i, nchan)
                iCQiC = np.einsum('ab,bc,cd', iC1.T.conj(), Q, iC2) # C^-1 Q C^-1
                qi = np.sum(self.x[k1].conj() * np.dot(iCQiC,self.x[k2]), axis=0)
                q.append(qi)
            return np.array(q)
    
    def get_F(self, k1, k2, use_cov=True, cov_flagging=False):
        """
        TODO.
        
        Parameters
        ----------
        k1, k2 : 
            TODO.
        use_cov : bool, optional
            TODO. Default: True.
        cov_flagging : bool, optional
            TODO. Default: False.
        
        Returns
        -------
        F : TODO
            Fisher matrix.
        """
        try:
            if self.x.has_key(k1): k1 = [k1]
        except(TypeError): pass
        try:
            if self.x.has_key(k2): k2 = [k2]
        except(TypeError): pass
        
        nchan = self.x[k1[0]].shape[0]
        if use_cov:
            
            if not cov_flagging:
                F = np.zeros((nchan,nchan), dtype=np.complex)
                #iC1,iC2 = self.iC(k1), self.iC(k2)
                iC1, iC2 = 0, 0
                for k1i in k1: iC1 += self.iC(k1i)
                for k2i in k2: iC2 += self.iC(k2i)
                #if False: Cemp1, Cemp2 = self.C_empirical(k1), self.C_empirical(k2)
            else:
                raise NotImplementedError("cov_flagging does not currently work.")
                """
                # XXX make this work with k1,k2 being lists
                # This is for the "effective" matrix s.t. W=MF and p=Mq
                F = {}
                w1,w2 = self.w[k1], self.w[k2]
                m1s = [hash(w1[:,i]) for i in xrange(w1.shape[1])]
                m2s = [hash(w2[:,i]) for i in xrange(w2.shape[1])]
                for m1,m2 in zip(m1s,m2s): F[(k1,m1,k2,m2)] = None
                for k1,m1,k2,m2 in F.keys():
                #for m1 in self._iCt[k1]: # XXX not all m1/m2 pairs may exist in data
                #    for m2 in self._iCt[k2]:
                        F[(k1,m1,k2,m2)] = np.zeros((nchan,nchan), dtype=np.complex)
                        iCQ1,iCQ2 = {}, {}
                        for ch in xrange(nchan): # this loop is nchan^3
                            Q = self.get_Q(ch,nchan) 
                            iCQ1[ch] = np.dot(self._iCt[k1][m1],Q) #C^-1 Q # If ERROR: Compute q_hat first
                            iCQ2[ch] = np.dot(self._iCt[k2][m2],Q) #C^-1 Q
                        for i in xrange(nchan): # this loop goes as nchan^4
                            for j in xrange(nchan):
                                F[(k1,m1,k2,m2)][i,j] += np.einsum('ij,ji', iCQ1[i], iCQ2[j]) #C^-1 Q C^-1 Q 
                return F
                """
        else:
            # Use identity matrix instead of default covariance
            # XXX make this work with k1,k2 being lists
            #iC1 = np.linalg.inv(self.C(k1) * np.identity(nchan))
            #iC2 = np.linalg.inv(self.C(k2) * np.identity(nchan))
            iC1, iC2 = 0, 0
            for k1i in k1: iC1 += self.I(k1i)
            for k2i in k2: iC2 += self.I(k2i)
            
            # Do this to get the effective F (see below)
            if False: Cemp1, Cemp2 = self.I(k1), self.I(k2)
            F = np.zeros((nchan,nchan), dtype=np.complex)
        #Cemp1, Cemp2 = self.C_empirical(k1), self.C_empirical(k2)
        
        if False:
            # This is for the "true" Fisher matrix
            CE1, CE2 = {}, {}
            
            for ch in xrange(nchan):
                Q = self.get_Q(ch,nchan)
                # C1 Cbar1^-1 Q Cbar2^-1, C2 Cbar2^-1 Q Cbar1^-1
                CE1[ch] = np.dot(Cemp1, np.dot(iC1, np.dot(Q, iC2)))
                CE2[ch] = np.dot(Cemp2, np.dot(iC2, np.dot(Q, iC1)))
            
            for i in xrange(nchan):
                for j in xrange(nchan):
                    F[i,j] += np.einsum('ij,ji', CE1[i], CE2[j]) # C E C E
        else:
            # This is for the "effective" matrix s.t. W=MF and p=Mq
            iCQ1, iCQ2 = {}, {}
            
            for ch in xrange(nchan): # this loop is nchan^3
                Q = self.get_Q(ch, nchan)
                iCQ1[ch] = np.dot(iC1, Q) #C^-1 Q
                iCQ2[ch] = np.dot(iC2, Q) #C^-1 Q
            
            for i in xrange(nchan): # this loop goes as nchan^4
                for j in xrange(nchan):
                    F[i,j] += np.einsum('ij,ji', iCQ1[i], iCQ2[j]) #C^-1 Q C^-1 Q 
        return F
    
    def get_MW(self, F, mode='F^-1'):
        """
        TODO
        
        Parameters
        ----------
        F : TODO
            TODO.
        mode : str, optional
            TODO. Default: 'F^-1'
        
        Returns
        -------
        M : TODO
            TODO.
        
        W : TODO
            Weight matrix.
        """
        if type(F) is dict: # recursive case for many F's at once
            M,W = {}, {}
            for key in F: M[key],W[key] = self.get_MW(F[key], mode=mode)
            return M,W
        modes = ['F^-1', 'F^-1/2', 'I', 'L^-1']; assert(mode in modes)
        if mode == 'F^-1':
            M = np.linalg.pinv(F, rcond=1e-12)
            #U,S,V = np.linalg.svd(F)
            #M = np.einsum('ij,j,jk', V.T, 1./S, U.T)
        elif mode == 'F^-1/2':
            U,S,V = np.linalg.svd(F)
            M = np.einsum('ij,j,jk', V.T, 1./np.sqrt(S), U.T)
        elif mode == 'I':
            M = np.identity(F.shape[0], dtype=F.dtype)
        else:
            # Cholesky decomposition to get M (XXX: Needs generalizing)
            order = np.array([10, 11, 9, 12, 8, 20, 0, 
                              13, 7, 14, 6, 15, 5, 16, 
                              4, 17, 3, 18, 2, 19, 1])
            iorder = np.argsort(order)
            F_o = np.take(np.take(F,order, axis=0), order, axis=1)
            L_o = np.linalg.cholesky(F_o)
            U,S,V = np.linalg.svd(L_o.conj())
            M_o = np.dot(np.transpose(V), np.dot(np.diag(1./S), np.transpose(U)))
            M = np.take(np.take(M_o, iorder, axis=0), iorder, axis=1)
        W = np.dot(M, F)
        norm  = W.sum(axis=-1); norm.shape += (1,)
        M /= norm; W = np.dot(M, F)
        return M,W
    
    def get_Q(self, mode, n_k, window='none', delay=False):
        """
        Response of the covariance to a given bandpower, dC / dp_alpha. This 
        currently assumes that Q will operate on a visibility vector in frequency 
        space.
        
        Parameters
        ----------
        mode : float
            Central wavenumber of the bandpower.
        n_k : int
            Number of k bins that will be .
        window : str, optional
            TODO. Default: 'none'.
        delay : bool, optional
            TODO. Default: False.
        
        Returns
        -------
        Q : array_like
            Matrix operator that encodes the response of the data covariance C to a 
            change in bandpower p_alpha.
        """
        if delay:
            # XXX need to have this depend on window
            if window is not 'none':
                raise NotImplementedError("Window function not yet supported in delay mode.")
            Q = np.zeros_like(C)
            Q[mode,mode] = 1
        else:
            _m = np.zeros((n_k,), dtype=np.complex)
            _m[mode] = 1. # delta function at specified delay mode
            
            # FFT to convert to frequency domain
            m = np.fft.fft(np.fft.ifftshift(_m)) * aipy.dsp.gen_window(n_k, window)
            Q = np.einsum('i,j', m, m.conj()) # dot it with its conjugate
        return Q

    
    def p_hat(self, M, q, scalar=1.):
        """
        TODO
        
        Parameters
        ----------
        M : TODO
            TODO.
        q : TODO
            TODO.
        scalar : int, optional
            TODO. Default: 1.
        
        Returns
        -------
        TODO
        """
        if type(M) is dict: # we have different M's for different times
            (k1,m1,k2,m2) = M.keys()[0]
            w1,w2 = self.w[k1], self.w[k2]
            m1s = [hash(w1[:,i]) for i in xrange(w1.shape[1])]
            m2s = [hash(w2[:,i]) for i in xrange(w2.shape[1])]
            inds = {}
            for i,(m1,m2) in enumerate(zip(m1s,m2s)):
                inds[(k1,m1,k2,m2)] = inds.get((k1,m1,k2,m2),[]) + [i]
            p = np.zeros_like(q)
            for key in inds:
                qi = q[:,inds[key]]
                #qi = q.take(inds[key], axis=1)
                p[:,inds[key]] = np.dot(M[key], qi) * scalar
                #p.put(inds[key], np.dot(M[key], qi) * scalar, axis=1)
            return p
        else:
            return np.dot(M, q) * scalar

    def pspec(self, keys, weights):
        """
        Calculate power spectrum for this DataSet using the optimal quadratic 
        estimator (OQE) from (CITE PAPER).
        
        Parameters
        ----------
        keys : dict
            xxx
        weights : TODO
            TODO.
        
        Returns
        -------
        pspec : list
            Optimal quadratic estimate of the power spectrum for the baselines 
            specified in 'keys'.
        """
        pvs = []
        for k, key1 in enumerate(keys):
            if k == 1 and len(keys) == 2: 
                # NGPS = 1 (skip 'odd' with 'even' if we already did 'even' 
                # with 'odd')
                continue
            
            for key2 in keys[k:]:
                if len(keys) > 2 and (key1[0] == key2[0] or key1[1] == key2[1]):
                    # NGPS > 1
                    continue
                if key1[0] == key2[0]: # don't do 'even' with 'even', for example
                    continue
                else:
                    Fv = self.get_F(key1, key2)
                    qv = self.q_hat(key1, key2)
                    Mv, Wv = self.get_MW(Fv, mode=weights)  
                    pv = self.p_hat(Mv, qv, scalar=scalar)
                    pvs.append(pv)
        return pvs
        <|MERGE_RESOLUTION|>--- conflicted
+++ resolved
@@ -1,125 +1,7 @@
 import numpy as np
 import aipy
+from utils import hash, noise, cov
 
-"""
-import aipy, random, md5
-<<<<<<< HEAD
-from utils import hash, noise, cov
-=======
-from utils import hash, noise, cov, get_Q
-
-DELAY = False
-
-def hash(w):
-    return md5.md5(w.copy(order='C')).digest()
-
-def noise(size):
-    sig = 1./np.sqrt(2)
-    return np.random.normal(scale=sig, size=size) + 1j*np.random.normal(scale=sig, size=size)
-
-def cov(d1, w1, d2=None, w2=None):
-    if d2 is None: d2,w2 = d1.conj(),w1
-    d1sum,d1wgt = (w1*d1).sum(axis=1), w1.sum(axis=1)
-    d2sum,d2wgt = (w2*d2).sum(axis=1), w2.sum(axis=1)
-    x1,x2 = d1sum / np.where(d1wgt > 0,d1wgt,1), d2sum / np.where(d2wgt > 0,d2wgt,1)
-    x1.shape = (-1,1)
-    x2.shape = (-1,1)
-    d1x = d1 - x1
-    d2x = d2 - x2
-    C = np.dot(w1*d1x,(w2*d2x).T)
-    W = np.dot(w1,w2.T)
-    return C / np.where(W > 1, W-1, 1)
-
-def get_Q(mode, n_k, window='none'): #encodes the fourier transform from freq to delay
-    if not DELAY:
-        _m = np.zeros((n_k,), dtype=np.complex)
-        _m[mode] = 1. #delta function at specific delay mode
-        m = np.fft.fft(np.fft.ifftshift(_m)) * aipy.dsp.gen_window(n_k, window) #FFT it to go to freq
-        Q = np.einsum('i,j', m, m.conj()) #dot it with its conjugate
-        return Q
-    else:
-        # XXX need to have this depend on window
-        Q = np.zeros_like(C)
-        Q[mode,mode] = 1
-        return Q
-
-def lst_grid(lsts, data, wgts=None, lstbins=6300, wgtfunc=lambda dt,res: np.exp(-dt**2/(2*res**2))):
-    lstgrid = np.linspace(0, 2*np.pi, lstbins)
-    lstres = lstgrid[1]-lstgrid[0]
-    if wgts is None: wgts = np.where(np.abs(data) == 0, 0, 1.)
-    sumgrid,wgtgrid = 0, 0
-    for lst,d,w in zip(lsts,data,wgts):
-        dt = lstgrid - lst
-        wf = wgtfunc(dt,lstres); wf.shape = (-1,) + (1,)*(data.ndim-1)
-        d.shape, w.shape = (1,-1), (1,-1)
-        wgtgrid += w * wf
-        sumgrid += d * w * wf 
-    datgrid = np.where(wgtgrid > 1e-10, sumgrid/wgtgrid, 0)
-    return lstgrid, datgrid, wgtgrid
-
-def lst_grid_cheap(lsts, data, wgts=None, lstbins=6300, wgtfunc=lambda dt,res: np.exp(-dt**2/(2*res**2))):
-    lstgrid = np.linspace(0, 2*np.pi, lstbins)
-    lstres = lstgrid[1]-lstgrid[0]
-    if wgts is None: wgts = np.where(np.abs(data) == 0, 0, 1.)
-    sumgrid = np.zeros((lstbins,)+data.shape[1:], dtype=data.dtype)
-    wgtgrid = np.zeros(sumgrid.shape, dtype=wgts.dtype)
-    for lst,d,w in zip(lsts,data,wgts):
-        i,j = int(np.floor(lst/lstres)), int(np.ceil(lst/lstres))
-        wi,wj = wgtfunc(lst-lstgrid[i],lstres), wgtfunc(lst-lstgrid[j],lstres)
-        sumgrid[i] += d * w * wi; wgtgrid[i] += w * wi
-        sumgrid[j] += d * w * wj; wgtgrid[j] += w * wj
-    datgrid = np.where(wgtgrid > 1e-10, sumgrid/wgtgrid, 0)
-    return lstgrid, datgrid, wgtgrid
-
-def lst_align(lsts, lstres=.001, interpolation='none'):
-    lstgrid = np.arange(0, 2*np.pi, lstres)
-    lstr, order = {}, {}
-    for k in lsts: #orders LSTs to find overlap
-        order[k] = np.argsort(lsts[k])
-        lstr[k] = np.around(lsts[k][order[k]] / lstres) * lstres
-    lsts_final = None
-    for i,k1 in enumerate(lstr.keys()):
-        for k2 in lstr.keys()[i:]:
-            if lsts_final is None: lsts_final = np.intersect1d(lstr[k1],lstr[k2]) #XXX LSTs much match exactly
-            else: lsts_final = np.intersect1d(lsts_final,lstr[k2])
-    inds = {}
-    for k in lstr: #selects correct LSTs from data
-        inds[k] = order[k].take(lstr[k].searchsorted(lsts_final))
-    return inds
-
-def lst_align_data(inds, dsets, wgts=None, lsts=None):
-    for k in dsets:
-        k0 = k[0]
-        dsets[k] = dsets[k][inds[k0]]
-        if not wgts is None: wgts[k] = wgts[k][inds[k0]]
-    if not lsts is None:
-        for k0 in lsts: lsts[k0] = lsts[k0][inds[k0]]
-    return [d for d in [dsets,wgts,lsts] if not d is None]
-
-def boot_waterfall(p, axis=1, nsamples=None, nboots=1000, usemedian=True, verbose=False):
-    boots = []
-    dim = p.shape[axis]
-    if nsamples is None: nsamples = dim
-    for i in xrange(nboots):
-        if verbose and i % 10 == 0: print '    ', i, '/', nboots
-        inds = np.random.randint(0,dim,size=nsamples)
-        if usemedian: pi = np.median(p.take(inds,axis=axis), axis=1)
-        else: pi = np.average(p.take(inds,axis=axis), axis=1)
-        boots.append(pi)
-    # XXX deal with folding
-    boots = np.array(boots)
-    if verbose: print 'Sorting bootstraps...'
-    pk = np.average(boots, axis=0) #average over all boots
-    #this is excluding imag component in noise estimate `
-    boots = np.sort(boots.real, axis=0) #dropping imag component here
-    up_thresh = int(np.around(0.975 * boots.shape[0])) #2 sigma, single tail
-    dn_thresh = int(np.around(0.025 * boots.shape[0])) #2 sigma, single tail
-    #important to only include real component in estimation of error
-    err_up = (boots[up_thresh] - pk.real) / 2 #effective "1 sigma" derived from actual 2 sigma
-    err_dn = -(boots[dn_thresh] - pk.real) / 2 #effective "1 sigma" derived from actual 2 sigma
-    return pk, (err_up,err_dn), boots
-"""
->>>>>>> 7a3514e6
 
 class DataSet(object):
     
