--- conflicted
+++ resolved
@@ -117,10 +117,7 @@
             dsets = _dsets
             wgts = _wgts
 
-<<<<<<< HEAD
-=======
-
->>>>>>> ca12bef0
+
         # Convert input args to lists if possible
         if isinstance(dsets, UVData): dsets = [dsets,]
         if isinstance(wgts, UVData): wgts = [wgts,]
@@ -175,10 +172,7 @@
         self.spw_range = (0, self.Nfreqs)
         self.spw_Nfreqs = self.Nfreqs
 
-<<<<<<< HEAD
-=======
-
->>>>>>> ca12bef0
+
     def __str__(self):
         """
         Print basic info about this PSpecData object.
@@ -198,10 +192,7 @@
                       % (self.labels[i], i, d.Nbls, d.Nfreqs, d.Ntimes, d.Npols)
         return s
 
-<<<<<<< HEAD
-=======
-
->>>>>>> ca12bef0
+
     def validate_datasets(self, verbose=True):
         """
         Validate stored datasets and weights to make sure they are consistent
@@ -255,11 +246,8 @@
             max_diff = np.sqrt(max_diff_ra**2 + max_diff_dec**2)
             if max_diff > 0.15: raise_warning("Warning: maximum phase-center difference between datasets is > 10 arcmin", verbose=verbose)
 
-<<<<<<< HEAD
-=======
-
-
->>>>>>> ca12bef0
+
+
     def check_key_in_dset(self, key, dset_ind):
         """
         Check 'key' exists in the UVData object self.dsets[dset_ind]
@@ -454,10 +442,7 @@
         dset, bl = self.parse_blkey(key)
         spw = slice(self.spw_range[0], self.spw_range[1])
 
-<<<<<<< HEAD
-=======
-
->>>>>>> ca12bef0
+
         if self.wgts[dset] is not None:
             return self.wgts[dset].get_data(bl).T[spw]
         else:
@@ -765,17 +750,11 @@
 
         Parameters
         ----------
-<<<<<<< HEAD
-        key1, key2 : tuples or lists of tuples
-            Tuples containing indices of dataset and baselines for the two
-            input datavectors. If a list of tuples is provided, the baselines
-=======
         key1, key2: tuples or lists of tuples
             Tuples containing indices of dataset and baselines for the two
             input datavectors for each power spectrum estimate.
             q_a formed from key1, key2
             If a list of tuples is provided, the baselines
->>>>>>> ca12bef0
             in the list will be combined with inverse noise weights.
 
 
@@ -1464,11 +1443,8 @@
             to the order in spw_ranges.
             Default: None, which then sets n_dlys = number of frequencies.
 
-<<<<<<< HEAD
-=======
-
-
->>>>>>> ca12bef0
+
+
         input_data_weight : str, optional
             String specifying which weighting matrix to apply to the input
             data. See the options in the set_R() method for details.
@@ -1498,11 +1474,8 @@
             channel used to index the `freq_array` of each dataset. The default
             (None) is to use the entire band provided in each dataset.
 
-<<<<<<< HEAD
-=======
-
-
->>>>>>> ca12bef0
+
+
         verbose : bool, optional
             If True, print progress, warnings and debugging info to stdout.
         history : str, optional
@@ -1664,10 +1637,7 @@
             spw_scalar = []
             spw_pol = []
             spw_cov = []
-<<<<<<< HEAD
-=======
-
->>>>>>> ca12bef0
+
 
             d = self.delays() * 1e-9
             dlys.extend(d)
@@ -1726,10 +1696,7 @@
                         key1 = (dsets[0],) + blp[0] + (p_str[0],)
                         key2 = (dsets[1],) + blp[1] + (p_str[1],)
 
-<<<<<<< HEAD
-=======
-
->>>>>>> ca12bef0
+
                     if verbose:
                         print("\n(bl1, bl2) pair: {}\npol: {}".format(blp, tuple(p)))
 
@@ -1902,10 +1869,7 @@
         uvp.taper = taper
         uvp.norm = norm
 
-<<<<<<< HEAD
-=======
-
->>>>>>> ca12bef0
+
         if self.primary_beam is not None:
             # attach cosmology
             uvp.cosmo = self.primary_beam.cosmo
