--- conflicted
+++ resolved
@@ -551,30 +551,18 @@
 
     def Y(self, key):
         """
-<<<<<<< HEAD
-        Return the flag (binary) weighting (diagonal) matrix, Y. This matrix
-        is calculated by taking the logical_OR of flags across all times
-=======
         Return the weighting (diagonal) matrix, Y. This matrix
         is calculated by taking the logical AND of flags across all times
->>>>>>> 7683cd2b
         given the dset-baseline-pol specification in 'key', converted
         into a float, and inserted along the diagonal of an 
         spw_Nfreqs x spw_Nfreqs matrix. 
 
-<<<<<<< HEAD
-        The logical_OR step implies that all time-dependent flagging 
-        patterns are automatically broadcasted across all times. If 
-        this property is undesirable, see the PSpecData.broadcast_dset_flags() 
-        method to manually broadcast or un-broadcast flags ahead of time.
-=======
         The logical AND step implies that all time-dependent flagging 
         patterns are automatically broadcasted across all times. This broadcasting
         follows the principle that, for each freq channel, if at least a single time
         is unflagged, then the channel is treated as unflagged for all times. Power
         spectra from certain times, however, can be given zero weight by setting the 
         nsample array to be zero at those times (see self.broadcast_dset_flags).
->>>>>>> 7683cd2b
 
         Parameters
         ----------
@@ -586,13 +574,8 @@
         Returns
         -------
         Y : array_like
-<<<<<<< HEAD
-            spw_Nfreqs x spw_Nfreqs diagonal matrix holding logical_OR of flags
-            across time as a float-type. 
-=======
             spw_Nfreqs x spw_Nfreqs diagonal matrix holding AND of flags
             across all times for each freq channel. 
->>>>>>> 7683cd2b
         """
         assert isinstance(key, tuple)
         # parse key
@@ -600,13 +583,9 @@
         key = (dset,) + (bl,)
 
         if not self._Y.has_key(key):
-<<<<<<< HEAD
-            self._Y[key] = np.diag(np.min(self.w(key), axis=1))
-=======
             self._Y[key] = np.diag(np.max(self.w(key), axis=1))
             if not np.all(np.isclose(self._Y[key], 0.0) + np.isclose(self._Y[key], 1.0)):
                 raise NotImplementedError("Non-binary weights not currently implmented")
->>>>>>> 7683cd2b
         return self._Y[key]
 
     def set_iC(self, d):
@@ -644,20 +623,12 @@
         data covariance matrix (I or C^-1), diagonal flag matrix (Y) and 
         diagonal tapering matrix (T):
 
-<<<<<<< HEAD
-        R = T^t * Y^t * W * Y * T
-
-        where T is a diagonal matrix holding sqrt(taper) and Y is a diagonal
-        matrix holding sqrt(flags). The W matrix comes from either I or iC
-        depending on self.data_weighting, and T is informed by self.taper.
-=======
         R = sqrt(T^t) sqrt(Y^t) K sqrt(Y) sqrt(T)
 
         where T is a diagonal matrix holding the taper and Y is a diagonal
         matrix holding flag weights. The K matrix comes from either I or iC
         depending on self.data_weighting, T is informed by self.taper and Y
         is taken from self.Y().
->>>>>>> 7683cd2b
 
         Parameters
         ----------
@@ -675,25 +646,6 @@
         if not self._R.has_key(Rkey):
             # form sqrt(taper) matrix
             if self.taper == 'none':
-<<<<<<< HEAD
-                T = np.ones(self.spw_Nfreqs).reshape(1, -1)
-            else:
-                T = np.sqrt(aipy.dsp.gen_window(self.spw_Nfreqs, self.taper)).reshape(1, -1)
-
-            # get flag weight vector
-            Y = np.sqrt(self.Y(key).diagonal().reshape(1, -1))
-
-            # replace possible nans with zero (when something dips negative in sqrt for some reason)
-            T[np.isnan(T)] = 0.0
-            Y[np.isnan(Y)] = 0.0
-
-            # form R matrix
-            if self.data_weighting == 'identity':
-                self._R[Rkey] = T.T * Y.T * self.I(key) * Y * T
-
-            elif self.data_weighting == 'iC':
-                self._R[Rkey] = T.T * Y.T * self.iC(key) * Y * T
-=======
                 sqrtT = np.ones(self.spw_Nfreqs).reshape(1, -1)
             else:
                 sqrtT = np.sqrt(aipy.dsp.gen_window(self.spw_Nfreqs, self.taper)).reshape(1, -1)
@@ -711,7 +663,6 @@
 
             elif self.data_weighting == 'iC':
                 self._R[Rkey] = sqrtT.T * sqrtY.T * self.iC(key) * sqrtY * sqrtT
->>>>>>> 7683cd2b
 
         return self._R[Rkey]
 
@@ -737,10 +688,6 @@
         """
         self.taper = taper
 
-<<<<<<< HEAD
-
-=======
->>>>>>> 7683cd2b
     def set_spw(self, spw_range):
         """
         Set the spectral window range.
@@ -993,7 +940,6 @@
 
         return H / 2.
 
-<<<<<<< HEAD
     def get_unnormed_E(self,key1,key2):
         """
         Calculates a series of unnormalized E matrices, such that
@@ -1075,17 +1021,6 @@
         Note for the future: If this ends up too slow, Cholesky tricks can be
         employed to speed up the computation by a factor of a few.
         
-=======
-    def get_V_gaussian(self, key1, key2):
-        """
-        Calculates the bandpower covariance matrix,
-
-            V_ab = tr(C E_a C E_b)
-
-        FIXME: Must check factor of 2 with Wick's theorem for complex vectors,
-        and also check expression for when x_1 != x_2.
-
->>>>>>> 7683cd2b
         Parameters
         ----------
         key1, key2 : tuples or lists of tuples
@@ -1093,12 +1028,9 @@
             input datavectors. If a list of tuples is provided, the baselines
             in the list will be combined with inverse noise weights.
 
-<<<<<<< HEAD
         model : str
             How the covariances of the input data should be estimated.
         
-=======
->>>>>>> 7683cd2b
         Returns
         -------
         V : array_like, complex
@@ -1343,11 +1275,7 @@
 
         Additionally, one can also unflag the flag_array entirely if desired.
 
-<<<<<<< HEAD
-        Note: that although technically allowed, this may give unexpected results
-=======
         Note: although technically allowed, this function may give unexpected results
->>>>>>> 7683cd2b
         if multiple spectral windows in spw_ranges have frequency overlap.
 
         Note: it is generally not recommended to set time_thresh > 0.5, which
@@ -1468,11 +1396,7 @@
             return utils.get_delays(self.freqs[self.spw_range[0]:self.spw_range[1]],
                                     n_dlys=self.spw_Ndlys) * 1e9 # convert to ns    
         
-<<<<<<< HEAD
     def scalar(self, pol, little_h=True, num_steps=2000, beam=None, taper_override='no_override'):
-=======
-    def scalar(self, pol, little_h=True, num_steps=2000, beam=None):
->>>>>>> 7683cd2b
         """
         Computes the scalar function to convert a power spectrum estimate
         in "telescope units" to cosmological units, using self.spw_range to set
@@ -1499,7 +1423,6 @@
                 Default: 10000
 
         beam : PSpecBeam object
-<<<<<<< HEAD
                 Option to use a manually-fed PSpecBeam object instead of using 
                 self.primary_beam.
 
@@ -1507,10 +1430,6 @@
                 Option to override the taper chosen in self.taper (does not
                 overwrite self.taper; just applies to this function).
                 Default: no_override
-=======
-            Option to use a manually-fed PSpecBeam object instead of using
-            self.primary_beam.
->>>>>>> 7683cd2b
 
         Returns
         -------
@@ -1919,16 +1838,12 @@
                 # Compute scalar to convert "telescope units" to "cosmo units"
                 if self.primary_beam is not None:
                     # using zero'th indexed poalrization as cross polarized beam are not yet implemented
-<<<<<<< HEAD
                     if norm == 'H^-1':
                         # If using decorrelation, the H^-1 normalization already deals with the taper,
                         # so we need to override the taper when computing the scalar
                         scalar = self.scalar(p[0], little_h=True, taper_override='none')
                     else:
                         scalar = self.scalar(p[0], little_h=True)
-=======
-                    scalar = self.scalar(p[0], little_h=True)
->>>>>>> 7683cd2b
                 else: 
                     raise_warning("Warning: self.primary_beam is not defined, "
                                   "so pspectra are not properly normalized",
@@ -1984,16 +1899,12 @@
                     # Multiply by scalar
                     if self.primary_beam != None:
                         if verbose: print("  Computing and multiplying scalar...")
-<<<<<<< HEAD
                         pv *= scalar
 
                     # Wide bin adjustment of scalar, which is only needed for the diagonal norm
                     # matrix mode (i.e., norm = 'I')
                     if norm == 'I':
                         pv *= self.scalar_delay_adjustment(key1, key2, sampling=sampling)
-=======
-                        pv *= scalar * self.scalar_delay_adjustment(key1, key2, sampling=sampling)
->>>>>>> 7683cd2b
 
                     # Get baseline keys
                     if isinstance(blp, list):
