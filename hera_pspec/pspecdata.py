--- conflicted
+++ resolved
@@ -581,16 +581,12 @@
         self.clear_cache(cov.keys())
         for key in cov: self._C[key] = cov[key]
 
-<<<<<<< HEAD
-    def C_model(self, key, model='empirical', subtracted=True, known_cov=None):
-=======
-    def C_model(self, key, model='empirical', time_index=None):
->>>>>>> 5af79327
+    def C_model(self, key, model='empirical', time_index=None, known_cov=None):
         """
         Return a covariance model having specified a key and model type.
         Note: Time-dependent flags that differ from frequency channel-to-channel
         can create spurious spectral structure. Consider factorizing the flags with 
-        self.broadcast_dset_flags() before using model='time_average'.
+        self.broadcast_dset_flags() before using model='empirical'.
 
         Parameters
         ----------
@@ -600,29 +596,22 @@
             subsequent indices specify the baseline index, in _key2inds format.
 
         model : string, optional
-<<<<<<< HEAD
-            Type of covariance model to calculate, if not cached. 
-            Options=['time_average', 'empirical', 'time_average_diag', 'time_average_mean',
-            'time_average_min', 'time_average_max', 'autos',...]
-
-        subtracted : boolean, default: True
-            Whether or not to subtract the mean value when calculating the covariance.
-=======
-            Type of covariance model to calculate, if not cached. options=['empirical', 'dsets']
+            Type of covariance model to calculate, if not cached. Options=['empirical', 'dsets', 'autos',...]
             How the covariances of the input data should be estimated.
             in 'dsets' mode, error bars are estimated from user-provided
             per baseline and per channel standard deivations. If 'empirical' is
             set, then error bars are estimated from the data by calculating the
             channel-channel covariance of each baseline over time and
             then applying the appropriate linear transformations to these
-            frequency-domain covariances.
+            frequency-domain covariances. If 'autos' is set, the covariances of the input data
+            over a baseline is estimated from the autocorrelations of the two antennas over channel bandwidth 
+            and integration time. 
 
         time_index : integer, compute covariance at specific time-step in dset
-                       only supported if mode == 'dsets'
->>>>>>> 5af79327
+                       supported if mode == 'dsets' or 'autos'
 
         known_cov : dicts of covariance matrices
-            Covariance matrices that are not calculated internally from data.
+            Covariance matrices that are not calculated internally.
         
         Returns
         -------
@@ -632,90 +621,40 @@
         # type check
         assert isinstance(key, tuple), "key must be fed as a tuple"
         assert isinstance(model, (str, np.str)), "model must be a string"
-<<<<<<< HEAD
-
-        internal_models = ['time_average', 'empirical', 'time_average_diag', 
-                        'time_average_mean', 'time_average_min', 
-                        'time_average_max', 'autos']
-        # internal_models refer to the covariance can be calculated intrinsically. 
-
-        if known_cov == None:
-            assert model in internal_models, "didn't recognize model {}".format(model) 
-
-=======
-        assert model in ['empirical', 'dsets'], "didn't recognize model {}".format(model)
->>>>>>> 5af79327
+
         # parse key
         dset, bl = self.parse_blkey(key)
         key = (dset,) + (bl,)
         if model == 'dsets':
-            assert isinstance(time_index, int), "time_index must be integer if cov-model=dsets"
+            assert isinstance(time_index, int), "time_index must be integer if cov-model==dsets"
+            # add model to key
             Ckey = key + (model, time_index)
 
-<<<<<<< HEAD
-        # add model to key
-        Ckey = key + key + (model,) + (False,) + (True,) + (subtracted,)
-        if model in internal_models:
-            # calculate the covariance from models
-            if 'time_average' in model:
-                data = self.x(key)
-                weights = self.w(key)
-                # (spw_Nfreqs, Ntimes)
-
-                time_indices = data.shape[1]
-                # Get Ntimes
-
-                data = data.T
-                weights = weights.T
-                # (Ntimes, spw_Nfreqs)
-
-                data_square = np.einsum('ab,ac->abc', data, data.conj())
-                weights_square = np.einsum('ab,ac->abc', weights, weights)
-                # (Ntimes, spw_Nfreqs, spw_Nfreqs)
-                
-                covariance = np.sum(data_square * weights_square, axis=0) \
-                           / np.sum(weights_square, axis=0).clip(1e-10, np.inf)
-                # (spw_Nfreqs, spw_Nfreqs)
-                
-                if subtracted == True:
-                    data_average = np.sum(data * weights, axis=0) \
-                                 / np.sum(weights, axis=0).clip(1e-10, np.inf)
-                    # (spw_Nfreqs)
-                    data_average_square =  np.einsum('i,j', data_average, \
-                                           data_average.conj())
-                    # (spw_Nfreqs, spw_Nfreqs)
-                    covariance -= data_average_square
-                    # (spw_Nfreqs, spw_Nfreqs)
-                
-                if 'diag' in model:
-                    covariance = np.diag(np.diag(covariance))
-                if 'mean' in model:
-                    ndiag = len(np.diag(covariance))
-                    covariance = np.diag([np.mean(np.diag(covariance))]*ndiag)
-                if 'max' in model:
-                    ndiag = len(np.diag(covariance))
-                    covariance = np.diag([np.max(np.diag(covariance))]*ndiag)
-                if 'min' in model:
-                    ndiag = len(np.diag(covariance))
-                    covariance = np.diag([np.min(np.diag(covariance))]*ndiag)
-                
-                covariance = np.repeat(covariance[np.newaxis,:,:], 
-                                       time_indices, axis=0)
-                # (Ntimes, spw_Nfreqs, spw_Nfreqs)
-                self.set_C({Ckey: covariance})
-                
+        elif model == 'empirical':
+            # add model to key
+            Ckey = key + (model,)
+
+        elif model == 'autos':
+            assert isinstance(time_index, int), "time_index must be integer if cov-model==autos"
+            # add model to key
+            Ckey = key + (model, time_index)
+
+        else:
+            if known_cov == None:
+                raise ValueError("didn't recognize model {}".format(model))
+            else:
+                assert isinstance(time_index, int), "time_index must be integer if cov-model=autos"
+                # add model to key
+                Ckey = key + key + (model, time_index, ) + (False,) + (True,) 
+
+        # check cache
+        if Ckey not in self._C:
+            # calculate covariance model
             if model == 'empirical':
-                data = self.x(key)
-                weights = self.w(key)
-                # (spw_Nfreqs, Ntimes)
-                
-                time_indices = data.shape[1]
-                # Get Ntimes
-                covariance = np.repeat(utils.cov(data, weights, subtracted=subtracted)[np.newaxis,:,:], time_indices, axis=0)
-                # (Ntimes, spw_Nfreqs, spw_Nfreqs)
-                self.set_C({Ckey: covariance})
-
-            if model == 'autos':
+                self.set_C({Ckey: utils.cov(self.x(key, filter_extension=True), self.w(key, filter_extension=True))})
+            elif model == 'dsets':
+                self.set_C({Ckey: np.diag( np.abs(self.w(key, filter_extension=True)[:,time_index] * self.dx(key, filter_extension=True)[:,time_index]) ** 2. )})
+            elif model == 'autos':
                 """
                 Pick a baseline $b=(alpha,beta)$ where $alpha$ and $beta$ are antennas,
                 One way to estimate the covariance matrix $C$ by auto-visibility is:
@@ -723,7 +662,7 @@
                 where $b_alpha = (alpha,alpha)$ and $b_beta = (beta,beta)$.
                 With LST binned over days, we have $C_{ii}(b, LST) = |V(b_alpha,nu_i,t) V(b_beta, nu_i,t)| / {N_{samples} B Delta_t}$.
                 """
-                dt = np.mean(self.dsets[dset].integration_time)
+                dt = np.median(self.dsets[dset].integration_time)
                 # Delta_t
                 df = self.dsets[dset].channel_width
                 # B
@@ -731,51 +670,24 @@
                 # baseline b_alpha
                 bl2 = (bl[1], bl[1], bl[2])
                 # baseline b_beta
-                spw = slice(self.spw_range[0], self.spw_range[1])
-                x_bl1 = self.dsets[dset].get_data(bl1).T[spw].T
-                # (Ntimes, spw_Nfreqs)
-                x_bl2 = self.dsets[dset].get_data(bl2).T[spw].T 
-                # (Ntimes, spw_Nfreqs)
-                nsample_bl = self.dsets[dset].get_nsamples(bl).T[spw].T.clip(1e-40, np.inf)
-                # (Ntimes, spw_Nfreqs)
-                var = np.abs(x_bl1.conj()*x_bl2) / dt / df / nsample_bl
-                # (Ntimes, spw_Nfreqs)
-                covariance = np.zeros((var.shape[0],var.shape[1], var.shape[1]))
-                # (Ntimes, spw_Nfreqs, spw_Nfreqs)
-                for freq_idx in range(var.shape[1]):
-                    covariance[:,freq_idx,freq_idx] = var[:,freq_idx]
+                spw = slice(self.spw_range[0]-self.filter_extension[0], self.spw_range[1]+self.filter_extension[1])
+                x_bl1 = self.dsets[dset].get_data(bl1)[time_index, spw]
+                x_bl2 = self.dsets[dset].get_data(bl2)[time_index, spw]
+                nsample_bl = self.dsets[dset].get_nsamples(bl)[time_index, spw].clip(1e-40,np.inf)
+                var = np.abs(x_bl1*x_bl2.conj()) / dt / df / nsample_bl
+                covariance = np.diag(var)
                 self.set_C({Ckey: covariance})
-            
-            return self._C[Ckey]
-=======
-        elif model == 'empirical':
-            assert time_index is None, "time_indexing not supported in empirical covariances"
-            # add model to key
-            Ckey = key + (model,)
-
-        # check cache
-        if Ckey not in self._C:
-            # calculate covariance model
-            if model == 'empirical':
-                self.set_C({Ckey: utils.cov(self.x(key, filter_extension=True), self.w(key, filter_extension=True))})
-            elif model == 'dsets':
-                self.set_C({Ckey: np.diag( np.abs(self.w(key, filter_extension=True)[:,time_index] * self.dx(key, filter_extension=True)[:,time_index]) ** 2. )})
-
->>>>>>> 5af79327
-
-        else:
-            assert Ckey in known_cov.keys(), "didn't recognize Ckey."
-            spw = slice(self.spw_range[0], self.spw_range[1])
-            return known_cov[Ckey][:, spw, spw]
-            # (Ntimes, spw_Nfreqs, spw_Nfreqs)
-
-<<<<<<< HEAD
-    def cross_covar_model(self, key1, key2, model='empirical', 
-                          conj_1=False, conj_2=True, subtracted=True, known_cov=None):
-=======
+
+            else:
+                assert Ckey in known_cov.keys(), "didn't recognize Ckey {}".format(Ckey)
+                spw = slice(self.spw_range[0]-self.filter_extension[0], self.spw_range[1]+self.filter_extension[1])
+                covariance = known_cov[Ckey][spw, spw]
+                self.set_C({Ckey: covariance})
+ 
+        return self._C[Ckey]
+
     def cross_covar_model(self, key1, key2, model='empirical',
-                          time_index=None, conj_1=False, conj_2=True):
->>>>>>> 5af79327
+                          time_index=None, conj_1=False, conj_2=True, known_cov=None):
         """
         Return a covariance model having specified a key and model type.
         Note: Time-dependent flags that differ from frequency channel-to-channel
@@ -790,20 +702,18 @@
             subsequent indices specify the baseline index, in _key2inds format.
 
         model : string, optional
-<<<<<<< HEAD
-            Type of covariance model to calculate, if not cached. 
-            Options: 'time_average', 'empirical', 'time_average_diag', 
-                     'time_average_mean', 'time_average_min', 
-                     'time_average_max', 'autos', ...
-=======
+            Type of covariance model to calculate, if not cached. Options=['empirical', 'dsets', 'autos',...]
             How the covariances of the input data should be estimated.
             in 'dsets' mode, error bars are estimated from user-provided
             per baseline and per channel standard deivations. If 'empirical' is
             set, then error bars are estimated from the data by calculating the
             channel-channel covariance of each baseline over time and
             then applying the appropriate linear transformations to these
-            frequency-domain covariances.
->>>>>>> 5af79327
+            frequency-domain covariances. If 'autos' is set, the covariances of the input data
+            over a baseline is estimated from the autocorrelations of the two antennas over channel bandwidth 
+            and integration time. 
+
+        time_index : integer, compute covariance at specific time-step 
 
         conj_1 : boolean, optional
             Whether to conjugate first copy of data in covar or not.
@@ -813,30 +723,20 @@
             Whether to conjugate second copy of data in covar or not.
             Default: True
 
-<<<<<<< HEAD
-        subtracted : boolean, default: True
-            Whether or not to subtract the mean value when calculating the 
-            covariance.
-
         known_cov : dicts of covariance matrices
             Covariance matrices that are not calculated internally from data.
 
-=======
->>>>>>> 5af79327
         Returns
         -------
-        cross_covar : array-like, (Ntimes x spw_Nfreqs x spw_Nfreqs)
+        cross_covar : array-like, (spw_Nfreqs x spw_Nfreqs)
             Cross covariance model for the specified key.
         """
         # type check
         assert isinstance(key1, tuple), "key1 must be fed as a tuple"
         assert isinstance(key2, tuple), "key2 must be fed as a tuple"
         assert isinstance(model, (str, np.str)), "model must be a string"
-<<<<<<< HEAD
-
-        internal_models = ['time_average', 'empirical', 'time_average_diag', 
-                        'time_average_mean', 'time_average_min', 
-                        'time_average_max','autos']
+
+        internal_models = ['empirical', 'dsets', 'autos']
         # internal_models refer to the covariance can be calculated intrinsically. 
         if known_cov == None:
             assert model in internal_models, "didn't recognize model {}".format(model)
@@ -845,183 +745,33 @@
         dset, bl = self.parse_blkey(key1)
         key1 = (dset,) + (bl,)
         dset, bl = self.parse_blkey(key2)
-        key2 = (dset,) + (bl,)
-
-        # add model to key
-        Ckey = key1 + key2 + (model,) + (conj_1,) + (conj_2,) + (subtracted,)
-
-        # check cache
-        if model in internal_models:
-        # calculate covariance from models
-            if model == 'empirical':
-                x1 = self.x(key1)
-                w1 = self.w(key1)
-                x2 = self.x(key2)
-                w2 = self.w(key2)
-                # (spw_Nfreqs, Ntimes)
-
-                time_indices = x1.shape[1]
-                # Get Ntimes
-
-                covar = utils.cov(x1, w1, x2, w2,
-                                  conj_1=conj_1, conj_2=conj_2, subtracted=subtracted)
-                covar = np.repeat(covar[np.newaxis,:,:], time_indices, axis=0)
-                # (Ntimes, spw_Nfreqs, spw_Nfreqs)
-                self.set_C({Ckey: covar})
-                
-            if 'time_average' in model:
-                x1 = self.x(key1)
-                w1 = self.w(key1)
-                x2 = self.x(key2)
-                w2 = self.w(key2)
-                # (spw_Nfreqs, Ntimes)
-
-                time_indices = x1.shape[1]
-                # Get Ntimes
-                
-                x1 = x1.T
-                w1 = w1.T
-                x2 = x2.T
-                w2 = w2.T
-                # (Ntimes, spw_Nfreqs)
-                
-                if conj_1:
-                    x1 = x1.conj()
-                if conj_2:
-                    x2 = x2.conj()
-               
-                x1x2 = np.einsum('ai,aj->aij', x1, x2)
-                w1w2 = np.einsum('ai,aj->aij', w1, w2)
-                # (Ntimes, spw_Nfreqs, spw_Nfreqs)
-                
-                covar = np.sum(x1x2 * w1w2, axis=0) / np.sum(w1w2, axis=0).clip(1e-10, np.inf)
-                # (spw_Nfreqs, spw_Nfreqs)
-                
-                if subtracted == True:
-                    x1_average = np.sum(x1 * w1, axis=0) / np.sum(w1, axis=0).clip(1e-10, np.inf)
-                    # (spw_Nfreqs)
-                    x2_average = np.sum(x2 * w2, axis=0) / np.sum(w2, axis=0).clip(1e-10, np.inf)
-                    # (spw_Nfreqs)
-                    x1_average_x2_average =  np.einsum('i,j', x1_average, x2_average)
-                    # (spw_Nfreqs, spw_Nfreqs)
-                    covar -= x1_average_x2_average
-                    # (spw_Nfreqs, spw_Nfreqs)
-
-                if 'diag' in model:
-                    covar = np.diag(np.diag(covar))
-                if 'mean' in model:
-                    covar = np.diag([np.mean(np.diag(covar))]*len(np.diag(covar)))
-                if 'max' in model:
-                    covar = np.diag([np.max(np.diag(covar))]*len(np.diag(covar)))
-                if 'min' in model:
-                    covar = np.diag([np.min(np.diag(covar))]*len(np.diag(covar)))
-                
-                covar = np.repeat(covar[np.newaxis,:,:], time_indices, axis=0)
-                # (Ntimes, spw_Nfreqs, spw_Nfreqs)
-                self.set_C({Ckey: covar})  
-
-            if model == 'autos':
-                x1 = self.x(key1)
-                # (spw_Nfreqs, Ntimes)
-                covar = np.zeros((x1.shape[1], x1.shape[0], x1.shape[0]))
-                # (Ntimes, spw_Nfreqs, spw_Nfreqs)
-                self.set_C({Ckey: covar})  
-
-            return self._C[Ckey]
-
-        else:
-            assert Ckey in known_cov.keys(), "didn't recognize Ckey."
-            spw = slice(self.spw_range[0], self.spw_range[1])
-            return known_cov[Ckey][:, spw, spw]
-            # (Ntimes, spw_Nfreqs, spw_Nfreqs)
-        
-    def get_Ckeys(self, bls1, bls2, dsets, pols, cov_model, subtracted):
-        """
-        Generate Ckeys in known_cov or ds._C.
-
-        Parameters
-        ----------
-        bls1, bls2 : list of baselines
-            All the baselines are in one group.
-
-        dsets : length-2 tuple
-            Contains indices of self.dsets to use in forming power spectra,
-            where the first index is for the Left-Hand dataset and second index
-            is used for the Right-Hand dataset (see above).
-        
-        pols : length-2 tuple of strings.
-            Contains polarization pairs to use in forming power spectra
-            e.g. ('XX','XX').
-
-        cov_model : string, optional
-            Type of covariance model to calculate, if not cached. 
-
-        subtracted : boolean, default: True
-            Whether or not to subtract the mean value when calculating the 
-            covariance.
-
-        Returns
-        -------
-        Ckeys: list
-            List containing the Ckeys.
-        """
-        Ckeys = []
-        blpairs = zip(bls1, bls2)
-       
-        for blpair in blpairs:
-            key1 = (dset[0],blpair[0],pols[0])
-            dset, bl = ds.parse_blkey(key1)
-            key1 = (dset,) + (bl,)
-
-            key2 = (dset[1],blpair[1],pols[1])
-            dset, bl = ds.parse_blkey(key2)
-            key2 = (dset,) + (bl,)
-            
-            # Get auto-covariance
-            Ckey = key1 + key1 + (model,) + (False, True, subtracted)
-            Ckeys.append(Ckey)
-            Ckey = key1 + key1 + (model,) + (False, False, subtracted)
-            Ckeys.append(Ckey)
-            Ckey = key1 + key1 + (model,) + (True, True, subtracted)
-            Ckeys.append(Ckey)
-
-            Ckey = key2 + key2 + (model,) + (False, True, subtracted)
-            Ckeys.append(Ckey)
-            Ckey = key2 + key2 + (model,) + (False, False, subtracted)
-            Ckeys.append(Ckey)
-            Ckey = key2 + key2 + (model,) + (True, True, subtracted)
-            Ckeys.append(Ckey)
-            
-            # Get cross-covariance
-            Ckey = key1 + key2 + (model,) + (False, True, subtracted)
-            Ckeys.append(Ckey)
-            Ckey = key2 + key1 + (model,) + (False, True, subtracted)
-            Ckeys.append(Ckey)
-            Ckey = key2 + key1 + (model,) + (False, False, subtracted)
-            Ckeys.append(Ckey)
-            Ckey = key2 + key1 + (model,) + (True, True, subtracted)
-            Ckeys.append(Ckey)
-        
-        return Ckeys
-=======
-        assert model in ['empirical', 'dsets'], "didn't recognize model {}".format(model)
+        key2 = (dset,) + (bl,)        
+
         if model == 'empirical':
-            # parse key
-            dset, bl = self.parse_blkey(key1)
-            key1 = (dset,) + (bl,)
-            dset, bl = self.parse_blkey(key2)
-            key2 = (dset,) + (bl,)
-
             covar = utils.cov(self.x(key1, filter_extension=True), self.w(key1, filter_extension=True),
                               self.x(key2, filter_extension=True), self.w(key2, filter_extension=True),
                               conj_1=conj_1, conj_2=conj_2)
+        
         elif model == 'dsets':
             covar = np.zeros((self.spw_Nfreqs,
                               self.spw_Nfreqs),
-                              dtype=complex)
+                              dtype=float)
         #for dsets, we assume no baseline-baseline covariances.
+
+        elif model == 'autos':
+            covar = np.zeros((self.spw_Nfreqs,
+                              self.spw_Nfreqs),
+                              dtype=float)
+        #for autos, we assume no baseline-baseline covariances.
+
+        else:
+            # add model to key
+            Ckey = key1 + key2 + (model, time_index) + (conj_1,) + (conj_2,) 
+            assert Ckey in known_cov.keys(), "didn't recognize Ckey {}".format(Ckey)
+            spw = slice(self.spw_range[0]-self.filter_extension[0], self.spw_range[1]+self.filter_extension[1])
+            covar = known_cov[Ckey][spw, spw]
+
         return covar
->>>>>>> 5af79327
 
     def I(self, key):
         """
@@ -1082,11 +832,6 @@
 
         # Calculate inverse covariance if not in cache
         if Ckey not in self._iC:
-<<<<<<< HEAD
-            C = self.C_model(key, model=model)[0]
-            U,S,V = np.linalg.svd(C.conj()) # conj in advance of next step
-
-=======
             C = self.C_model(key, model=model)
             #U,S,V = np.linalg.svd(C.conj()) # conj in advance of next step
             if np.linalg.cond(C) >= 1e9:
@@ -1094,7 +839,6 @@
                 ic = np.linalg.pinv(C)
             else:
                 ic = np.linalg.inv(C)
->>>>>>> 5af79327
             # FIXME: Not sure what these are supposed to do
             #if self.lmin is not None: S += self.lmin # ensure invertibility
             #if self.lmode is not None: S += S[self.lmode-1]
@@ -1852,12 +1596,8 @@
 
         return 0.5 * E_matrices
 
-<<<<<<< HEAD
-    def get_unnormed_V(self, key1, key2, model='empirical', exact_norm=False, pol=False):
-=======
-    def get_unnormed_V(self, key1, key2, model='empirical', exact_norm=False, pol = False,
+    def get_unnormed_V(self, key1, key2, model='empirical', exact_norm=False, pol=False,
                        time_index=None):
->>>>>>> 5af79327
         """
         Calculates the covariance matrix for unnormed bandpowers (i.e., the q
         vectors). If the data were real and x_1 = x_2, the expression would be
@@ -1939,19 +1679,11 @@
             Bandpower covariance matrix, with dimensions (Ndlys, Ndlys).
         """
         # Collect all the relevant pieces
-<<<<<<< HEAD
-        E_matrices = self.get_unnormed_E(key1, key2, exact_norm=exact_norm, pol=pol)
-        C1 = self.C_model(key1)[0]
-        C2 = self.C_model(key2)[0]
-        P21 = self.cross_covar_model(key2, key1, model=model, conj_1=False, conj_2=False)[0]
-        S21 = self.cross_covar_model(key2, key1, model=model, conj_1=True, conj_2=True)[0]
-=======
         E_matrices = self.get_unnormed_E(key1, key2, exact_norm = exact_norm, pol = pol)
         C1 = self.C_model(key1, model=model, time_index=time_index)
         C2 = self.C_model(key2, model=model, time_index=time_index)
-        P21 = self.cross_covar_model(key2, key1, model=model, conj_1=False, conj_2=False)
-        S21 = self.cross_covar_model(key2, key1, model=model, conj_1=True, conj_2=True)
->>>>>>> 5af79327
+        P21 = self.cross_covar_model(key2, key1, model=model, conj_1=False, conj_2=False, time_index=time_index)
+        S21 = self.cross_covar_model(key2, key1, model=model, conj_1=True, conj_2=True, time_index=time_index)
 
         E21C1 = np.dot(np.transpose(E_matrices.conj(), (0,2,1)), C1)
         E12C2 = np.dot(E_matrices, C2)
@@ -1962,7 +1694,7 @@
 
         return auto_term + cross_term
 
-    def get_analytic_covariance(self, key1, key2, M=None, exact_norm=False, pol=False, models=[], known_cov=None):
+    def get_analytic_covariance(self, key1, key2, M=None, exact_norm=False, pol=False, model='empirical', known_cov=None):
         """
         Calculates the auto-covariance matrix for both the real and imaginary
         parts of bandpowers (i.e., the q vectors and the p vectors). 
@@ -2052,11 +1784,17 @@
             Polarization parameter to be used for extracting the correct beam.
             Used only if exact_norm is True.
 
-        models : list of strs
+        model : string, optional
+            Type of covariance model to calculate, if not cached. Options=['empirical', 'dsets', 'autos',...]
             How the covariances of the input data should be estimated.
-            Options: 'time_average', 'time_average_diag', 'time_average_mean', 'time_average_max', 
-            'time_average_min'
-            Default: []
+            in 'dsets' mode, error bars are estimated from user-provided
+            per baseline and per channel standard deivations. If 'empirical' is
+            set, then error bars are estimated from the data by calculating the
+            channel-channel covariance of each baseline over time and
+            then applying the appropriate linear transformations to these
+            frequency-domain covariances. If 'autos' is set, the covariances of the input data
+            over a baseline is estimated from the autocorrelations of the two antennas over channel bandwidth 
+            and integration time. 
 
         known_cov : dicts of covariance matrices
             Covariance matrices that are not calculated internally from data.
@@ -2067,105 +1805,97 @@
             Bandpower covariance, with dimension (Ntimes, spw_Ndlys, spw_Ndlys).
         """
         # Collect all the relevant pieces
-        cov_q_real_list = odict([[model, []] for model in models])
-        cov_q_imag_list = odict([[model, []] for model in models])
-        cov_p_real_list = odict([[model, []] for model in models])
-        cov_p_imag_list = odict([[model, []] for model in models])
-         
-        for model in models:
-            # Get E matrices and input covariance matrices
-            E_matrices = self.get_unnormed_E(key1, key2, exact_norm=exact_norm, pol=pol)
-            
+        
+        # Get E matrices and input covariance matrices
+        E_matrices = self.get_unnormed_E(key1, key2, exact_norm=exact_norm, pol=pol)       
+        # (spw_Ndlys, spw_Nfreqs, spw_Nfreqs)
+
+        C11, C22, C21, C12, P11, S11, P22, S22, P21, S21 = [], [], [], [], [], [], [], [], [], []
+        for time_index in range(self.dsets[0].Ntimes):
+            C11.append(self.C_model(key1, model=model, known_cov=known_cov, time_index=time_index)[np.newaxis,:,:])
+            C22.append(self.C_model(key2, model=model, known_cov=known_cov, time_index=time_index)[np.newaxis,:,:])
+            C21.append(self.cross_covar_model(key2, key1, model=model, conj_1=False, conj_2=True, known_cov=known_cov, time_index=time_index)[np.newaxis,:,:])
+            C12.append(self.cross_covar_model(key1, key2, model=model, conj_1=False, conj_2=True, known_cov=known_cov, time_index=time_index)[np.newaxis,:,:])
+            P11.append(self.cross_covar_model(key1, key1, model=model, conj_1=False, conj_2=False, known_cov=known_cov, time_index=time_index)[np.newaxis,:,:])
+            S11.append(self.cross_covar_model(key1, key1, model=model, conj_1=True, conj_2=True, known_cov=known_cov, time_index=time_index)[np.newaxis,:,:])
+            P22.append(self.cross_covar_model(key2, key2, model=model, conj_1=False, conj_2=False, known_cov=known_cov, time_index=time_index)[np.newaxis,:,:])
+            S22.append(self.cross_covar_model(key2, key2, model=model, conj_1=True, conj_2=True, known_cov=known_cov, time_index=time_index)[np.newaxis,:,:])
+            P21.append(self.cross_covar_model(key2, key1, model=model, conj_1=False, conj_2=False, known_cov=known_cov, time_index=time_index)[np.newaxis,:,:])
+            S21.append(self.cross_covar_model(key2, key1, model=model, conj_1=True, conj_2=True, known_cov=known_cov, time_index=time_index)[np.newaxis,:,:])
+        # (Ntimes, 1, spw_Nfreqs, spw_Nfreqs)
+        
+        if (C11[0] == C11[-1]).all():
+        # if the covariance matrix is uniform along the time axis
+            E12C21 = np.matmul(E_matrices, C21[0]) 
+            E12P22 = np.matmul(E_matrices, P22[0]) 
+            E21starS11 = np.matmul(np.transpose(E_matrices, (0,2,1)), S11[0])
+            E21C11 = np.matmul(np.transpose(E_matrices.conj(), (0,2,1)), C11[0])
+            E12C22 = np.matmul(E_matrices, C22[0])
+            E12starS21 = np.matmul(E_matrices.conj(), S21[0])
+            E12P21 = np.matmul(E_matrices, P21[0])
+            E21C12 = np.matmul(np.transpose(E_matrices.conj(), (0,2,1)), C12[0])
+            E21P11 = np.matmul(np.transpose(E_matrices.conj(), (0,2,1)), P11[0])
+            E12starS22 = np.matmul(E_matrices.conj(), S22[0]) 
             # (spw_Ndlys, spw_Nfreqs, spw_Nfreqs)
-            C11 = self.C_model(key1, model=model, known_cov=known_cov)[:,np.newaxis,:,:]
-            C22 = self.C_model(key2, model=model, known_cov=known_cov)[:,np.newaxis,:,:]
-            C21 = self.cross_covar_model(key2, key1, model=model, conj_1=False, conj_2=True, known_cov=known_cov)[:,np.newaxis,:,:]
-            C12 = self.cross_covar_model(key1, key2, model=model, conj_1=False, conj_2=True, known_cov=known_cov)[:,np.newaxis,:,:]
-            P11 = self.cross_covar_model(key1, key1, model=model, conj_1=False, conj_2=False, known_cov=known_cov)[:,np.newaxis,:,:]
-            S11 = self.cross_covar_model(key1, key1, model=model, conj_1=True, conj_2=True, known_cov=known_cov)[:,np.newaxis,:,:]
-            P22 = self.cross_covar_model(key2, key2, model=model, conj_1=False, conj_2=False, known_cov=known_cov)[:,np.newaxis,:,:]
-            S22 = self.cross_covar_model(key2, key2, model=model, conj_1=True, conj_2=True, known_cov=known_cov)[:,np.newaxis,:,:]
-            P21 = self.cross_covar_model(key2, key1, model=model, conj_1=False, conj_2=False, known_cov=known_cov)[:,np.newaxis,:,:]
-            S21 = self.cross_covar_model(key2, key1, model=model, conj_1=True, conj_2=True, known_cov=known_cov)[:,np.newaxis,:,:]
-            # (Ntimes, 1, spw_Nfreqs, spw_Nfreqs)
-            
-            if (C11[0] == C11[-1]).all():
-            # if the covariance matrix is uniform along the time axis
-                E12C21 = np.matmul(E_matrices, C21[0]) 
-                E12P22 = np.matmul(E_matrices, P22[0]) 
-                E21starS11 = np.matmul(np.transpose(E_matrices, (0,2,1)), S11[0])
-                E21C11 = np.matmul(np.transpose(E_matrices.conj(), (0,2,1)), C11[0])
-                E12C22 = np.matmul(E_matrices, C22[0])
-                E12starS21 = np.matmul(E_matrices.conj(), S21[0])
-                E12P21 = np.matmul(E_matrices, P21[0])
-                E21C12 = np.matmul(np.transpose(E_matrices.conj(), (0,2,1)), C12[0])
-                E21P11 = np.matmul(np.transpose(E_matrices.conj(), (0,2,1)), P11[0])
-                E12starS22 = np.matmul(E_matrices.conj(), S22[0]) 
-                # (spw_Ndlys, spw_Nfreqs, spw_Nfreqs)
-
-                # Get q_q, q_qdagger, qdagger_qdagger
-                q_q = np.einsum('bij, cji->bc', E12P22, E21starS11) + np.einsum('bij, cji->bc', E12C21, E12C21)
-                q_qdagger = np.einsum('bij, cji->bc', E12C22, E21C11) + np.einsum('bij, cji->bc', E12P21, E12starS21)
-                qdagger_qdagger = np.einsum('bij, cji->bc', E21C12, E21C12) + np.einsum('bij, cji->bc', E21P11, E12starS22)
-                # (spw_Ndlys, spw_Ndlys)
-
-                # Get bandpower covariance 
-                cov_q_real = (q_q + qdagger_qdagger + q_qdagger + q_qdagger.conj() ) / 4.
-                cov_q_imag = -(q_q + qdagger_qdagger - q_qdagger - q_qdagger.conj() ) / 4.
-                cov_p_real = ( np.einsum('ab,cd,bd->ac', M, M, q_q) +
-                    np.einsum('ab,cd,bd->ac', M, M.conj(), q_qdagger) +
-                    np.einsum('ab,cd,bd->ac', M.conj(), M, q_qdagger.conj()) + 
-                    np.einsum('ab,cd,bd->ac', M.conj(), M.conj(), qdagger_qdagger) )/ 4. 
-                cov_p_imag = -( np.einsum('ab,cd,bd->ac', M, M, q_q) -
-                    np.einsum('ab,cd,bd->ac', M, M.conj(), q_qdagger) -
-                    np.einsum('ab,cd,bd->ac', M.conj(), M, q_qdagger.conj()) + 
-                    np.einsum('ab,cd,bd->ac', M.conj(), M.conj(), qdagger_qdagger) )/ 4. 
-                # (spw_Ndlys, spw_Ndlys)
-
-                cov_q_real = np.repeat(cov_q_real[np.newaxis, :,:], C11.shape[0], axis=0)
-                cov_q_imag = np.repeat(cov_q_imag[np.newaxis, :,:], C11.shape[0], axis=0)
-                cov_p_real = np.repeat(cov_p_real[np.newaxis, :,:], C11.shape[0], axis=0)
-                cov_p_imag = np.repeat(cov_p_imag[np.newaxis, :,:], C11.shape[0], axis=0)
-                # (Ntimes, spw_Ndlys, spw_Ndlys)
-
-            else :
-                E12C21 = np.matmul(E_matrices, C21) 
-                E12P22 = np.matmul(E_matrices, P22) 
-                E21starS11 = np.matmul(np.transpose(E_matrices, (0,2,1)), S11)
-                E21C11 = np.matmul(np.transpose(E_matrices.conj(), (0,2,1)), C11)
-                E12C22 = np.matmul(E_matrices, C22)
-                E12starS21 = np.matmul(E_matrices.conj(), S21)
-                E12P21 = np.matmul(E_matrices, P21)
-                E21C12 = np.matmul(np.transpose(E_matrices.conj(), (0,2,1)), C12)
-                E21P11 = np.matmul(np.transpose(E_matrices.conj(), (0,2,1)), P11)
-                E12starS22 = np.matmul(E_matrices.conj(), S22) 
-                # (Ntimes, spw_Ndlys, spw_Nfreqs, spw_Nfreqs)
-
-                # Get q_q, q_qdagger, qdagger_qdagger
-                q_q = np.einsum('abij, acji->abc', E12P22, E21starS11) + np.einsum('abij, acji->abc', E12C21, E12C21)
-                q_qdagger = np.einsum('abij, acji->abc', E12C22, E21C11) + np.einsum('abij, acji->abc', E12P21, E12starS21)
-                qdagger_qdagger = np.einsum('abij, acji->abc', E21C12, E21C12) + np.einsum('abij, acji->abc', E21P11, E12starS22)
-                # (Ntimes, spw_Ndlys, spw_Ndlys)
-
-                # Get bandpower covariance 
-                cov_q_real = (q_q + qdagger_qdagger + q_qdagger + q_qdagger.conj() ) / 4.
-                cov_q_imag = ( q_qdagger + q_qdagger.conj() - q_q - qdagger_qdagger) / 4.
-                cov_p_real = ( np.einsum('ab,cd,ibd->iac', M, M, q_q) +
-                    np.einsum('ab,cd,ibd->iac', M, M.conj(), q_qdagger) +
-                    np.einsum('ab,cd,ibd->iac', M.conj(), M, q_qdagger.conj()) + 
-                    np.einsum('ab,cd,ibd->iac', M.conj(), M.conj(), qdagger_qdagger) )/ 4. 
-                cov_p_imag = ( np.einsum('ab,cd,ibd->iac', M, M.conj(), q_qdagger) +
-                    np.einsum('ab,cd,ibd->iac', M.conj(), M, q_qdagger.conj()) - 
-                    np.einsum('ab,cd,ibd->iac', M, M, q_q) -
-                    np.einsum('ab,cd,ibd->iac', M.conj(), M.conj(), qdagger_qdagger) )/ 4. 
-                # (Ntimes, spw_Ndlys, spw_Ndlys)
-
-            cov_p_real_list[model] = cov_p_real
-            cov_p_imag_list[model] = cov_p_imag
-            cov_q_real_list[model] = cov_q_real
-            cov_q_imag_list[model] = cov_q_imag
-
-        return cov_q_real_list, cov_q_imag_list, cov_p_real_list, cov_p_imag_list
+
+            # Get q_q, q_qdagger, qdagger_qdagger
+            q_q = np.einsum('bij, cji->bc', E12P22, E21starS11) + np.einsum('bij, cji->bc', E12C21, E12C21)
+            q_qdagger = np.einsum('bij, cji->bc', E12C22, E21C11) + np.einsum('bij, cji->bc', E12P21, E12starS21)
+            qdagger_qdagger = np.einsum('bij, cji->bc', E21C12, E21C12) + np.einsum('bij, cji->bc', E21P11, E12starS22)
+            # (spw_Ndlys, spw_Ndlys)
+
+            # Get bandpower covariance 
+            cov_q_real = (q_q + qdagger_qdagger + q_qdagger + q_qdagger.conj() ) / 4.
+            cov_q_imag = -(q_q + qdagger_qdagger - q_qdagger - q_qdagger.conj() ) / 4.
+            cov_p_real = ( np.einsum('ab,cd,bd->ac', M, M, q_q) +
+                np.einsum('ab,cd,bd->ac', M, M.conj(), q_qdagger) +
+                np.einsum('ab,cd,bd->ac', M.conj(), M, q_qdagger.conj()) + 
+                np.einsum('ab,cd,bd->ac', M.conj(), M.conj(), qdagger_qdagger) )/ 4. 
+            cov_p_imag = -( np.einsum('ab,cd,bd->ac', M, M, q_q) -
+                np.einsum('ab,cd,bd->ac', M, M.conj(), q_qdagger) -
+                np.einsum('ab,cd,bd->ac', M.conj(), M, q_qdagger.conj()) + 
+                np.einsum('ab,cd,bd->ac', M.conj(), M.conj(), qdagger_qdagger) )/ 4. 
+            # (spw_Ndlys, spw_Ndlys)
+
+            cov_q_real = np.repeat(cov_q_real[np.newaxis, :,:], self.dsets[0].Ntimes, axis=0)
+            cov_q_imag = np.repeat(cov_q_imag[np.newaxis, :,:], self.dsets[0].Ntimes, axis=0)
+            cov_p_real = np.repeat(cov_p_real[np.newaxis, :,:], self.dsets[0].Ntimes, axis=0)
+            cov_p_imag = np.repeat(cov_p_imag[np.newaxis, :,:], self.dsets[0].Ntimes, axis=0)
+            # (Ntimes, spw_Ndlys, spw_Ndlys)
+
+        else :
+            E12C21 = np.matmul(E_matrices, C21) 
+            E12P22 = np.matmul(E_matrices, P22) 
+            E21starS11 = np.matmul(np.transpose(E_matrices, (0,2,1)), S11)
+            E21C11 = np.matmul(np.transpose(E_matrices.conj(), (0,2,1)), C11)
+            E12C22 = np.matmul(E_matrices, C22)
+            E12starS21 = np.matmul(E_matrices.conj(), S21)
+            E12P21 = np.matmul(E_matrices, P21)
+            E21C12 = np.matmul(np.transpose(E_matrices.conj(), (0,2,1)), C12)
+            E21P11 = np.matmul(np.transpose(E_matrices.conj(), (0,2,1)), P11)
+            E12starS22 = np.matmul(E_matrices.conj(), S22) 
+            # (Ntimes, spw_Ndlys, spw_Nfreqs, spw_Nfreqs)
+
+            # Get q_q, q_qdagger, qdagger_qdagger
+            q_q = np.einsum('abij, acji->abc', E12P22, E21starS11) + np.einsum('abij, acji->abc', E12C21, E12C21)
+            q_qdagger = np.einsum('abij, acji->abc', E12C22, E21C11) + np.einsum('abij, acji->abc', E12P21, E12starS21)
+            qdagger_qdagger = np.einsum('abij, acji->abc', E21C12, E21C12) + np.einsum('abij, acji->abc', E21P11, E12starS22)
+            # (Ntimes, spw_Ndlys, spw_Ndlys)
+
+            # Get bandpower covariance 
+            cov_q_real = (q_q + qdagger_qdagger + q_qdagger + q_qdagger.conj() ) / 4.
+            cov_q_imag = ( q_qdagger + q_qdagger.conj() - q_q - qdagger_qdagger) / 4.
+            cov_p_real = ( np.einsum('ab,cd,ibd->iac', M, M, q_q) +
+                np.einsum('ab,cd,ibd->iac', M, M.conj(), q_qdagger) +
+                np.einsum('ab,cd,ibd->iac', M.conj(), M, q_qdagger.conj()) + 
+                np.einsum('ab,cd,ibd->iac', M.conj(), M.conj(), qdagger_qdagger) )/ 4. 
+            cov_p_imag = ( np.einsum('ab,cd,ibd->iac', M, M.conj(), q_qdagger) +
+                np.einsum('ab,cd,ibd->iac', M.conj(), M, q_qdagger.conj()) - 
+                np.einsum('ab,cd,ibd->iac', M, M, q_q) -
+                np.einsum('ab,cd,ibd->iac', M.conj(), M.conj(), qdagger_qdagger) )/ 4. 
+            # (Ntimes, spw_Ndlys, spw_Ndlys)
+
+        return cov_q_real, cov_q_imag, cov_p_real, cov_p_imag
 
     def get_MW(self, G, H, mode='I', band_covar=None, exact_norm=False):
         """
@@ -2845,16 +2575,9 @@
 
     def pspec(self, bls1, bls2, dsets, pols, n_dlys=None,
               input_data_weight='identity', norm='I', taper='none',
-<<<<<<< HEAD
-              sampling=False, little_h=True, spw_ranges=None,
-              baseline_tol=1.0, store_cov=False, save_q=False, 
-              cov_models=[], known_cov=None, verbose=True,
-              exact_norm=False, history='', r_params=None):
-=======
               sampling=False, little_h=True, spw_ranges=None, symmetric_taper=True,
-              baseline_tol=1.0, store_cov=False, verbose=True, filter_extensions=None,
-              exact_norm=False, history='', r_params=None, cov_model='empirical'):
->>>>>>> 5af79327
+              baseline_tol=1.0, store_cov=False, save_q=False, verbose=True, filter_extensions=None,
+              exact_norm=False, history='', r_params=None, known_cov=None, cov_model='empirical'):
         """
         Estimate the delay power spectrum from a pair of datasets contained in
         this object, using the optimal quadratic estimator of arXiv:1502.06016.
@@ -2946,31 +2669,11 @@
             given an input visibility noise model, and store the output
             in the UVPSpec object.
 
-<<<<<<< HEAD
         save_q : bool, optional
             If True, store and return the results (delay spectra and covariance 
             matrices) for the unnormalized bandpowers in a separate UVPSpec 
             object.
 
-        cov_models : list of strs, optional
-            A list of the models on how to calculate the input covariance 
-            matrix (the covariance matrix for data stored in UVData objects). 
-            Options: ['time_average', 'autos', time_average_diag', ...]
-            Default: [].
-
-        known_cov : dicts of input covariance matrices
-            known_cov has the type {Ckey:covariance}, which is the same with 
-            ds._C. The matrices stored in known_cov must be constructed 
-            externally, different from those in ds._C which are constructed 
-            internally. A typical Ckey is like:
-            
-                key1 + key2 + (model,) + (conj_1,) + (conj_2,) + (subtracted,),
-            
-            where 'key1' and 'key2' specifies the dset and baseline index,
-            'model' is the type of covariance, 'conj_1', 'conj_2' and 
-            'subtracted' are all boolean values. 'covariance' has shape 
-            (Ntimes, Nfreqs, Nfreqs).
-=======
         cov_model : string, optional
             How the covariances of the input data should be estimated.
             in 'dsets' mode, error bars are estimated from user-provided
@@ -2979,7 +2682,19 @@
             channel-channel covariance of each baseline over time and
             then applying the appropriate linear transformations to these
             frequency-domain covariances.
->>>>>>> 5af79327
+
+        known_cov : dicts of input covariance matrices
+            known_cov has the type {Ckey:covariance}, which is the same with 
+            ds._C. The matrices stored in known_cov must be constructed 
+            externally, different from those in ds._C which are constructed 
+            internally. A typical Ckey is like:
+            
+                key1 + key2 + (model,) + (conj_1,) + (conj_2,) 
+            
+            where 'key1' and 'key2' specifies the dset and baseline index,
+            'model' is the type of covariance, 'conj_1' and 'conj_2' 
+            are boolean values. 'covariance' has shape 
+            (Ntimes, Nfreqs, Nfreqs).
 
         verbose : bool, optional
             If True, print progress, warnings and debugging info to stdout.
@@ -2990,8 +2705,8 @@
         exact_norm : bool, optional
             If True, estimates power spectrum using Q instead of Q_alt
             (HERA memo #44). The default options is False. Beware that
-	        computing a power spectrum when exact_norm is set to
-	        False runs two times faster than setting it to True.
+            computing a power spectrum when exact_norm is set to
+            False runs two times faster than setting it to True.
 
         history : str, optional
             history string to attach to UVPSpec object
@@ -3167,32 +2882,15 @@
             _pols.append(p)
         pols = _pols
 
-        # Check keys in known_cov 
-        for cov_model in cov_models:
-            if cov_model not in ['time_average', 'empirical', 'time_average_diag', 'time_average_mean', 'time_average_min', 'time_average_max', 'autos']:
-                assert known_cov is not None, "didn't recognize {}".format(cov_model)
-                bl1 = []
-                bl2 = []
-                for blp in bl_pairs:
-                    bl1.append(blp[0])
-                    bl1.append(blp[1])
-
-                for pol in pols:
-                    p_str = tuple(map(lambda _p: uvutils.polnum2str(_p), pol))
-                   
-                    Ckeys = self.get_Ckeys(bl1, bl2, dsets, p_str, cov_model, True)
-                    for Ckey in Ckeys:
-                        assert Ckey in known_cov.keys(), "didn't recognize {}".format(Ckey)
-
         # initialize empty lists
         data_array = odict()
         data_array_q = odict()
         wgt_array = odict()
         integration_array = odict()
-        cov_array_real = odict([[cov_model, odict()] for cov_model in cov_models])
-        cov_array_imag = odict([[cov_model, odict()] for cov_model in cov_models])
-        cov_array_q_real = odict([[cov_model, odict()] for cov_model in cov_models])
-        cov_array_q_imag = odict([[cov_model, odict()] for cov_model in cov_models])
+        cov_array_real = odict()
+        cov_array_imag = odict()
+        cov_array_q_real = odict()
+        cov_array_q_imag = odict()
         time1 = []
         time2 = []
         lst1 = []
@@ -3224,10 +2922,10 @@
             spw_ints = []
             spw_scalar = []
             spw_polpair = []
-            spw_cov_real = odict([[cov_model, []] for cov_model in cov_models])
-            spw_cov_imag = odict([[cov_model, []] for cov_model in cov_models])
-            spw_cov_q_real = odict([[cov_model, []] for cov_model in cov_models])
-            spw_cov_q_imag = odict([[cov_model, []] for cov_model in cov_models])
+            spw_cov_real = []
+            spw_cov_imag = []
+            spw_cov_q_real = []
+            spw_cov_q_imag = []
 
             d = self.delays() * 1e-9
             f = dset1.freq_array.flatten()[spw_ranges[i][0]:spw_ranges[i][1]]
@@ -3254,10 +2952,10 @@
                 pol_data_q = []
                 pol_wgts = []
                 pol_ints = []
-                pol_cov_real = odict([[cov_model, []] for cov_model in cov_models])
-                pol_cov_imag = odict([[cov_model, []] for cov_model in cov_models])
-                pol_cov_q_real = odict([[cov_model, []] for cov_model in cov_models])
-                pol_cov_q_imag = odict([[cov_model, []] for cov_model in cov_models])
+                pol_cov_real = []
+                pol_cov_imag = []
+                pol_cov_q_real = []
+                pol_cov_q_imag = []
 
                 # Compute scalar to convert "telescope units" to "cosmo units"
                 if self.primary_beam is not None:
@@ -3393,47 +3091,29 @@
 
                     # Generate the covariance matrix if error bars provided
                     if store_cov:
-                        if verbose: print(" Building q_hat covariance...")
-<<<<<<< HEAD
-                        
+                        if verbose: print(" Building q_hat covariance...")                        
                         cov_q_real, cov_q_imag, cov_real, cov_imag \
                             = self.get_analytic_covariance(key1, key2, Mv, 
                                                            exact_norm=exact_norm,
                                                            pol=pol,
-                                                           models=cov_models, 
+                                                           model=cov_model, 
                                                            known_cov=known_cov, )
-
-                        for cov_model in cov_models:
-                            if self.primary_beam != None:
-                                delay_adj = self.scalar_delay_adjustment(
-                                                 key1, key2, sampling=sampling)
-                                cov_real[cov_model] = cov_real[cov_model] * (scalar)**2.
-                                cov_imag[cov_model] = cov_imag[cov_model] * (scalar)**2.
-                                if norm == 'I' and not(exact_norm):
-                                    cov_real[cov_model] = cov_real[cov_model] * (delay_adj)**2.
-                                    cov_imag[cov_model] = cov_imag[cov_model] * (delay_adj)**2.
-
-                            pol_cov_real[cov_model].extend(cov_real[cov_model]) 
-                            pol_cov_imag[cov_model].extend(cov_imag[cov_model])
+                   
+                        if self.primary_beam != None:
+                            delay_adj = self.scalar_delay_adjustment(
+                                             key1, key2, sampling=sampling)
+                            cov_real = cov_real * (scalar)**2.
+                            cov_imag = cov_imag * (scalar)**2.
+                            if norm == 'I' and not(exact_norm):
+                                cov_real = cov_real * (delay_adj)**2.
+                                cov_imag = cov_imag * (delay_adj)**2.
+
+                        pol_cov_real.extend(cov_real) 
+                        pol_cov_imag.extend(cov_imag)
 
                         if save_q:      
-                            for cov_model in cov_models:
-                                pol_cov_q_real[cov_model].extend(
-                                                        cov_q_real[cov_model] )
-                                pol_cov_q_imag[cov_model].extend(
-                                                        cov_q_imag[cov_model] ) 
-
-=======
-                        #cov_qv = self.cov_q_hat(key1, key2)
-                        cov_qv = self.cov_q_hat(key1, key2, model=cov_model,
-                                            exact_norm=exact_norm, pol=pol)
-                        cov_pv = self.cov_p_hat(Mv, cov_qv)
-                        if self.primary_beam != None:
-                            cov_pv *= (scalar * \
-                                       self.scalar_delay_adjustment(key1, key2,
-                                                         sampling=sampling))**2.
-                        pol_cov.extend(cov_pv)
->>>>>>> 5af79327
+                            pol_cov_q_real.extend(cov_q_real)
+                            pol_cov_q_imag.extend(cov_q_imag) 
 
                     # Get baseline keys
                     if isinstance(blp, list):
@@ -3497,29 +3177,27 @@
                 spw_data_q.append(pol_data_q)
                 spw_wgts.append(pol_wgts)
                 spw_ints.append(pol_ints)
-                [spw_cov_real[cov_model].append(pol_cov_real[cov_model]) for cov_model in cov_models]
-                [spw_cov_imag[cov_model].append(pol_cov_imag[cov_model]) for cov_model in cov_models]
-                [spw_cov_q_real[cov_model].append(pol_cov_q_real[cov_model]) for cov_model in cov_models]
-                [spw_cov_q_imag[cov_model].append(pol_cov_q_imag[cov_model]) for cov_model in cov_models]
- 
+                spw_cov_real.append(pol_cov_real) 
+                spw_cov_imag.append(pol_cov_imag) 
+                spw_cov_q_real.append(pol_cov_q_real) 
+                spw_cov_q_imag.append(pol_cov_q_imag) 
+          
             # insert into data and integration dictionaries
             spw_data = np.moveaxis(np.array(spw_data), 0, -1)
             spw_data_q = np.moveaxis(np.array(spw_data_q), 0, -1)
             spw_wgts = np.moveaxis(np.array(spw_wgts), 0, -1)
             spw_ints = np.moveaxis(np.array(spw_ints), 0, -1)
-            for cov_model in cov_models:
-                spw_cov_real[cov_model] = np.moveaxis(np.array(spw_cov_real[cov_model]), 0, -1)
-                spw_cov_imag[cov_model] = np.moveaxis(np.array(spw_cov_imag[cov_model]), 0, -1)
-                spw_cov_q_real[cov_model] = np.moveaxis(np.array(spw_cov_q_real[cov_model]), 0, -1)
-                spw_cov_q_imag[cov_model] = np.moveaxis(np.array(spw_cov_q_imag[cov_model]), 0, -1)
+            spw_cov_real = np.moveaxis(np.array(spw_cov_real), 0, -1)
+            spw_cov_imag = np.moveaxis(np.array(spw_cov_imag), 0, -1)
+            spw_cov_q_real = np.moveaxis(np.array(spw_cov_q_real), 0, -1)
+            spw_cov_q_imag = np.moveaxis(np.array(spw_cov_q_imag), 0, -1)
 
             data_array[i] = spw_data
-            data_array_q[i] = spw_data_q
-            for cov_model in cov_models:
-                cov_array_real[cov_model][i] = spw_cov_real[cov_model]
-                cov_array_imag[cov_model][i] = spw_cov_imag[cov_model]
-                cov_array_q_real[cov_model][i] = spw_cov_q_real[cov_model]
-                cov_array_q_imag[cov_model][i] = spw_cov_q_imag[cov_model]
+            data_array_q[i] = spw_data_q  
+            cov_array_real[i] = spw_cov_real
+            cov_array_imag[i] = spw_cov_imag
+            cov_array_q_real[i] = spw_cov_q_real
+            cov_array_q_imag[i] = spw_cov_q_imag
             wgt_array[i] = spw_wgts
             integration_array[i] = spw_ints
             sclr_arr.append(spw_scalar)
@@ -3602,13 +3280,10 @@
         # fill data arrays
         uvp.data_array = data_array
         if store_cov:
-<<<<<<< HEAD
             uvp.cov_array_real = cov_array_real
             uvp.cov_array_imag = cov_array_imag
-=======
-            uvp.cov_array = cov_array
             uvp.cov_model = cov_model
->>>>>>> 5af79327
+
         uvp.integration_array = integration_array
         uvp.wgt_array = wgt_array
         uvp.nsample_array = dict(
@@ -3621,6 +3296,7 @@
             if store_cov:
                 uvp_q.cov_array_real = cov_array_q_real
                 uvp_q.cov_array_imag = cov_array_q_imag
+                uvp_q.cov_model = cov_model
             uvp_q.check()
         else:
             uvp_q = None
@@ -3828,17 +3504,9 @@
               bl_deg_range=(0, 180), bl_error_tol=1.0,
               beam=None, cosmo=None, interleave_times=False, rephase_to_dset=None,
               trim_dset_lsts=False, broadcast_dset_flags=True,
-<<<<<<< HEAD
-              time_thresh=0.2, Jy2mK=False, overwrite=True,
-              file_type='miriad', verbose=True, 
-              exact_norm=False, store_cov=False, 
-              save_q=False, cov_models=[], known_cov=None,
-              history='', r_params=None, tsleep=0.1, maxiter=1):
-=======
               time_thresh=0.2, Jy2mK=False, overwrite=True, symmetric_taper=True,
-              file_type='miriad', verbose=True, store_cov=False, filter_extensions=None,
-              history='', r_params=None, tsleep=0.1, maxiter=1, cov_model='empirical'):
->>>>>>> 5af79327
+              file_type='miriad', verbose=True, exact_norm=False, store_cov=False, filter_extensions=None,
+              history='', r_params=None, tsleep=0.1, maxiter=1, save_q=False, known_cov=None, cov_model='empirical'):
     """
     Create a PSpecData object, run OQE delay spectrum estimation and write
     results to a PSpecContainer object.
@@ -3998,32 +3666,19 @@
     store_cov : boolean, optional
         If True, solve for covariance between bandpowers and store in
         output UVPSpec object.
-<<<<<<< HEAD
     
     save_q : bool, optional
         If True, store and return the results (delay spectra and covariance matrices) 
         for the unnormalized bandpowers in a separate UVPSpec object.
 
-    cov_models : list of strs, optional
-        Models for input covariance matrices.
-        Default: []. Options: ['time_average', 'time_average_diag', ...]
-
     known_cov : dicts of input covariance matrices
         known_cov has the type {Ckey:covariance}, which is the same with ds._C. The matrices
         stored in known_cov must be constructed externally, different from those in ds._C which
         are constructed internally.
-        A typical Ckey is like key1 + key2 + (model,) + (conj_1,) + (conj_2,) + (subtracted,),
-        where 'key1' and 'key2' specifies the dset and baseline index,
-        'model' is the type of covariance, 
-        'conj_1', 'conj_2' and 'subtracted' are all boolean values.
-        covariance has the shape (Ntimes, Nfreqs, Nfreqs).
-    
-=======
 
     filter_extensions : list of 2-tuple or 2-list, optional
         Set number of channels to extend filtering width.
 
->>>>>>> 5af79327
     overwrite : boolean
         If True, overwrite outputs if they exist on disk.
 
@@ -4306,20 +3961,13 @@
             continue
 
         # Run OQE
-<<<<<<< HEAD
-        uvp, uvp_q = ds.pspec(bls1_list[i], bls2_list[i], dset_idxs, pol_pairs,
-                       spw_ranges=spw_ranges, n_dlys=n_dlys, r_params = r_params,
+        uvp, uvp_q = ds.pspec(bls1_list[i], bls2_list[i], dset_idxs, pol_pairs, symmetric_taper=symmetric_taper,
+                       spw_ranges=spw_ranges, n_dlys=n_dlys, r_params=r_params,
                        store_cov=store_cov, input_data_weight=input_data_weight,
                        exact_norm=exact_norm, 
-                       save_q=save_q, cov_models=cov_models,
-                       norm=norm, taper=taper, history=history, verbose=verbose)
-=======
-        uvp = ds.pspec(bls1_list[i], bls2_list[i], dset_idxs, pol_pairs, symmetric_taper=symmetric_taper,
-                       spw_ranges=spw_ranges, n_dlys=n_dlys, r_params = r_params,
-                       store_cov=store_cov, input_data_weight=input_data_weight,
+                       save_q=save_q, cov_model=cov_model,
                        norm=norm, taper=taper, history=history, verbose=verbose,
-                       cov_model=cov_model, filter_extensions=filter_extensions)
->>>>>>> 5af79327
+                       filter_extensions=filter_extensions)
 
         # Store output
         psname = '{}_x_{}{}'.format(dset_labels[dset_idxs[0]],
@@ -4381,13 +4029,8 @@
     a.add_argument("--bl_len_range", default=(0, 1e10), nargs='+', type=float, help="If blpairs is not provided, limit the baselines used based on their minimum and maximum length in meters.")
     a.add_argument("--bl_deg_range", default=(0, 180), nargs='+', type=float, help="If blpairs is not provided, limit the baseline used based on a min and max angle cut in ENU frame in degrees.")
     a.add_argument("--bl_error_tol", default=1.0, type=float, help="If blpairs is not provided, this is the error tolerance in forming redundant baseline groups in meters.")
-<<<<<<< HEAD
-    a.add_argument("--store_cov", default=False, action='store_true', help="Compute and store covariance of bandpowers given dsets_std files.")
+    a.add_argument("--store_cov", default=False, action='store_true', help="Compute and store covariance of bandpowers given dsets_std files or empirical covariance.")
     a.add_argument("--save_q", default=False, action='store_true', help="Store unnormalized bandpowers given dsets_std files.")
-    a.add_argument("--cov_models", default=['time_average'], type=list, help='List of models on input covariance matrices.')
-=======
-    a.add_argument("--store_cov", default=False, action='store_true', help="Compute and store covariance of bandpowers given dsets_std files or empirical covarianc.")
->>>>>>> 5af79327
     a.add_argument("--overwrite", default=False, action='store_true', help="Overwrite output if it exists.")
     a.add_argument("--cov_model", default='empirical', type=str, help="Model for computing covariance, currently supports empirical or dsets")
     a.add_argument("--psname_ext", default='', type=str, help="Extension for pspectra name in PSpecContainer.")
