import numpy as np
import aipy
import pyuvdata
from .utils import hash, cov

class PSpecData(object):

    def __init__(self, dsets=[], wgts=[]):
        """
        Object to store multiple sets of UVData visibilities and perform
        operations such as power spectrum estimation on them.

        Parameters
        ----------
        dsets : List of UVData objects, optional
            List of UVData objects containing the data that will be used to
            compute the power spectrum. Default: Empty list.

        wgts : List of UVData objects, optional
            List of UVData objects containing weights for the input data.
            Default: Empty list.
        """
        self.clear_cov_cache() # Covariance matrix cache
        self.dsets = []; self.wgts = []
        self.Nfreqs = None
        
        # Set R to identity by default
        self.R = self.I

        # Store the input UVData objects if specified
        if len(dsets) > 0:
            self.add(dsets, wgts)

    def add(self, dsets, wgts):
        """
        Add a dataset to the collection in this PSpecData object.

        Parameters
        ----------
        dsets : UVData or list
            UVData object or list of UVData objects containing data to add to
            the collection.

        wgts : UVData or list
            UVData object or list of UVData objects containing weights to add
            to the collection. Must be the same length as dsets. If a weight is
            set to None, the flags of the corresponding
        """
        # Convert input args to lists if possible
        if isinstance(dsets, pyuvdata.UVData): dsets = [dsets,]
        if isinstance(wgts, pyuvdata.UVData): wgts = [wgts,]
        if wgts is None: wgts = [wgts,]
        if isinstance(dsets, tuple): dsets = list(dsets)
        if isinstance(wgts, tuple): wgts = list(wgts)

        # Only allow UVData or lists
        if not isinstance(dsets, list) or not isinstance(wgts, list):
            raise TypeError("dsets and wgts must be UVData or lists of UVData")

        # Make sure enough weights were specified
        assert(len(dsets) == len(wgts))

        # Check that everything is a UVData object
        for d, w in zip(dsets, wgts):
            if not isinstance(d, pyuvdata.UVData):
                raise TypeError("Only UVData objects can be used as datasets.")
            if not isinstance(w, pyuvdata.UVData) and w is not None:
                raise TypeError("Only UVData objects (or None) can be used as "
                                "weights.")

        # Append to list
        self.dsets += dsets
        self.wgts += wgts
        
        # Store no. frequencies and no. times
        self.Nfreqs = self.dsets[0].Nfreqs
        self.Ntimes = self.dsets[0].Ntimes
        
    def validate_datasets(self):
        """
        Validate stored datasets and weights to make sure they are consistent
        with one another (e.g. have the same shape, baselines etc.).
        """
        # Sanity checks on input data
        assert len(self.dsets) > 1
        assert len(self.dsets) == len(self.wgts)

        # Check if data are all the same shape
        Nfreqs = [d.Nfreqs for d in self.dsets]
        assert np.unique(Nfreqs).size == 1

    def clear_cov_cache(self, keys=None):
        """
        Clear stored covariance data (or some subset of it).

        Parameters
        ----------
        keys : list of tuples, optional
            List of keys to remove from covariance matrix cache. If None, all
            keys will be removed. Default: None.
        """
        if keys is None:
            self._C, self._Cempirical, self._I, self._iC = {}, {}, {}, {}
            self._iCt = {}
        else:
            for k in keys:
                try: del(self._C[k])
                except(KeyError): pass
                try: del(self._Cempirical[k])
                except(KeyError): pass
                try: del(self._I[k])
                except(KeyError): pass
                try: del(self._iC[k])
                except(KeyError): pass

    def x(self, key):
        """
        Get data for a given dataset and baseline, as specified in a standard
        key format.

        Parameters
        ----------
        key : tuple
            Tuple containing dataset ID and baseline index. The first element
            of the tuple is the dataset index, and the subsequent elements are
            the baseline ID.

        Returns
        -------
        x : array_like
            Array of data from the requested UVData dataset and baseline.
        """
        assert isinstance(key, tuple)
        dset = key[0]; bl = key[1:]
        return self.dsets[dset].get_data(bl).T # FIXME: Transpose?

    def w(self, key):
        """
        Get weights for a given dataset and baseline, as specified in a
        standard key format.

        Parameters
        ----------
        key : tuple
            Tuple containing dataset ID and baseline index. The first element
            of the tuple is the dataset index, and the subsequent elements are
            the baseline ID.

        Returns
        -------
        x : array_like
            Array of weights for the requested UVData dataset and baseline.
        """
        assert isinstance(key, tuple)

        dset = key[0]; bl = key[1:]
        
        if self.wgts[dset] is not None:
            return self.wgts[dset].get_data(bl).T # FIXME: Transpose?
        else:
            # If weights were not specified, use the flags built in to the
            # UVData dataset object
<<<<<<< HEAD
            return self.dsets[dset].get_flags(bl).astype(float).T
            # FIXME: Transpose?
=======
            flags = self.dsets[dset].get_flags(bl).astype(float).T # FIXME: .T?
            return 1. - flags # Flag=1 => weight=0
>>>>>>> 3f6819b4

    def C(self, key):
        """
        Estimate covariance matrices from the data.

        Parameters
        ----------
        key : tuple
            Tuple containing indices of dataset and baselines. The first item
            specifies the index (ID) of a dataset in the collection, while
            subsequent indices specify the baseline index, in _key2inds format.

        Returns
        -------
        C : array_like
            (Weighted) empirical covariance of data for baseline 'bl'.
        """
        assert isinstance(key, tuple)

        # Set covariance if it's not in the cache
        if not self._C.has_key(key):
            self.set_C( {key : cov(self.x(key), self.w(key))} )
            self._Cempirical[key] = self._C[key]

        # Return cached covariance
        return self._C[key]

    def set_C(self, cov):
        """
        Set the cached covariance matrix to a set of user-provided values.

        Parameters
        ----------
        cov : dict
            Dictionary containing new covariance values for given datasets and
            baselines. Keys of the dictionary are tuples, with the first item
            being the ID (index) of the dataset, and subsequent items being the
            baseline indices.
        """
        self.clear_cov_cache(cov.keys())
        for key in cov: self._C[key] = cov[key]

    def C_empirical(self, key):
        """
        Calculate empirical covariance from the data (with appropriate
        weighting).

        Parameters
        ----------
        key : tuple
            Tuple containing indices of dataset and baselines. The first item
            specifies the index (ID) of a dataset in the collection, while
            subsequent indices specify the baseline index, in _key2inds format.

        Returns
        -------
        C_empirical : array_like
            Empirical covariance for the specified key.
        """
        assert isinstance(key, tuple)

        # Check cache for empirical covariance
        if not self._Cempirical.has_key(key):
            self._Cempirical[key] = cov(self.x(key), self.w(key))
        return self._Cempirical[key]

    def I(self, key):
        """
        Return identity covariance matrix.

        Parameters
        ----------
        key : tuple
            Tuple containing indices of dataset and baselines. The first item
            specifies the index (ID) of a dataset in the collection, while
            subsequent indices specify the baseline index, in _key2inds format.

        Returns
        -------
        I : array_like
            Identity covariance matrix, dimension (Nfreqs, Nfreqs).
        """
        assert isinstance(key, tuple)

        if not self._I.has_key(key):
            self._I[key] = np.identity(self.Nfreqs)
        return self._I[key]

    def iC(self, key):
        """
        Return the inverse covariance matrix, C^-1.

        Parameters
        ----------
        key : tuple
            Tuple containing indices of dataset and baselines. The first item
            specifies the index (ID) of a dataset in the collection, while
            subsequent indices specify the baseline index, in _key2inds format.

        Returns
        -------
        iC : array_like
            Inverse covariance matrix for specified dataset and baseline.
        """
        assert isinstance(key, tuple)

        # Calculate inverse covariance if not in cache
        if not self._iC.has_key(key):
            C = self.C(key)
            U,S,V = np.linalg.svd(C.conj()) # conj in advance of next step

            # FIXME: Not sure what these are supposed to do
            #if self.lmin is not None: S += self.lmin # ensure invertibility
            #if self.lmode is not None: S += S[self.lmode-1]

            # FIXME: Is series of dot products quicker?
            self.set_iC({key:np.einsum('ij,j,jk', V.T, 1./S, U.T)})
        return self._iC[key]

    def set_iC(self, d):
        """
        Set the cached inverse covariance matrix for a given dataset and
        baseline to a specified value. For now, you should already have applied
        weights to this matrix.

        Parameters
        ----------
        d : dict
            Dictionary containing data to insert into inverse covariance matrix
            cache. Keys are tuples, following the same format as the input to
            self.iC().
        """
        for k in d: self._iC[k] = d[k]
    
    def set_R(self, R_matrix):
        """
        Set the weighting matrix R for later use in q_hat.

        Parameters
        ----------
        R_matrix : string or matrix
            If set to "identity", sets R = I
            If set to "iC", sets R = C^-1
            Otherwise, accepts a user inputted dictionary
        """

        if R_matrix == "identity":
            self.R = self.I
        elif R_matrix == "iC":
            self.R = self.iC
        else:
            self.R = R_matrix
      
    def q_hat(self, key1, key2, use_fft=True, taper='none'):
        """
        Construct an unnormalized bandpower, q_hat, from a given pair of
        visibility vectors. Returns the following quantity:
            
          \hat{q}_a = (1/2) conj(x_1) R_1 Q_a R_2 x_2 (arXiv:1502.06016, Eq. 13)
        
        Note that the R matrix need not be set to C^-1. This is something that
        is set by the user in the set_R method.
        
        Parameters
        ----------
        key1, key2 : tuples or lists of tuples
            Tuples containing indices of dataset and baselines for the two 
            input datavectors. If a list of tuples is provided, the baselines 
            in the list will be combined with inverse noise weights.
            
        use_fft : bool, optional
            Whether to use a fast FFT summation trick to construct q_hat, or
            a simpler brute-force matrix multiplication. The FFT method assumes
            a delta-fn bin in delay space. Default: True.

        taper : str, optional
            Tapering (window) function to apply to the data. Takes the same
            arguments as aipy.dsp.gen_window(). Default: 'none'.

        Returns
        -------
        q_hat : array_like
            Unnormalized bandpowers
        """
        Rx1, Rx2 = 0, 0
        
        # Calculate R x_1
        if isinstance(key1, list):
            for _key in key1: Rx1 += np.dot(self.R(_key), self.x(_key))
        else:
            Rx1 = np.dot(self.R(key1), self.x(key1))
        
        # Calculate R x_2
        if isinstance(key2, list):
            for _key in key2: Rx2 += np.dot(self.R(_key), self.x(_key))
        else:
            Rx2 = np.dot(self.R(key2), self.x(key2))
            
        # Whether to use FFT or slow direct method
        if use_fft:
            if taper != 'none':
                tapering_fct = aipy.dsp.gen_window(self.Nfreqs, taper)
                Rx1 *= tapering_fct
                Rx2 *= tapering_fct

            _Rx1 = np.fft.fft(Rx1.conj(), axis=0)
            _Rx2 = np.fft.fft(Rx2.conj(), axis=0)
          
            # Conjugated because inconsistent with pspec_cov_v003 otherwise
            # FIXME: Check that this should actually be conjugated
            return 0.5 * np.conj(  np.fft.fftshift(_Rx1, axes=0).conj() 
                           * np.fft.fftshift(_Rx2, axes=0) )
        else:
            # Slow method, used to explicitly cross-check FFT code
            q = []
            for i in xrange(self.Nfreqs):
                Q = self.get_Q(i, self.Nfreqs, taper=taper)
                RQR = np.einsum('ab,bc,cd', 
                                self.R(key1).T.conj(), Q, self.R(key2))
                qi = np.sum(self.x(key1).conj()*np.dot(RQR, self.x(key2)), axis=0)
                q.append(qi)
            return 0.5 * np.array(q)

    def get_G(self, key1, key2, taper='none'):
        """
        Calculates the response matrix G of the unnormalized band powers q
        to the true band powers p, i.e.,

            <q_a> = \sum_b G_{ab} p_b

        This is given by

            G_ab = (1/2) Tr[R_1 Q_a R_2 Q_b]

        Note that in the limit that R_1 = R_2 = C^-1, this reduces to the Fisher
        matrix

            F_ab = 1/2 Tr [C^-1 Q_a C^-1 Q_b] (arXiv:1502.06016, Eq. 17)

        Parameters
        ----------
        key1, key2 : tuples or lists of tuples
            Tuples containing indices of dataset and baselines for the two 
            input datavectors. If a list of tuples is provided, the baselines 
            in the list will be combined with inverse noise weights.

        taper : str, optional
            Tapering (window) function used when calculating Q. Takes the same
            arguments as aipy.dsp.gen_window(). Default: 'none'.

        Returns
        -------
        G : array_like, complex
            Fisher matrix, with dimensions (Nfreqs, Nfreqs).
        """
        G = np.zeros((self.Nfreqs, self.Nfreqs), dtype=np.complex)
        R1 = self.R(key1)
        R2 = self.R(key2)
        
        iR1Q, iR2Q = {}, {}
        for ch in xrange(self.Nfreqs): # this loop is nchan^3
            Q = self.get_Q(ch, self.Nfreqs, taper=taper)
            iR1Q[ch] = np.dot(R1, Q) # R_1 Q
            iR2Q[ch] = np.dot(R2, Q) # R_2 Q

        for i in xrange(self.Nfreqs): # this loop goes as nchan^4
            for j in xrange(self.Nfreqs):
                # tr(R_2 Q_i R_1 Q_j)
                G[i,j] += np.einsum('ij,ji', iR1Q[i], iR2Q[j])

        return G.real / 2.
    
    
    def get_V_gaussian(self, key1, key2):
        """
        Calculates the bandpower covariance matrix,
        
            V_ab = tr(C E_a C E_b)
            
        FIXME: Must check factor of 2 with Wick's theorem for complex vectors,
        and also check expression for when x_1 != x_2.
        
        Parameters
        ----------
        key1, key2 : tuples or lists of tuples
            Tuples containing indices of dataset and baselines for the two 
            input datavectors. If a list of tuples is provided, the baselines 
            in the list will be combined with inverse noise weights.
        
        Returns
        -------
        V : array_like, complex
            Bandpower covariance matrix, with dimensions (Nfreqs, Nfreqs).
        """
        raise NotImplementedError()
    
    
    def get_MW(self, G, mode='I'):
        """
        Construct the normalization matrix M and window function matrix W for
        the power spectrum estimator. These are defined through Eqs. 14-16 of
        arXiv:1502.06016:

            \hat{p} = M \hat{q}
            <\hat{p}> = W p
            W = M G,
        
        where p is the true band power and G is the response matrix (defined above
        in get_G) of unnormalized bandpowers to normed bandpowers. The G matrix
        is the Fisher matrix when R = C^-1

        Several choices for M are supported:
        
            'G^-1':   Set M = G^-1, the (pseudo)inverse response matrix.
            'G^-1/2': Set M = G^-1/2, the root-inverse response matrix (using SVD).
            'I':      Set M = I, the identity matrix.
            'L^-1':   Set M = L^-1, Cholesky decomposition.

        Note that when we say (e.g., M = I), we mean this before normalization.
        The M matrix needs to be normalized such that each row of W sums to 1.
        
        Parameters
        ----------
        G : array_like or dict of array_like
            Response matrix for the bandpowers, with dimensions (Nfreqs, Nfreqs).
            If a dict is specified, M and W will be calculated for each G 
            matrix in the dict.

        mode : str, optional
            Definition to use for M. Must be one of the options listed above. 
            Default: 'I'.
        
        Returns
        -------
        M : array_like
            Normalization matrix, M. (If G was passed in as a dict, a dict of 
            array_like will be returned.)

        W : array_like
            Window function matrix, W. (If G was passed in as a dict, a dict of 
            array_like will be returned.)
        """
        # Recursive case, if many G's were specified at once
        if type(G) is dict:
            M,W = {}, {}
            for key in G: M[key], W[key] = self.get_MW(G[key], mode=mode)
            return M, W

        # Check that mode is supported
        modes = ['G^-1', 'G^-1/2', 'I', 'L^-1']
        assert(mode in modes)

        # Build M matrix according to specified mode
        if mode == 'G^-1':
            M = np.linalg.pinv(G, rcond=1e-12)
            #U,S,V = np.linalg.svd(F)
            #M = np.einsum('ij,j,jk', V.T, 1./S, U.T)
            
        elif mode == 'G^-1/2':
            U,S,V = np.linalg.svd(G)
            M = np.einsum('ij,j,jk', V.T, 1./np.sqrt(S), U.T)

        elif mode == 'I':
            M = np.identity(G.shape[0], dtype=G.dtype)
            
        else:
            # Cholesky decomposition
            order = np.arange(G.shape[0]) - np.ceil((G.shape[0]-1.)/2.)
            order[order < 0] = order[order < 0] - 0.1
            
            # Negative integers have larger absolute value so they are sorted
            # after positive integers.
            order = (np.abs(order)).argsort()
            if np.mod(G.shape[0], 2) == 1:
                endindex = -2
            else:
                endindex = -1
            order = np.hstack([order[:5], order[endindex:], order[5:endindex]])
            iorder = np.argsort(order)
            
            G_o = np.take(np.take(G, order, axis=0), order, axis=1)
            L_o = np.linalg.cholesky(G_o)
            U,S,V = np.linalg.svd(L_o.conj())
            M_o = np.dot(np.transpose(V), np.dot(np.diag(1./S), np.transpose(U)))
            M = np.take(np.take(M_o, iorder, axis=0), iorder, axis=1)

        # Calculate (normalized) W given Fisher matrix and choice of M
        W = np.dot(M, G)
        norm = W.sum(axis=-1); norm.shape += (1,)
        M /= norm; W = np.dot(M, G)
        return M, W

    def get_Q(self, mode, n_k, taper='none'):
        """
        Response of the covariance to a given bandpower, dC / dp_alpha.

        Assumes that Q will operate on a visibility vector in frequency space.
        In other words, produces a matrix Q that performs a two-sided Fourier
        transform and extracts a particular Fourier mode.

        (Computing x^t Q y is equivalent to Fourier transforming x and y
        separately, extracting one element of the Fourier transformed vectors,
        and then multiplying them.)

        Parameters
        ----------
        mode : int
            Central wavenumber (index) of the bandpower, p_alpha.

        n_k : int
            Number of k bins that will be .

        taper : str, optional
            Type of tapering (window) function to use. Valid options are any
            window function supported by aipy.dsp.gen_window(). Default: 'none'.

        Returns
        -------
        Q : array_like
            Response matrix for bandpower p_alpha.
        """
        _m = np.zeros((n_k,), dtype=np.complex)
        _m[mode] = 1. # delta function at specific delay mode

        # FFT to transform to frequency space, and apply window function
        m = np.fft.fft(np.fft.ifftshift(_m)) * aipy.dsp.gen_window(n_k, taper)
        Q = np.einsum('i,j', m, m.conj()) # dot it with its conjugate
        return Q


    def p_hat(self, M, q):
        """
        Optimal estimate of bandpower p_alpha, defined as p_hat = M q_hat.

        Parameters
        ----------
        M : array_like
            Normalization matrix, M.

        q : array_like
            Unnormalized bandpowers, \hat{q}.

        Returns
        -------
        p_hat : array_like
            Optimal estimate of bandpower, \hat{p}.
        """
        return np.dot(M, q)

    def pspec(self, bls, input_data_weight='identity', norm='I', 
              taper='none', verbose=False):
        """
        Estimate the power spectrum from the datasets contained in this object,
        using the optimal quadratic estimator (OQE) from arXiv:1502.06016.

        Parameters
        ----------
        bls : list of tuples (or lists of tuples)
            List of baselines to include in the power spectrum calculation. 
            Each baseline is specified as a tuple of antenna IDs.
            
            If an element of the list is a list of tuples, the baselines in 
            that list will be averaged together in the power spectrum 
            calculation, reducing the number of cross-correlations that are 
            needed.

        input_data_weight : str, optional
            String specifying which weighting matrix to apply to the input
            data. See the options in the set_R() method for details. 
            Default: 'identity'.
            
        norm : str, optional
            String specifying how to choose the normalization matrix, M. See 
            the 'mode' argument of get_MW() for options. Default: 'I'.

        taper : str, optional
            Tapering (window) function to apply to the data. Takes the same
            arguments as aipy.dsp.gen_window(). Default: 'none'.

        verbose : bool, optional
            If True, print progress/debugging information. Default: False.

        Returns
        -------
        pspec : list of np.ndarray
            Optimal quadratic estimate of the power spectrum for the datasets
            stored in this PSpecData and baselines specified in 'keys'.

        pairs : list of tuples
            List of the pairs of datasets and baselines that were used to
            calculate each element of the 'pspec' list.
        """
        #FIXME: Check that requested keys exist in all datasets

        # Validate the input data to make sure it's sensible
        self.validate_datasets()

        pvs = []; pairs = []
        # Loop over pairs of datasets
        for m in xrange(len(self.dsets)):
            for n in xrange(m+1, len(self.dsets)):
                # Datasets should not be cross-correlated with themselves, and
                # dataset pair (m, n) gives the same result as (n, m)

                # Loop over baselines
                for bl in bls:
                    if isinstance(bl, list):
                        key1 = [(m,) + _bl for _bl in bl]
                        key2 = [(n,) + _bl for _bl in bl]
                    else:
                        key1 = (m,) + bl
                        key2 = (n,) + bl
                    if verbose: print("Baselines:", key1, key2)
                    
                    # Set covariance weighting scheme for input data
                    if verbose: print("  Setting weight matrix for input data...")
                    self.set_R(input_data_weight)
                    
                    # Build Fisher matrix
                    if verbose: print("  Building G...")
                    Gv = self.get_G(key1, key2, taper=taper)
                    
                    # Calculate unnormalized bandpowers
                    if verbose: print("  Building q_hat...")
                    qv = self.q_hat(key1, key2, taper=taper)
                    
                    # Normalize power spectrum estimate
                    if verbose: print("  Normalizing power spectrum...")
                    Mv, Wv = self.get_MW(Gv, mode=norm)
                    pv = self.p_hat(Mv, qv)

                    # Save power spectra and dataset/baseline pairs
                    pvs.append(pv)
                    pairs.append((key1, key2))
                    
        return np.array(pvs).real, pairs<|MERGE_RESOLUTION|>--- conflicted
+++ resolved
@@ -160,13 +160,8 @@
         else:
             # If weights were not specified, use the flags built in to the
             # UVData dataset object
-<<<<<<< HEAD
-            return self.dsets[dset].get_flags(bl).astype(float).T
-            # FIXME: Transpose?
-=======
-            flags = self.dsets[dset].get_flags(bl).astype(float).T # FIXME: .T?
+            flags = self.dsets[dset].get_flags(bl).astype(float).T
             return 1. - flags # Flag=1 => weight=0
->>>>>>> 3f6819b4
 
     def C(self, key):
         """
