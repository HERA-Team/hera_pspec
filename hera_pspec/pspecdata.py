--- conflicted
+++ resolved
@@ -805,24 +805,15 @@
 
         # calculate scalar
         if beam is None:
-<<<<<<< HEAD
             scalar = self.primary_beam.compute_pspec_scalar(
-                                freqs[0], freqs[-1], len(freqs), stokes=stokes,
-                                taper=taper, little_h=little_h, 
-                                num_steps=num_steps)
-        else:
-            scalar = beam.compute_pspec_scalar(
-                                freqs[0], freqs[-1], len(freqs), stokes=stokes,
-                                taper=taper, little_h=little_h, 
-                                num_steps=num_steps)
-=======
-            scalar = self.primary_beam.compute_pspec_scalar(start, end, len(freqs), stokes=stokes,
-                                                            taper=taper, little_h=little_h, num_steps=num_steps)
-        else:
-            scalar = beam.compute_pspec_scalar(start, end, len(freqs), stokes=stokes,
-                                                            taper=taper, little_h=little_h, num_steps=num_steps)
->>>>>>> a43d39b2
-
+                                    start, end, len(freqs), stokes=stokes,
+                                    taper=taper, little_h=little_h, 
+                                    num_steps=num_steps)
+        else:
+            scalar = beam.compute_pspec_scalar(start, end, len(freqs), 
+                                               stokes=stokes, taper=taper, 
+                                               little_h=little_h, 
+                                               num_steps=num_steps)
         return scalar
 
     def pspec(self, bls1, bls2, dsets, input_data_weight='identity', norm='I', 
