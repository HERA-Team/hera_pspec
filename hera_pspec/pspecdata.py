--- conflicted
+++ resolved
@@ -82,13 +82,10 @@
         # Store no. frequencies and no. times
         self.Nfreqs = self.dsets[0].Nfreqs
         self.Ntimes = self.dsets[0].Ntimes
-
-<<<<<<< HEAD
+        
         # Store the actual frequencies
         self.freqs = self.dsets[0].freq_array[0]
         
-=======
->>>>>>> 01be9a1c
     def validate_datasets(self):
         """
         Validate stored datasets and weights to make sure they are consistent
@@ -621,7 +618,6 @@
         """
         return np.dot(M, q)
 
-<<<<<<< HEAD
     def scalar(self, stokes='I', taper='none', little_h=True, num_steps=10000):
         """
         Computes the scalar function to convert a power spectrum estimate
@@ -665,10 +661,6 @@
 
     def pspec(self, bls, beam=None, input_data_weight='identity', norm='I', 
               taper='none', little_h=True, verbose=False):
-=======
-    def pspec(self, bls, input_data_weight='identity', norm='I',
-              taper='none', verbose=False):
->>>>>>> 01be9a1c
         """
         Estimate the power spectrum from the datasets contained in this object,
         using the optimal quadratic estimator (OQE) from arXiv:1502.06016.
