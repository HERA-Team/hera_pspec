import numpy as np
from pyuvdata import UVData, UVCal
import copy, operator, itertools, sys
from collections import OrderedDict as odict
import hera_cal as hc
from pyuvdata import utils as uvutils
import datetime
import time
import argparse
import ast
import glob
import warnings
import json
import uvtools.dspec as dspec

from . import uvpspec, utils, version, pspecbeam, container, uvpspec_utils as uvputils


class PSpecData(object):

    def __init__(self, dsets=[], wgts=None, dsets_std=None, labels=None,
                 beam=None, cals=None, cal_flag=True, r_cache=None):
        """
        Object to store multiple sets of UVData visibilities and perform
        operations such as power spectrum estimation on them.

        Parameters
        ----------
        dsets : list or dict of UVData objects, optional
            Set of UVData objects containing the data that will be used to
            compute the power spectrum. If specified as a dict, the key names
            will be used to tag each dataset. Default: Empty list.

        dsets_std: list or dict of UVData objects, optional
            Set of UVData objects containing the standard deviations of each
            data point in UVData objects in dsets. If specified as a dict,
            the key names will be used to tag each dataset. Default: [].

        wgts : list or dict of UVData objects, optional
            Set of UVData objects containing weights for the input data.
            Default: None (will use the flags of each input UVData object).

        labels : list of str, optional
            An ordered list of names/labels for each dataset, if dsets was
            specified as a list. If None, names will not be assigned to the
            datasets. If dsets was specified as a dict, the keys
            of that dict will be used instead of this. Default: None.

        beam : PspecBeam object, optional
            PspecBeam object containing information about the primary beam
            Default: None.

        cals : list of UVCal objects, optional
            Calibration objects to apply to data. One per dset or
            one for all dsets.

        cal_flag : bool, optional
            If True, propagate flags from calibration into data

        r_cache : dict, optional
            Dictionary of pre-computed R-matrices with appropriate keys.
        """
        self.clear_cache(clear_r_params=True)  # clear matrix cache
        self.dsets = []; self.wgts = []; self.labels = []
        self.dsets_std = []
        self.Nfreqs = None
        self.spw_range = None
        self.spw_Nfreqs = None
        self.spw_Ndlys = None
        #Here are some cache dictionaries
        #Necesary for speeding up calculations
        # r_params is a dictionary that stores parameters for
        # parametric R matrices.
        self.filter_extension = (0, 0)
        self.cov_regularization = 0.
        # set data weighting to identity by default
        # and taper to none by default
        self.data_weighting = 'identity'
        self.taper = 'none'
        self.symmetric_taper = True
        # Set all weights to None if wgts=None
        if r_cache is None:
            self.r_cache = {}
        else:
            self.r_cache = r_cache
        if wgts is None:
            wgts = [None for dset in dsets]

        # set dsets_std to None if any are None.
        if not dsets_std is None and None in dsets_std:
            dsets_std = None

        # Store the input UVData objects if specified
        if len(dsets) > 0:
            self.add(dsets, wgts, dsets_std=dsets_std, labels=labels, cals=cals, cal_flag=cal_flag)

        # Store a primary beam
        self.primary_beam = beam

    def add(self, dsets, wgts, labels=None, dsets_std=None, cals=None, cal_flag=True):
        """
        Add a dataset to the collection in this PSpecData object.

        Parameters
        ----------
        dsets : UVData or list or dict
            UVData object or list of UVData objects containing data to add to
            the collection.

        wgts : UVData or list or dict
            UVData object or list of UVData objects containing weights to add
            to the collection. Must be the same length as dsets. If a weight is
            set to None, the flags of the corresponding dset are used.

        labels : list of str
            An ordered list of names/labels for each dataset, if dsets was
            specified as a list. If dsets was specified as a dict, the keys
            of that dict will be used instead.

        dsets_std: UVData or list or dict
            Optional UVData object or list of UVData objects containing the
            standard deviations (real and imaginary) of data to add to the
            collection. If dsets is a dict, will assume dsets_std is a dict
            and if dsets is a list, will assume dsets_std is a list.

        cals : UVCal or list, optional
            UVCal objects to apply to data.

        cal_flag : bool, optional
            If True, propagate flags from calibration into data
        """
        # Check for dicts and unpack into an ordered list if found
        if isinstance(dsets, dict):
            # Disallow labels kwarg if a dict was passed
            if labels is not None:
                raise ValueError("If 'dsets' is a dict, 'labels' cannot be "
                                 "specified.")
            labels = list(dsets.keys())

            if wgts is None:
                wgts = dict([(l, None) for l in labels])
            elif not isinstance(wgts, dict):
                raise TypeError("If 'dsets' is a dict, 'wgts' must also be "
                                "a dict")

            if dsets_std is None:
                dsets_std = dict([(l, None) for l in labels])
            elif not isinstance(dsets_std, dict):
                raise TypeError("If 'dsets' is a dict, 'dsets_std' must also be "
                                "a dict")

            if cals is None:
                cals = dict([(l, None) for l in labels])
            elif not isinstance(cals, dict):
                raise TypeError("If 'cals' is a dict, 'cals' must also be "
                                "a dict")

            # Unpack dsets and wgts dicts
            dsets = [dsets[key] for key in labels]
            dsets_std = [dsets_std[key] for key in labels]
            wgts = [wgts[key] for key in labels]
            cals = [cals[key] for key in labels]

        # Convert input args to lists if possible
        if isinstance(dsets, UVData): dsets = [dsets,]
        if isinstance(wgts, UVData): wgts = [wgts,]
        if isinstance(labels, str): labels = [labels,]
        if isinstance(dsets_std, UVData): dsets_std = [dsets_std,]
        if isinstance(cals, UVCal): cals = [cals,]
        if wgts is None: wgts = [wgts,]
        if dsets_std is None: dsets_std = [dsets_std for m in range(len(dsets))]
        if cals is None: cals = [cals for m in range(len(dsets))]
        if isinstance(dsets, tuple): dsets = list(dsets)
        if isinstance(wgts, tuple): wgts = list(wgts)
        if isinstance(dsets_std, tuple): dsets_std = list(dsets_std)
        if isinstance(cals, tuple): cals = list(cals)

        # Only allow UVData or lists
        if not isinstance(dsets, list) or not isinstance(wgts, list)\
        or not isinstance(dsets_std, list) or not isinstance(cals, list):
            raise TypeError("dsets, dsets_std, wgts and cals must be UVData"
                            "UVCal, or lists of UVData or UVCal")

        # Make sure enough weights were specified
        assert len(dsets) == len(wgts), \
            "The dsets and wgts lists must have equal length"
        assert len(dsets_std) == len(dsets), \
            "The dsets and dsets_std lists must have equal length"
        assert len(cals) == len(dsets), \
            "The dsets and cals lists must have equal length"
        if labels is not None:
            assert len(dsets) == len(labels), \
                "If labels are specified, the dsets and labels lists " \
                "must have equal length"

        # Check that everything is a UVData object
        for d, w, s in zip(dsets, wgts, dsets_std):
            if not isinstance(d, UVData):
                raise TypeError("Only UVData objects can be used as datasets.")
            if not isinstance(w, UVData) and w is not None:
                raise TypeError("Only UVData objects (or None) can be used as "
                                "weights.")
            if not isinstance(s, UVData) and s is not None:
                raise TypeError("Only UVData objects (or None) can be used as "
                                "error sets")
        for c in cals:
            if not isinstance(c, UVCal) and c is not None:
                raise TypeError("Only UVCal objects can be used for calibration.")

        # Store labels (if they were set)
        if self.labels is None:
            self.labels = []
        if labels is None:
            labels = ["dset{:d}".format(i)
                    for i in range(len(self.dsets), len(dsets) + len(self.dsets))]

        # Apply calibration if provided
        for dset, dset_std, cal in zip(dsets, dsets_std, cals):
            if cal is not None:
                if dset is not None:
                    uvutils.uvcalibrate(dset, cal, inplace=True, prop_flags=cal_flag, flag_missing=cal_flag)
                    dset.extra_keywords['calibration'] = cal.extra_keywords.get('filename', '""')
                if dset_std is not None:
                    uvutils.uvcalibrate(dset_std, cal, inplace=True, prop_flags=cal_flag, flag_missing=cal_flag)
                    dset_std.extra_keywords['calibration'] = cal.extra_keywords.get('filename', '""')

        # Append to list
        self.dsets += dsets
        self.wgts += wgts
        self.dsets_std += dsets_std
        self.labels += labels

        # Check for repeated labels, and make them unique
        for i, l in enumerate(self.labels):
            ext = 1
            while ext < 1e5:
                if l in self.labels[:i]:
                    l = self.labels[i] + ".{:d}".format(ext)
                    ext += 1
                else:
                    self.labels[i] = l
                    break

        # Store no. frequencies and no. times
        self.Nfreqs = self.dsets[0].Nfreqs
        self.Ntimes = self.dsets[0].Ntimes

        # Store the actual frequencies
        self.freqs = self.dsets[0].freq_array[0]
        self.spw_range = (0, self.Nfreqs)
        self.spw_Nfreqs = self.Nfreqs
        self.spw_Ndlys = self.spw_Nfreqs

    def __str__(self):
        """
        Print basic info about this PSpecData object.
        """
        # Basic info
        s = "PSpecData object\n"
        s += "  %d datasets" % len(self.dsets)
        if len(self.dsets) == 0: return s

        # Dataset summary
        for i, d in enumerate(self.dsets):
            if self.labels[i] is None:
                s += "  dset (%d): %d bls (freqs=%d, times=%d, pols=%d)\n" \
                      % (i, d.Nbls, d.Nfreqs, d.Ntimes, d.Npols)
            else:
                s += "  dset '%s' (%d): %d bls (freqs=%d, times=%d, pols=%d)\n" \
                      % (self.labels[i], i, d.Nbls, d.Nfreqs, d.Ntimes, d.Npols)
        return s

    def validate_datasets(self, verbose=True):
        """
        Validate stored datasets and weights to make sure they are consistent
        with one another (e.g. have the same shape, baselines etc.).
        """
        # check dsets and wgts have same number of elements
        if len(self.dsets) != len(self.wgts):
            raise ValueError("self.wgts does not have same len as self.dsets")

        if len(self.dsets_std) != len(self.dsets):
            raise ValueError("self.dsets_std does not have the same len as "
                             "self.dsets")
        if len(self.labels) != len(self.dsets):
            raise ValueError("self.labels does not have same len as self.dsets")

        # Check if dsets are all the same shape along freq axis
        Nfreqs = [d.Nfreqs for d in self.dsets]
        channel_widths = [d.channel_width for d in self.dsets]
        if np.unique(Nfreqs).size > 1:
            raise ValueError("all dsets must have the same Nfreqs")
        if np.unique(channel_widths).size > 1:
            raise ValueError("all dsets must have the same channel_widths")

        # Check shape along time axis
        Ntimes = [d.Ntimes for d in self.dsets]
        if np.unique(Ntimes).size > 1:
            raise ValueError("all dsets must have the same Ntimes")

        # raise warnings if times don't match
        if len(self.dsets) > 1:
            lst_diffs = np.array( [ np.unique(self.dsets[0].lst_array)
                                  - np.unique(dset.lst_array)
                                   for dset in self.dsets[1:]] )
            if np.max(np.abs(lst_diffs)) > 0.001:
                raise_warning("Warning: LST bins in dsets misaligned by more than 15 seconds",
                              verbose=verbose)

            # raise warning if frequencies don't match
            freq_diffs = np.array( [ np.unique(self.dsets[0].freq_array)
                                   - np.unique(dset.freq_array)
                                    for dset in self.dsets[1:]] )
            if np.max(np.abs(freq_diffs)) > 0.001e6:
                raise_warning("Warning: frequency bins in dsets misaligned by more than 0.001 MHz",
                              verbose=verbose)

        # Check phase type
        phase_types = []
        for d in self.dsets: phase_types.append(d.phase_type)
        if np.unique(phase_types).size > 1:
            raise ValueError("all datasets must have the same phase type "
                             "(i.e. 'drift', 'phased', ...)\ncurrent phase "
                             "types are {}".format(phase_types))

        # Check phase centers if phase type is phased
        if 'phased' in set(phase_types):
            phase_ra = [d.phase_center_ra_degrees for d in self.dsets]
            phase_dec = [d.phase_center_dec_degrees for d in self.dsets]
            max_diff_ra = np.max( [np.diff(d)
                                   for d in itertools.combinations(phase_ra, 2)])
            max_diff_dec = np.max([np.diff(d)
                                  for d in itertools.combinations(phase_dec, 2)])
            max_diff = np.sqrt(max_diff_ra**2 + max_diff_dec**2)
            if max_diff > 0.15:
                raise_warning("Warning: maximum phase-center difference "
                              "between datasets is > 10 arcmin",
                              verbose=verbose)

    def check_key_in_dset(self, key, dset_ind):
        """
        Check 'key' exists in the UVData object self.dsets[dset_ind]

        Parameters
        ----------
        key : tuple
            if length 1: assumed to be polarization number or string
            elif length 2: assumed to be antenna-number tuple (ant1, ant2)
            elif length 3: assumed ot be antenna-number-polarization tuple (ant1, ant2, pol)

        dset_ind : int, the index of the dataset to-be-checked

        Returns
        -------
        exists : bool
            True if the key exists, False otherwise
        """
        #FIXME: Fix this to enable label keys
        # get iterable
        key = uvutils._get_iterable(key)
        if isinstance(key, str):
            key = (key,)

        # check key is a tuple
        if isinstance(key, tuple) == False or len(key) not in (1, 2, 3):
            raise KeyError("key {} must be a length 1, 2 or 3 tuple".format(key))

        try:
            _ = self.dsets[dset_ind]._key2inds(key)
            return True
        except KeyError:
            return False

    def clear_cache(self, clear_r_params=False, keys=None):
        """
        Clear stored matrix data (or some subset of it).

        Parameters
        ----------
        clear_r_params : bool, optional
            If True, clear r_parameters in cache. If False, don't clear them.

        keys : list of tuples, optional
            List of keys to remove from matrix cache. If None, all
            keys will be removed. Default: None.
        """
        if clear_r_params:
            self.r_params = {}
        if keys is None:
            self._C, self._I, self._iC, self._Y, self._R = {}, {}, {}, {}, {}
            self._H, self._G = {}, {}
            self._W, self._M = {}, {}
            self._E, self._V = {}, {}
            self.r_cache = {}
        else:
            for k in keys:
                try: del(self._C[k])
                except(KeyError): pass
                try: del(self._I[k])
                except(KeyError): pass
                try: del(self._iC[k])
                except(KeyError): pass
                try: del(self.r_params[k])
                except(KeyError): pass
                try: del(self._Y[k])
                except(KeyError): pass
                try: del(self._R[k])
                except(KeyError): pass
                try: del(self.r_cache[k])
                except(KeyError): pass

    def dset_idx(self, dset):
        """
        Return the index of a dataset, regardless of whether it was specified
        as an integer of a string.

        Parameters
        ----------
        dset : int or str
            Index or name of a dataset belonging to this PSpecData object.

        Returns
        -------
        dset_idx : int
            Index of dataset.
        """
        # Look up dset label if it's a string
        if isinstance(dset, str):
            if dset in self.labels:
                return self.labels.index(dset)
            else:
                raise KeyError("dset '%s' not found." % dset)
        elif isinstance(dset, (int, np.integer)):
            return dset
        else:
            raise TypeError("dset must be either an int or string")

    def parse_blkey(self, key):
        """
        Parse a dataset + baseline key in the form (dataset, baseline, [pol])
        into a dataset index and a baseline(pol) key, where pol is optional.

        Parameters
        ----------
        key : tuple

        Returns
        -------
        dset : int
            dataset index

        bl : tuple
            baseline (pol) key
        """
        # type check
        assert isinstance(key, tuple), "key must be fed as a tuple"
        assert len(key) > 1, "key must have len >= 2"

        # get dataset index
        dset_idx = self.dset_idx(key[0])
        key = key[1:]

        # get baseline
        bl = key[0]
        if isinstance(bl, (int, np.integer)):
            assert len(key) > 1, "baseline must be fed as a tuple"
            bl = tuple(key[:2])
            key = key[2:]
        else:
            key = key[1:]
        assert isinstance(bl, tuple), "baseline must be fed as a tuple, %s" % bl

        # put pol into bl key if it exists
        if len(key) > 0:
            pol = key[0]
            assert isinstance(pol, (str, int, np.integer)), \
                "pol must be fed as a str or int"
            bl += (key[0],)

        return dset_idx, bl

    def x(self, key, include_extension=False):
        """
        Get data for a given dataset and baseline, as specified in a standard
        key format.

        Parameters
        ----------
        key : tuple
            Tuple containing dataset ID and baseline index. The first element
            of the tuple is the dataset index (or label), and the subsequent
            elements are the baseline ID.

        include_extension : bool (optional)
            default=False
            If True, extend spw to include filtering window extensions.

        Returns
        -------
        x : array_like
            Array of data from the requested UVData dataset and baseline.
        """
        dset, bl = self.parse_blkey(key)
        if include_extension:
            spw = slice(self.spw_range[0]-self.filter_extension[0],
                        self.spw_range[1]+self.filter_extension[1])
        else:
            spw = slice(self.spw_range[0],
                        self.spw_range[1])
        return self.dsets[dset].get_data(bl).T[spw]

    def dx(self, key, include_extension=False):
        """
        Get standard deviation of data for given dataset and baseline as
        pecified in standard key format.

        Parameters
        ----------
        key : tuple
            Tuple containing datset ID and baseline index. The first element
            of the tuple is the dataset index (or label), and the subsequent
            elements are the baseline ID.

        filter_extension : bool (optional)
            default=False
            If True, extend spw to include filtering window extensions.

        Returns
        -------
        dx : array_like
            Array of std data from the requested UVData dataset and baseline.
        """
        assert isinstance(key, tuple)
        dset,bl = self.parse_blkey(key)
        if include_extension:
            spw = slice(self.spw_range[0]-self.filter_extension[0],
                        self.spw_range[1]+self.filter_extension[1])
        else:
            spw = slice(self.spw_range[0],
                        self.spw_range[1])
        return self.dsets_std[dset].get_data(bl).T[spw]

    def w(self, key, include_extension=False):
        """
        Get weights for a given dataset and baseline, as specified in a
        standard key format.

        Parameters
        ----------
        key : tuple
            Tuple containing dataset ID and baseline index. The first element
            of the tuple is the dataset index, and the subsequent elements are
            the baseline ID.

        include_extension : bool (optional)
            default=False
            If True, extend spw to include filtering window extensions.

        Returns
        -------
        w : array_like
            Array of weights for the requested UVData dataset and baseline.
        """
        dset, bl = self.parse_blkey(key)
        if include_extension:
            spw = slice(self.spw_range[0]-self.filter_extension[0],
                        self.spw_range[1]+self.filter_extension[1])
        else:
            spw = slice(self.spw_range[0],
                        self.spw_range[1])
        if self.wgts[dset] is not None:
            return self.wgts[dset].get_data(bl).T[spw]
        else:
            # If weights were not specified, use the flags built in to the
            # UVData dataset object
            wgts = (~self.dsets[dset].get_flags(bl)).astype(float).T[spw]
            return wgts

    def set_C(self, cov):
        """
        Set the cached covariance matrix to a set of user-provided values.

        This method also resets cached values that depend on the covariances
        being reset.

        Parameters
        ----------
        cov : dict
            Covariance keys and ndarrays.
<<<<<<< HEAD
            The key should conform to
            (dset_pair_index, blpair_int, model, time_index, conj_1, conj_2).
            e.g. ((0, 1), ((25,37,"xx"), (25, 37, "xx")), 'empirical', False, True)
            while the ndarrays should have shape (spw_Nfreqs, spw_Nfreqs)
        """
        for key in cov:
            #clear_cache() was originally being called here
            #this was deleting the _V cache and since get_unnormed_V
            #calls this function, this was causing caching to fail.
            #However, if we expand the use of set_C outside of
            #get_unnormed_V and allow for arbitrary covariances to
            #be set, then we could run into trouble
            #since _V, _iC and other pre-cached quanties depend on _C.
            self._C[key] = cov[key]
=======
            The key should conform to 
            (dset_pair_index, blpair_int, model, time_index, conj_1, conj_2).
            e.g. ((0, 1), ((25,37,"xx"), (25, 37, "xx")), 'empirical', False, True)
            while the ndarrays should have shape (spw_Nfreqs, spw_Nfreqs)  
        """
        self.clear_cache(cov.keys())
        for key in cov: self._C[key] = cov[key]
>>>>>>> 52d21a78

    def C_model(self, key, model='empirical', time_index=None, known_cov=None):
        """
        Return a covariance model having specified a key and model type.
        Note: Time-dependent flags that differ from frequency channel-to-channel
<<<<<<< HEAD
        can create spurious spectral structure. Consider factorizing the flags with
=======
        can create spurious spectral structure. Consider factorizing the flags with 
>>>>>>> 52d21a78
        self.broadcast_dset_flags() before using model='empirical'.

        Parameters
        ----------
        key : tuple
            Tuple containing indices of dataset and baselines. The first item
            specifies the index (ID) of a dataset in the collection, while
            subsequent indices specify the baseline index, in _key2inds format.

        model : string, optional
            Type of covariance model to calculate, if not cached. Options=['empirical', 'dsets', 'autos',...]
            How the covariances of the input data should be estimated.
            in 'dsets' mode, error bars are estimated from user-provided
            per baseline and per channel standard deivations. If 'empirical' is
            set, then error bars are estimated from the data by calculating the
            channel-channel covariance of each baseline over time and
            then applying the appropriate linear transformations to these
            frequency-domain covariances. If 'autos' is set, the covariances of the input data
<<<<<<< HEAD
            over a baseline is estimated from the autocorrelations of the two antennas over channel bandwidth
            and integration time.
=======
            over a baseline is estimated from the autocorrelations of the two antennas over channel bandwidth 
            and integration time. 
>>>>>>> 52d21a78

        time_index : integer, compute covariance at specific time-step in dset
            supported if mode == 'dsets' or 'autos'

        known_cov : dicts of covariance matrices
<<<<<<< HEAD
            Covariance matrices that are imported from a outer dict instead of
            using data stored or calculated inside the PSpecData object.
            known_cov could be initialized when using PSpecData.pspec() method.
            See PSpecData.pspec() for more details.

=======
            Covariance matrices that are imported from a outer dict instead of 
            using data stored or calculated inside the PSpecData object. 
            known_cov could be initialized when using PSpecData.pspec() method. 
            See PSpecData.pspec() for more details. 
        
>>>>>>> 52d21a78
        Returns
        -------
        C : ndarray, (spw_Nfreqs, spw_Nfreqs)
            Covariance model for the specified key.
        """
        # type check
        assert isinstance(key, tuple), "key must be fed as a tuple"
        assert isinstance(model, (str, np.str)), "model must be a string"

        # parse key
        dset, bl = self.parse_blkey(key)
        if model == 'dsets':
            assert isinstance(time_index, int), "time_index must be integer if cov-model==dsets"
            # add model to key
            Ckey = ((dset, dset), (bl,bl), ) + (model, time_index, False, True,)

        elif model == 'empirical':
            # add model to key
            Ckey = ((dset, dset), (bl,bl), ) + (model, None, False, True,)

        elif model == 'autos':
            assert isinstance(time_index, int), "time_index must be integer if cov-model==autos"
            # add model to key
            Ckey = ((dset, dset), (bl,bl), ) + (model, time_index, False, True,)

        else:
            if known_cov is None:
                raise ValueError("didn't recognize model {}".format(model))
            else:
                assert isinstance(time_index, int), "time_index must be integer if using a outer known_cov"
                # add model to key
                Ckey = ((dset, dset), (bl,bl), ) + (model, time_index, False, True,)

        # check cache
        if Ckey not in self._C:
            # calculate covariance model
            if model == 'empirical':
                self.set_C({Ckey: utils.cov(self.x(key, include_extension=True), self.w(key, include_extension=True))})
            elif model == 'dsets':
<<<<<<< HEAD
                self.set_C({Ckey: np.diag( np.abs(self.w(key, include_extension=True)[:,time_index] * self.dx(key, include_extension=True)[:,time_index]) ** 2. )})
=======
                self.set_C({Ckey: np.diag( np.abs(self.w(key, filter_extension=True)[:,time_index] * self.dx(key, filter_extension=True)[:,time_index]) ** 2. )})
>>>>>>> 52d21a78
            elif model == 'autos':
                spw_range= (self.spw_range[0]-self.filter_extension[0], self.spw_range[1]+self.filter_extension[1])
                self.set_C({Ckey: np.diag(utils.variance_from_auto_correlations(self.dsets[dset], bl, spw_range, time_index))})

            else:
                assert Ckey in known_cov.keys(), "didn't recognize Ckey {}".format(Ckey)
                spw = slice(self.spw_range[0]-self.filter_extension[0], self.spw_range[1]+self.filter_extension[1])
                covariance = known_cov[Ckey][spw, spw]
                self.set_C({Ckey: covariance})
<<<<<<< HEAD

=======
 
>>>>>>> 52d21a78
        return self._C[Ckey]

    def cross_covar_model(self, key1, key2, model='empirical',
                          time_index=None, conj_1=False, conj_2=True, known_cov=None):
        """
        Return a covariance model having specified a key and model type.
        Note: Time-dependent flags that differ from frequency channel-to-channel
<<<<<<< HEAD
        can create spurious spectral structure. Consider factorizing the flags
=======
        can create spurious spectral structure. Consider factorizing the flags 
>>>>>>> 52d21a78
        with self.broadcast_dset_flags() before using model='time_average'.

        Parameters
        ----------
        key1, key2 : tuples
            Tuples containing indices of dataset and baselines. The first item
            specifies the index (ID) of a dataset in the collection, while
            subsequent indices specify the baseline index, in _key2inds format.

        model : string, optional
            Type of covariance model to calculate, if not cached. Options=['empirical', 'dsets', 'autos',...]
            How the covariances of the input data should be estimated.
            in 'dsets' mode, error bars are estimated from user-provided
            per baseline and per channel standard deivations. If 'empirical' is
            set, then error bars are estimated from the data by calculating the
            channel-channel covariance of each baseline over time and
            then applying the appropriate linear transformations to these
            frequency-domain covariances. If 'autos' is set, the covariances of the input data
<<<<<<< HEAD
            over a baseline is estimated from the autocorrelations of the two antennas over channel bandwidth
            and integration time.

        time_index : integer, compute covariance at specific time-step
=======
            over a baseline is estimated from the autocorrelations of the two antennas over channel bandwidth 
            and integration time. 

        time_index : integer, compute covariance at specific time-step 
>>>>>>> 52d21a78

        conj_1 : boolean, optional
            Whether to conjugate first copy of data in covar or not.
            Default: False

        conj_2 : boolean, optional
            Whether to conjugate second copy of data in covar or not.
            Default: True

        known_cov : dicts of covariance matrices
<<<<<<< HEAD
            Covariance matrices that are imported from a outer dict instead of
            using data stored or calculated inside the PSpecData object.
            known_cov could be initialized when using PSpecData.pspec() method.
            See PSpecData.pspec() for more details.
=======
            Covariance matrices that are imported from a outer dict instead of 
            using data stored or calculated inside the PSpecData object. 
            known_cov could be initialized when using PSpecData.pspec() method. 
            See PSpecData.pspec() for more details. 
>>>>>>> 52d21a78

        Returns
        -------
        cross_covar : ndarray, (spw_Nfreqs, spw_Nfreqs)
            Cross covariance model for the specified key.
        """
        # type check
        assert isinstance(key1, tuple), "key1 must be fed as a tuple"
        assert isinstance(key2, tuple), "key2 must be fed as a tuple"
        assert isinstance(model, (str, np.str)), "model must be a string"

        internal_models = ['empirical', 'dsets', 'autos']
<<<<<<< HEAD
        # internal_models refer to the covariance can be calculated intrinsically.
=======
        # internal_models refer to the covariance can be calculated intrinsically. 
>>>>>>> 52d21a78
        if known_cov is None:
            assert model in internal_models, "didn't recognize model {}".format(model)

        # parse key
        dset1, bl1 = self.parse_blkey(key1)
        dset2, bl2 = self.parse_blkey(key2)

        if model == 'empirical':
<<<<<<< HEAD
            covar = utils.cov(self.x(key1, include_extension=True), self.w(key1, include_extension=True),
                              self.x(key2, include_extension=True), self.w(key2, include_extension=True),
                              conj_1=conj_1, conj_2=conj_2)

=======
            covar = utils.cov(self.x(key1, filter_extension=True), self.w(key1, filter_extension=True),
                              self.x(key2, filter_extension=True), self.w(key2, filter_extension=True),
                              conj_1=conj_1, conj_2=conj_2)
        
>>>>>>> 52d21a78
        elif model == 'dsets':
            covar = np.zeros((self.spw_Nfreqs,
                              self.spw_Nfreqs),
                              dtype=np.float64)
        #for dsets, we assume no baseline-baseline covariances.

        elif model == 'autos':
            covar = np.zeros((self.spw_Nfreqs,
                              self.spw_Nfreqs),
                              dtype=np.float64)
        #for autos, we assume no baseline-baseline covariances.

        else:
            # add model to key
            Ckey = ((dset1, dset2), (bl1,bl2), ) + (model, time_index, conj_1, conj_2,)
            assert Ckey in known_cov.keys(), "didn't recognize Ckey {}".format(Ckey)
            spw = slice(self.spw_range[0]-self.filter_extension[0], self.spw_range[1]+self.filter_extension[1])
            covar = known_cov[Ckey][spw, spw]

        return covar

    def I(self, key):
        """
        Return identity covariance matrix.

        Parameters
        ----------
        key : tuple
            Tuple containing indices of dataset and baselines. The first item
            specifies the index (ID) of a dataset in the collection, while
            subsequent indices specify the baseline index, in _key2inds format.

        Returns
        -------
        I : array_like
            Identity covariance matrix, dimension (Nfreqs, Nfreqs).
        """
        assert isinstance(key, tuple)
        # parse key
        dset, bl = self.parse_blkey(key)
        key = (dset,) + (bl,)
        nfreq = self.spw_Nfreqs + np.sum(self.filter_extension)
        if key not in self._I:
            self._I[key] = np.identity(nfreq)
        return self._I[key]

    def iC(self, key, model='empirical', time_index=None):
        """
        Return the inverse covariance matrix, C^-1.

        Parameters
        ----------
        key : tuple
            Tuple containing indices of dataset and baselines. The first item
            specifies the index (ID) of a dataset in the collection, while
            subsequent indices specify the baseline index, in _key2inds format.

        model : string
            How the covariances of the input data should be estimated.
            in 'dsets' mode, error bars are estimated from user-provided
            per baseline and per channel standard deivations. If 'empirical' is
            set, then error bars are estimated from the data by calculating the
            channel-channel covariance of each baseline over time and
            then applying the appropriate linear transformations to these
            frequency-domain covariances.

        time_index : integer, compute covariance at specific time-step

        Returns
        -------
        iC : array_like
            Inverse covariance matrix for specified dataset and baseline.
            This will be an Ntimes x Nfreq x Nfreq
        """
        assert isinstance(key, tuple)
        # parse key
        dset, bl = self.parse_blkey(key)
        key = (dset,) + (bl,)

        Ckey = ((dset, dset), (bl,bl), ) + (model, time_index, False, True,)
<<<<<<< HEAD
        nfreq = self.spw_Nfreqs + np.sum(self.filter_extension)
        # Calculate inverse covariance if not in cache
        if Ckey not in self._iC:
            #Note that C by default gives us an Ndly x Ndly matrix (so it is per time)
            #In the following lines, we calculate the inverse or psuedo-inverse
            #of C multiplied by weights.
            #empirically determined C is not per-time but weights are.
            #Thus, we need to loop through each set of per-time weights and take
            #a psuedo-inverse at each time.
            _iC = np.zeros((self.Ntimes, nfreq, nfreq))
            wgts = self.Y(key)
            wgts_sq = np.asarray([np.outer(wgts[:,m], wgts[:,m]) for m in range(self.Ntimes)])
            #Now, for each time we want to calculate the psuedo-inverse for.
            for m in range(self.Ntimes):
                C = self.C_model(key, model=model, time_index=m)
                #multiply C --
                #which is a single Ndlys x Ndlys matrix estimated from multiple times
                _iC[m] = wgts_sq[m] * C
                #by wgts_sq at that time
                #next...
                if np.linalg.cond(_iC[m]) >= 1e9:
                    warnings.warn("Poorly conditioned covariance. Computing Psuedo-Inverse")
                    _iC[m] = np.linalg.pinv(_iC[m])
                else:
                    _iC[m] = np.linalg.inv(_iC[m])
            self.set_iC({Ckey:_iC})
=======

        # Calculate inverse covariance if not in cache
        if Ckey not in self._iC:
            C = self.C_model(key, model=model, time_index=time_index)
            #U,S,V = np.linalg.svd(C.conj()) # conj in advance of next step
            if np.linalg.cond(C) >= 1e9:
                warnings.warn("Poorly conditioned covariance. Computing Psuedo-Inverse")
                ic = np.linalg.pinv(C)
            else:
                ic = np.linalg.inv(C)
            # FIXME: Not sure what these are supposed to do
            #if self.lmin is not None: S += self.lmin # ensure invertibility
            #if self.lmode is not None: S += S[self.lmode-1]

            # FIXME: Is series of dot products quicker?
            self.set_iC({Ckey:ic})
>>>>>>> 52d21a78
        return self._iC[Ckey]
    def Y(self, key):
        """
        Return the weighting (diagonal) matrix, Y. This matrix
        is calculated by taking the logical AND of flags across all times
        given the dset-baseline-pol specification in 'key', converted
        into a float, and inserted along the diagonal of an
        spw_Nfreqs x spw_Nfreqs matrix.

        The logical AND step implies that all time-dependent flagging
        patterns are automatically broadcasted across all times. This broadcasting
        follows the principle that, for each freq channel, if at least a single time
        is unflagged, then the channel is treated as unflagged for all times. Power
        spectra from certain times, however, can be given zero weight by setting the
        nsample array to be zero at those times (see self.broadcast_dset_flags).

        Parameters
        ----------
        key : tuple
            Tuple containing indices of dataset and baselines. The first item
            specifies the index (ID) of a dataset in the collection, while
            subsequent indices specify the baseline index, in _key2inds format.

        Returns
        -------
        Y : array_like
            (spw_Nfreqs + sum(filter_extension)) x Ntimes matrix of weights.
        """
        assert isinstance(key, tuple)
        # parse key
        dset, bl = self.parse_blkey(key)
        key = (dset,) + (bl,)

        if key not in self._Y:
            self._Y[key] = self.w(key, include_extension=True)
        return self._Y[key]

    def set_iC(self, d):
        """
        Set the cached inverse covariance matrix for a given dataset and
        baseline to a specified value. For now, you should already have applied
        weights to this matrix.

        Parameters
        ----------
        d : dict
            Dictionary containing data to insert into inverse covariance matrix
            cache. Keys are tuples, following the same format as the input to
            self.iC().
        """
        for k in d:
            self._iC[k] = d[k]

    def set_R(self, d):
        """
        Set the data-weighting matrix for a given dataset and baseline to
        a specified value for later use in q_hat.

        Parameters
        ----------
        d : dict
            Dictionary containing data to insert into data-weighting R matrix
            cache. Keys are tuples with the following form
            key = (dset_index, bl_ant_pair_pol_tuple, data_weighting, taper)
            Ex: (0, (37, 38, 'xx'), 'bh')
            If data_weight == 'dayenu' then additional elements are appended
                key + (filter_extension, spw_Nfreqs, symmetric_taper)
        """
        for k in d:
            self._R[k] = d[k]

    def R(self, key, average_times=False):
        """
        Return the data-weighting matrix R, which is a product of
        data covariance matrix (I or C^-1), diagonal flag matrix (Y) and
        diagonal tapering matrix (T):

        If self.symmetric_taper == False:
            R = T K Y
        if self.symmetric_taper == True:
            R = sqrt(T^t) sqrt(Y^t) K sqrt(Y) sqrt(T)

        where T is a diagonal matrix holding the taper and Y is a diagonal
        matrix holding flag weights. The K matrix comes from either `I` or `iC`
        or a `dayenu`
        depending on self.data_weighting, T is informed by self.taper and Y
        is taken from self.Y().

        Right now, the data covariance can be identity ('I'), C^-1 ('iC'), or
        dayenu weighting 'dayenu'.

        Parameters
        ----------
        key : tuple
            Tuple containing indices of dataset and baselines. The first item
            specifies the index (ID) of a dataset in the collection, while
            subsequent indices specify the baseline index, in _key2inds format.

        average_times : bool, optional
            If true, average over all times so that output is (spw_Nfreqs x spw_Nfreqs)

        Returns
        """
        # type checks
        assert isinstance(key, tuple)
        dset, bl = self.parse_blkey(key)
        key = (dset,) + (bl,)

        # Only add to Rkey if a particular mode is enabled
        # If you do add to this, you need to specify this in self.set_R docstring!
        Rkey = key + (self.taper,)
        if self.data_weighting == 'dayenu':
            # add extra dayenu params
            Rkey = Rkey + tuple(self.filter_extension,) + (self.spw_Nfreqs,) \
                   + (self.symmetric_taper,)

        Rkey = Rkey + (self.data_weighting,)
        if Rkey not in self._R:
            # form sqrt(taper) matrix
            if self.taper == 'none':
                myTaper = np.ones(self.spw_Nfreqs)
            else:
                myTaper = dspec.gen_window(self.taper, self.spw_Nfreqs)
            # get flag weight vector: straight multiplication of vectors
            # mimics matrix multiplication

            # replace possible nans with zero (when something dips negative
            # in sqrt for some reason)
            myTaper[np.isnan(myTaper)] = 0.0
            fext = self.filter_extension
            nfreq = np.sum(fext) + self.spw_Nfreqs
            #if we want to use a full-band filter, set the R-matrix to filter and then truncate.
            tmat = np.zeros((self.spw_Nfreqs,
                             nfreq), dtype=complex)
            tmat[:,fext[0]:fext[0] + self.spw_Nfreqs] = np.identity(self.spw_Nfreqs,dtype=np.complex128)
            # form R matrix
            wgts = np.asarray([self.Y(key)[:,m].squeeze() for m in range(self.Ntimes)])
            wgt_sq = np.asarray([np.outer(wgts[m], wgts[m]) for m in range(self.Ntimes)])
            wgt_sq[np.isnan(wgt_sq)] = 0.
            if self.data_weighting == 'identity':
                rmat =  np.asarray([self.I(key) * wgt_sq[m] for m in range(self.Ntimes)])

            elif self.data_weighting == 'iC':
                rmat = self.iC(key)

            elif self.data_weighting == 'dayenu':
                r_param_key = (self.data_weighting,) + key
                if not r_param_key in self.r_params:
                    raise ValueError("r_param not set for %s!"%str(r_param_key))
                r_params = self.r_params[r_param_key]
                if not 'filter_centers' in r_params or\
                   not 'filter_half_widths' in r_params or\
                   not  'filter_factors' in r_params:
                       raise ValueError("filtering parameters not specified!")
                #This line retrieves a the psuedo-inverse of a lazy covariance
                #matrix given by dspec.dayenu_mat_inv.
                # Note that we multiply sqrtY inside of the pinv
                # to apply flagging weights before taking psuedo inverse.
                rmat = np.zeros((self.Ntimes, nfreq, nfreq))
                _freqs = self.freqs[self.spw_range[0]-fext[0]:self.spw_range[1]+fext[1]]
                df = np.abs(_freqs[1]-_freqs[0])
                for m in range(self.Ntimes):
                    rdkey = tuple(wgts[m]) + tuple(np.round(np.array(r_params['filter_centers']) * df, 8))\
                    + tuple(np.round(df * np.array(r_params['filter_half_widths']), 8))\
                    + tuple(np.round(df * np.array(r_params['filter_factors']) * 1e8, 8))\
                    + ('dayenu',) + (self.spw_Nfreqs,) + self.filter_extension
                    if not rdkey in self.r_cache:
                        rm = dspec.dayenu_mat_inv(x=_freqs,
                                        filter_centers=r_params['filter_centers'],
                                        filter_half_widths=r_params['filter_half_widths'],
                                        filter_factors=r_params['filter_factors']) * wgt_sq[m]
                        self.r_cache[rdkey] = np.linalg.pinv(rm)
                    rmat[m] = self.r_cache[rdkey]
            else:
                raise ValueError("data_weighting must be in ['identity', 'iC', 'dayenu']")
                # allow for restore_foregrounds option which introduces clean-interpolated
                # foregrounds that are propagated to the power-spectrum.
            rmat = tmat @ rmat
            if self.data_weighting == 'dayenu' and 'restore_half_width' in r_params:
                if isinstance(r_params['restore_half_width'], (float, int)) and r_params['restore_half_width']>0:
                    if not 'restore_fundamental_period' in r_params:
                        fundamental_period = 2 * self.spw_Nfreqs
                    else:
                        fundamental_period = r_params['restore_fundamental_period']
                    ndlys_restore = int(r_params['restore_half_width'] * np.mean(np.diff(self.freqs)) * fundamental_period)
                    for m in range(self.Ntimes):
                        if np.sum((wgts[m]>0).astype(float)) >= ndlys_restore:
                            rmat[m] = rmat[m] + \
                            dspec.delay_interpolation_matrix(self.spw_Nfreqs, ndlys_restore,
                            wgts[m][self.spw_range[0]:self.spw_range[1]], fundamental_period=fundamental_period)\
                            @ (tmat - rmat[m])
                else:
                    raise ValueError("'restore_half_width' must be supplied as an integer or float >0.")

            rmat =  np.transpose(rmat, (1, 0, 2))
            if self.symmetric_taper:
                sqrtT = np.sqrt(myTaper)
                rmat = np.transpose(sqrtT[:,None,None] * rmat * sqrtT[None,None,:], (1,0,2))
            else:
                rmat = np.transpose(myTaper[:,None,None] * rmat, (1,0,2))
            #move time-axis to the back. This is helpful for future broadcasting
            #exploitation
            #self._R[Rkey] = np.swap_axes(np.swap_axes(rmat, 1, 2), 0, 1)
            self._R[Rkey] = rmat

        rmat = self._R[Rkey]
        if average_times:
            rmat = np.mean(rmat, axis=0)
        return rmat

    def set_symmetric_taper(self, use_symmetric_taper):
        """
        Set the symmetric taper parameter
        If true, square R matrix will be computed as
        R=sqrtT  K sqrt T
        where sqrtT is a diagonal matrix with the square root of the taper.
        This is only possible when K is a square-matrix (no filter extensions).

        If set to false, then the R-matrix will implement the taper as
        R = sqrtT ** 2 K
        Parameters
        ----------
        use_taper : bool,
            do you want to use a symmetric taper? True or False?
        """
        if use_symmetric_taper and (self.filter_extension[0] > 0 or self.filter_extension[1] > 0):
            raise ValueError("You cannot use a symmetric taper when there are nonzero filter extensions.")
        else:
            self.symmetric_taper = use_symmetric_taper



    def set_filter_extension(self, filter_extension):
        """
        Set extensions to filtering matrix

        Parameters
        ----------
        filter_extension: 2-tuple or 2-list
            must be integers. Specify how many channels below spw_min/max
            filter will be applied to data.
            filter_extensions will be clipped to not extend beyond data range.
        """
        if self.symmetric_taper and not filter_extension[0] == 0 and not filter_extension[1]==0:
            raise_warning("You cannot set filter extensions greater then zero when symmetric_taper==True! Setting symmetric_taper==False!")
            self.symmetric_taper = False
        assert isinstance(filter_extension, (list, tuple)), "filter_extension must a tuple or list"
        assert len(filter_extension) == 2, "filter extension must be length 2"
        assert isinstance(filter_extension[0], int) and\
               isinstance(filter_extension[1], int) and \
               filter_extension[0] >= 0 and\
               filter_extension[1] >=0, "filter extension must contain only positive integers"
        filter_extension=list(filter_extension)
        if filter_extension[0] > self.spw_range[0]:
            warnings.warn("filter_extension[0] exceeds data spw_range. Defaulting to spw_range[0]!")
        if filter_extension[1] > self.Nfreqs - self.spw_range[1]:
            warnings.warn("filter_extension[1] exceeds channels between spw_range[1] and Nfreqs. Defaulting to Nfreqs-spw_range[1]!")
        filter_extension[0] = np.min([self.spw_range[0], filter_extension[0]])#clip extension to not extend beyond data range
        filter_extension[1] = np.min([self.Nfreqs - self.spw_range[1], filter_extension[1]])#clip extension to not extend beyond data range
        self.filter_extension = tuple(filter_extension)

    def set_weighting(self, data_weighting):
        """
        Set data weighting type.

        Parameters
        ----------
        data_weighting : str
            Type of data weightings. Options=['identity', 'iC', dayenu]
        """
        self.data_weighting = data_weighting

    def set_r_param(self, key, r_params):
        """
        Set the weighting parameters for baseline at (dset,bl, [pol])

        Parameters
        ----------
        key: tuple (dset, bl, [pol]), where dset is the index of the dataset
             bl is a 2-tuple
             pol is a float or string specifying polarization

        r_params: dictionary with parameters for weighting matrix.
                  Proper fields
                  and formats depend on the mode of data_weighting.
                data_weighting == 'dayenu':
                                dictionary with fields
                                'filter_centers', list of floats (or float) specifying the (delay) channel numbers
                                                  at which to center filtering windows. Can specify fractional channel number.
                                'filter_half_widths', list of floats (or float) specifying the width of each
                                                 filter window in (delay) channel numbers. Can specify fractional channel number.
                                'filter_factors', list of floats (or float) specifying how much power within each filter window
                                                  is to be suppressed.
                Absence of r_params dictionary will result in an error!
        """
        key = self.parse_blkey(key)
        key = (self.data_weighting,) + key
        self.r_params[key] = r_params

    def set_taper(self, taper):
        """
        Set data tapering type.

        Parameters
        ----------
        taper : str
            Type of data tapering. See uvtools.dspec.gen_window for options.
        """
        self.taper = taper

    def set_spw(self, spw_range, ndlys=None, set_Ndlys=True):
        """
        Set the spectral window range.

        Parameters
        ----------
        spw_range : tuple, contains start and end of spw in channel indices
            used to slice the frequency array
        ndlys : integer
            Number of delay bins. Default: None, sets number of delay
            bins equal to the number of frequency channels in the spw.
        set_Ndlys : bool, optional
            This argument exists so that we can change the spw
            while continuing to hold the number of delays constant.
            One place we need to do this is broadcasting data set flags
            temporarily to compute empirical covariance estimates
            so that error bar estimates are not contaminated by foregrounds.
            If we do this and the Ndlys are set, then our covariance matrix
            is computed for the wrong number of delays. (see cov_q_hat)
            If True, set the number of delays equal to ndlys.
            If False, don't modify the number of delays.
        """
        assert isinstance(spw_range, tuple), \
            "spw_range must be fed as a len-2 integer tuple"
        assert isinstance(spw_range[0], (int, np.integer)), \
            "spw_range must be fed as len-2 integer tuple"
        self.spw_range = spw_range
        self.spw_Nfreqs = spw_range[1] - spw_range[0]
        if set_Ndlys:
            self.set_Ndlys(ndlys=ndlys)

    def set_Ndlys(self, ndlys=None):
        """
        Set the number of delay bins used.

        Parameters
        ----------
        ndlys : integer
            Number of delay bins. Default: None, sets number of delay
            bins equal to the number of frequency channels in the current spw
        """

        if ndlys == None:
            self.spw_Ndlys = self.spw_Nfreqs
        else:
            # Check that one is not trying to estimate more delay channels than there are frequencies
            if self.spw_Nfreqs < ndlys:
                raise ValueError("Cannot estimate more delays than there are frequency channels")
            self.spw_Ndlys = ndlys

    def cov_q_hat(self, key1, key2, model='empirical', exact_norm=False, pol = False,
                  time_indices=None, allow_fft=False):
        """
        Compute the un-normalized covariance matrix for q_hat for a given pair
        of visibility vectors. Returns the following matrix:

        Cov(\hat{q}_a,\hat{q}_b)

        !!!Only supports covariance between same power-spectrum estimates!!!
        (covariance between pair of baselines with the same pair of baselines)
        !!!Assumes that both baselines used in power-spectrum estimate
        !!!have independent noise relizations!!!

        #updated to be a multi-time wrapper to get_unnormed_V

        Parameters
        ----------
        key1, key2 : tuples or lists of tuples
            Tuples containing indices of dataset and baselines for the two
            input datavectors. If a list of tuples is provided, the baselines
            in the list will be combined with inverse noise weights.

        exact_norm : boolean, optional
            Exact normalization (see HERA memo #44, Eq. 11 and documentation
            of q_hat for details).

        pol : str/int/bool, optional
            Polarization parameter to be used for extracting the correct beam.
            Used only if exact_norm is True.

        model : str, default: 'empirical'
            How the covariances of the input data should be estimated.
            in 'dsets' mode, error bars are estimated from user-provided
            per baseline and per channel standard deivations. If 'empirical' is
            set, then error bars are estimated from the data by calculating the
            channel-channel covariance of each baseline over time and
            then applying the appropriate linear transformations to these
             frequency-domain covariances.


        allow_fft : bool, optional
            If True, speed things up with ffts. Requires spw_Ndlys == spw_Nfreqs.
            The H, G, V and by extension M matrices can be computed with 2d ffts replacing the majority of
            matrix products provided that spw_Ndlys == spw_Nfreqs.
            Default: False.

        time_indices: list of indices of times to include or just a single time.
        default is None -> compute covariance for all times.

        Returns
        -------
        cov_q_hat: array_like
            Matrix with covariances between un-normalized band powers (Ntimes, Nfreqs, Nfreqs)
        """
        # type check
        if time_indices is None:
            time_indices = [tind for tind in range(self.Ntimes)]
        elif isinstance(time_indices, (int, np.integer)):
            time_indices = [time_indices]
        if not isinstance(time_indices, list):
            raise ValueError("time_indices must be an integer or list of integers.")
        if isinstance(key1,list):
            assert isinstance(key2, list), "key1 is a list, key2 must be a list"
            assert len(key2) == len(key1), "key1 length must equal key2 length"
        if isinstance(key2,list):
            assert isinstance(key1, list), "key2 is a list, key1 must be a list"
        #check time_indices
        for tind in time_indices:
            if not (tind >= 0 and tind <= self.Ntimes):
                raise ValueError("Invalid time index provided.")

        if not isinstance(key1,list):
            key1 = [key1]
        if not isinstance(key2,list):
            key2 = [key2]
        output = np.zeros((len(time_indices), self.spw_Ndlys, self.spw_Ndlys), dtype=complex)
        for k1, k2 in zip(key1, key2):
            if model in ['dsets']:
                output+=1./np.asarray([self.get_unnormed_V(k1, k2, model=model,
                                  exact_norm=exact_norm, pol=pol, time_index=t, allow_fft=allow_fft)\
                                  for t in time_indices])

            elif model in ['empirical', 'empirical_pspec']:
                #empirical error bars require broadcasting flags
                if model == 'empirical':
                    flag_backup=self.broadcast_dset_flags(spw_ranges=[self.spw_range])
                vm = self.get_unnormed_V(k1, k2, model=model,
                                  exact_norm=exact_norm, time_index = 0, pol=pol, allow_fft=allow_fft)
                if model == 'empirical':
                    for dset,flag in zip(self.dsets, flag_backup):
                        dset.flag_array = flag
                output += 1./np.asarray([vm for t in time_indices])

        return float(len(key1)) / output

    def q_hat(self, key1, key2, allow_fft=False, exact_norm=False, pol=False):
        """

        If exact_norm is False:
        Construct an unnormalized bandpower, q_hat, from a given pair of
        visibility vectors. Returns the following quantity:

          \hat{q}_a = (1/2) conj(x_1) R_1 Q^alt_a R_2 x_2

        Note that the R matrix need not be set to C^-1. This is something that
        is set by the user in the set_R method.

        This is related to Equation 13 of arXiv:1502.06016. However, notice
        that there is a Q^alt_a instead of Q_a. The latter is defined as
        Q_a \equiv dC/dp_a. Since this is the derivative of the covariance
        with respect to the power spectrum, it contains factors of the primary
        beam etc. Q^alt_a strips away all of this, leaving only the barebones
        job of taking a Fourier transform. See HERA memo #44 for details.

        This function uses the state of self.data_weighting and self.taper
        in constructing q_hat. See PSpecData.pspec for details.

        If exact_norm is True:
        Takes beam factors into account (Eq. 14 in HERA memo #44)

        Parameters
        ----------
        key1, key2: tuples or lists of tuples
            Tuples containing indices of dataset and baselines for the two
            input datavectors for each power spectrum estimate.
            q_a formed from key1, key2
            If a list of tuples is provided, the baselines
            in the list will be combined with inverse noise weights.

        allow_fft : bool, optional
            Whether to use a fast FFT summation trick to construct q_hat, or
            a simpler brute-force matrix multiplication. The FFT method assumes
            a delta-fn bin in delay space. It also only works if the number
            of delay bins is equal to the number of frequencies. Default: False.

        exact_norm: bool, optional
            If True, beam and spectral window factors are taken
            in the computation of Q_matrix (dC/dp = Q, and not Q_alt)
            (HERA memo #44, Eq. 11). Q matrix, for each delay mode,
            is weighted by the integral of beam over theta,phi.

        pol: str/int/bool, optional
            Used only if exact_norm is True. This argument is passed to get_integral_beam
            to extract the requested beam polarization. Default is the first
            polarization passed to pspec.

        Returns
        -------
        q_hat : array_like
            Unnormalized/normalized bandpowers
        """
        Rx1 = np.zeros((self.Ntimes, self.spw_Nfreqs),
                            dtype=complex)
        Rx2 = np.zeros_like(Rx1)
        R1, R2 = 0.0, 0.0

        # Calculate R x_1
        if isinstance(key1, list):
            for _key in key1:
                Rx1 += np.asarray([np.dot(self.R(_key)[m], self.x(_key, include_extension=True)[:,m])\
                                   for m in range(self.Ntimes)])
                R1 += self.R(_key)
        else:
            Rx1 = np.asarray([np.dot(self.R(key1)[m], self.x(key1, include_extension=True)[:,m])\
                              for m in range(self.Ntimes)])
            R1  = self.R(key1)

        # Calculate R x_2
        if isinstance(key2, list):
            for _key in key2:
                Rx2 += np.asarray([np.dot(self.R(_key)[m], self.x(_key, include_extension=True)[:,m])\
                                   for m in range(self.Ntimes)])
                R2 += self.R(_key)
        else:
            Rx2 = np.asarray([np.dot(self.R(key2)[m], self.x(key2, include_extension=True)[:,m])\
                              for m in range(self.Ntimes)])
            R2  = self.R(key2)

        # The set of operations for exact_norm == True are drawn from Equations
        # 11(a) and 11(b) from HERA memo #44. We are incorporating the
        # multiplicatives to the exponentials, and sticking to quantities in
        # their physical units.

        # exact norm can be used with use_fft.
        if exact_norm:
            del_tau    = np.median(np.diff(self.delays()))*1e-9  #Get del_eta in Eq.11(a) (HERA memo #44) (seconds)
            integral_beam = self.get_integral_beam(pol) #Integral of beam in Eq.11(a) (HERA memo #44)
            qnorm = del_tau * integral_beam
        else:
            qnorm = 1.
        if not allow_fft:
            q  = []
            for i in range(self.spw_Ndlys):
                # Ideally, del_tau and integral_beam should be part of get_Q. We use them here to
                # avoid their repeated computation for each delay mode.
                Q =  self.get_Q_alt(i) * qnorm
                QRx2 = np.dot(Q, Rx2.T).T

                # Square and sum over columns
                #qi = 0.5 * np.einsum('i...,i...->...', Rx1.conj(), QRx2)
                qi =  0.5 * np.sum(Rx1.conj() * QRx2, axis=1)
                q.append(qi)

            q = np.asarray(q) #(Ndlys X Ntime)
            return q

        # use FFT if possible and allowed
        elif allow_fft and (self.spw_Nfreqs  == self.spw_Ndlys - np.sum(self.filter_extension)):
            _Rx1 = np.fft.fft(Rx1, axis=1)
            _Rx2 = np.fft.fft(Rx2, axis=1)
            if exact_norm:
                qnorm = np.diag(np.sqrt(qnorm))
            #We are applying the exact norm after the R matrix consistent with above.
            #We may want to think if the order should be reversed but I doubt it
            #matters much.
            return (0.5 * np.fft.fftshift(_Rx1 * qnorm, axes=1).conj() \
                       * np.fft.fftshift(_Rx2 * qnorm, axes=1)).T

        else:
            raise ValueError("spw_Nfreqs + extensions must equal spw_Ndlys if using fft.")

    def _get_G(self, key1, key2, time_index, exact_norm=False, pol=False,
               allow_fft=False):
        """
        helper function for get_G that uses caching to speed things up.

        Parameters
        ----------
        key1, key2 : tuples or lists of tuples
            Tuples containing indices of dataset and baselines for the two
            input datavectors. If a list of tuples is provided, the baselines
            in the list will be combined with inverse noise weights.

        exact_norm : boolean, optional
            Exact normalization (see HERA memo #44, Eq. 11 and documentation
            of q_hat for details).

        pol : str/int/bool, optional
            Polarization parameter to be used for extracting the correct beam.
            Used only if exact_norm is True.

        average_times : bool, optional
            If true, average G over all times so that output is (Ndlys x Ndlys)

        time_indices : list of integers or array like integer list
            List of time indices to compute G. Default, compute for all times.

        allow_fft : bool, optional
            If True, speed things up with ffts. Requires spw_Ndlys == spw_Nfreqs.
            and sampling False
            Default: False.


        Returns
        -------
        G : array_like, complex
            Fisher matrix, with dimensions (spw_Nfreqs, spw_Nfreqs).
        """
        Gkey = key1 + key2 + (self.data_weighting, self.taper, pol, exact_norm, self.spw_Ndlys) + tuple(self.Y(key1)[:,time_index].flatten())\
               + tuple(self.Y(key2)[:,time_index].flatten()) + self.filter_extension + (self.spw_Nfreqs,)
        assert isinstance(time_index, (int, np.int32, np.int64)), "time_index must be an integer. Supplied %s"%(time_index)
        if not Gkey in self._G:
            R1 = self.R(key1)[time_index].squeeze()
            R2 = self.R(key2)[time_index].squeeze()
            if (exact_norm):
                integral_beam1 = self.get_integral_beam(pol)
                integral_beam2 = self.get_integral_beam(pol, include_extension=True)
                del_tau = np.median(np.diff(self.delays()))*1e-9
                qnorm1 = del_tau * integral_beam1
                qnorm2 = del_tau * integral_beam2
            else:
                qnorm1 = 1.
                qnorm2 = 1.
            if allow_fft:
                if not (self.spw_Nfreqs + np.sum(self.filter_extension) == self.spw_Ndlys):
                    raise ValueError("Nfreqs with extensions must equal Nspw for allow_fft")
                #We can calculate H much faster with an fft if we
                #don't have sampling
                r1_fft = np.fft.fftshift(np.fft.fft2(np.fft.fftshift((R1 * qnorm1)[:,::-1])))
                r2_fft = np.fft.fftshift(np.fft.fft2(np.fft.fftshift((R2 * qnorm2)[:,::-1])))
                G = np.conj(r1_fft) * r2_fft
            else:
                G = np.zeros((self.spw_Ndlys, self.spw_Ndlys), dtype=np.complex)
                iR1Q1, iR2Q2 = {}, {}

                for ch in range(self.spw_Ndlys):
                    Q1 = self.get_Q_alt(ch) * qnorm1
                    Q2 = self.get_Q_alt(ch, include_extension=True) * qnorm2
                    #G is given by Tr[E^\alpha C,\beta]
                    #where E^\alpha = R_1^\dagger Q^\apha R_2
                    #C,\beta = Q2 and Q^\alpha = Q1
                    #Note that we conjugate transpose R
                    #because we want to E^\alpha to
                    #give the absolute value squared of z = m_\alpha \dot R @ x
                    #where m_alpha takes the FT from frequency to the \alpha fourier mode.
                    #Q is essentially m_\alpha^\dagger m
                    # so we need to sandwhich it between R_1^\dagger and R_2
                    iR1Q1[ch] = np.dot(np.conj(R1).T, Q1) # R_1 Q_alt
                    iR2Q2[ch] = np.dot(R2, Q2) # R_2 Q
                for i in range(self.spw_Ndlys): # this loop goes as nchan^4
                    for j in range(self.spw_Ndlys):
                        G[i,j] = np.trace(np.dot(iR1Q1[i], iR2Q2[j]))
            self._G[Gkey] = G / 2.

        return self._G[Gkey]

    def get_G(self, key1, key2, exact_norm=False, pol=False,
              average_times=False, time_indices=None, allow_fft=False):
        """
        Calculates

            G_ab = (1/2) Tr[R_1 Q^alt_a R_2 Q^alt_b],

        which is needed for normalizing the power spectrum (see HERA memo #44).

        Note that in the limit that R_1 = R_2 = C^-1, this reduces to the Fisher
        matrix

            F_ab = 1/2 Tr [C^-1 Q^alt_a C^-1 Q^alt_b] (arXiv:1502.06016, Eq. 17)

        Parameters
        ----------
        key1, key2 : tuples or lists of tuples
            Tuples containing indices of dataset and baselines for the two
            input datavectors. If a list of tuples is provided, the baselines
            in the list will be combined with inverse noise weights.

        exact_norm : boolean, optional
            Exact normalization (see HERA memo #44, Eq. 11 and documentation
            of q_hat for details).

        pol : str/int/bool, optional
            Polarization parameter to be used for extracting the correct beam.
            Used only if exact_norm is True.

        average_times : bool, optional
            If true, average G over all times so that output is (Ndlys x Ndlys)

        time_indices : list of integers or array like integer list
            List of time indices to compute G. Default, compute for all times.

        allow_fft : bool, optional
            If True, speed things up with ffts. Requires spw_Ndlys == spw_Nfreqs.
            Default: False.


        Returns
        -------
        G : array_like, complex
            Fisher matrix, with dimensions (Ntimes, spw_Nfreqs, spw_Nfreqs).
        """
        #This check is kind of arbitrary. I see it in a lot of places but there
        #really isn't anything special about Ndlys versus Ntimes, spw_Nfreqs,
        #and other ``essential" fields. I think we should remove this in future
        #releases. -AEW
        if self.spw_Ndlys == None:
            raise ValueError("Number of delay bins should have been set"
                             "by now! Cannot be equal to None.")
        if time_indices is None:
            time_indices = np.arange(self.Ntimes).astype(int)
        G = np.zeros((len(time_indices), self.spw_Ndlys, self.spw_Ndlys), dtype=np.complex)
        for tind, time_index in enumerate(time_indices):
            G[tind] = self._get_G(key1=key1, key2=key2, time_index=time_index,
            exact_norm=exact_norm, pol=pol, allow_fft=allow_fft)
        # check if all zeros, in which case turn into identity
        if np.count_nonzero(G) == 0:
            G = np.asarray([np.eye(self.spw_Ndlys) for m in range(len(time_indices))])
        if average_times:
            G = np.mean(G, axis=0)
        return G

    def _get_H(self, key1, key2, time_index, sampling=False, exact_norm=False, pol=False,
               allow_fft=False):
        """
        Helper function that calculates the response matrix H at a single time.
        takes advantage of caching.

        Parameters
        ----------
        key1, key2 : tuples or lists of tuples
            Tuples containing indices of dataset and baselines for the two
            input datavectors. If a list of tuples is provided, the baselines
            in the list will be combined with inverse noise weights.

        time_index : integer
            Specify time-step index to calculate H for.

        sampling : boolean, optional
            Whether to sample the power spectrum or to assume integrated
            bands over wide delay bins. Default: False

<<<<<<< HEAD
        exact_norm : boolean, optional
            Exact normalization (see HERA memo #44, Eq. 11 and documentation
            of q_hat for details).

        pol : str/int/bool, optional
            Polarization parameter to be used for extracting the correct beam.
            Used only if exact_norm is True.

        allow_fft : bool, optional
            If True, speed things up with ffts. Requires spw_Ndlys == spw_Nfreqs.
            and sampling False
            Default: False.

        Returns
        -------
        H : array_like, complex
            Dimensions (Ndlys, Ndlys).
        """
        #Each H with fixed taper, input data weight, and weightings on key1 and key2
        #pol, and sampling bool is unique. This reduces need to recompute H over multiple times.
        assert isinstance(time_index, (int, np.int32, np.int64)), "time_index must be an integer. Supplied %s"%(time_index)
        Hkey = key1 + key2 + (self.data_weighting, self.taper, sampling, pol, exact_norm, self.spw_Ndlys) + tuple(self.Y(key1)[:,time_index].flatten())\
               + tuple(self.Y(key2)[:,time_index].flatten(),) + self.filter_extension + (self.spw_Nfreqs,)
        if not Hkey in self._H:
            H = np.zeros((self.spw_Ndlys, self.spw_Ndlys), dtype=np.complex)
            R1 = self.R(key1)[time_index].squeeze()
            R2 = self.R(key2)[time_index].squeeze()
            if (exact_norm):
                integral_beam1 = self.get_integral_beam(pol)
                integral_beam2 = self.get_integral_beam(pol, include_extension=True)
                del_tau = np.median(np.diff(self.delays()))*1e-9
                qnorm1 = del_tau * integral_beam1
                qnorm2 = del_tau * integral_beam2
            else:
                qnorm1 = 1.
                qnorm2 = 1.
            if allow_fft:
                if not (self.spw_Nfreqs + np.sum(self.filter_extension) == self.spw_Ndlys):
                    raise ValueError("Nfreqs must equal Nspw for allow_fft")
                if not sampling:
                    raise ValueError("sampling must equal True for allow_fft")
                #We can calculate H much faster with an fft if we
                #don't have sampling
                r1_fft = np.fft.fftshift(np.fft.fft2(np.fft.fftshift((R1 * qnorm1)[:,::-1])))
                r2_fft = np.fft.fftshift(np.fft.fft2(np.fft.fftshift((R2 * qnorm2)[:,::-1])))
                H = r1_fft * np.conj(r2_fft)
            else:
                if not sampling:
                    nfreq=np.sum(self.filter_extension) + self.spw_Nfreqs
                    sinc_matrix = np.zeros((nfreq, nfreq), dtype=complex)
                    for i in range(nfreq):
                        for j in range(nfreq):
                            sinc_matrix[i,j] = np.float(i - j)
                    sinc_matrix = np.sinc(sinc_matrix / np.float(nfreq))
                iR1Q1, iR2Q2 = {}, {}
                for ch in range(self.spw_Ndlys):
                    Q1 = self.get_Q_alt(ch) * qnorm1
                    Q2 = self.get_Q_alt(ch, include_extension=True) * qnorm2
                    if not sampling:
                        Q2 *= sinc_matrix
                    #H is given by Tr[E^\alpha C,\beta]
                    #where E^\alpha = R_1^\dagger Q^\apha R_2
                    #C,\beta = Q2 and Q^\alpha = Q1
                    #Note that we conjugate transpose R
                    #because we want to E^\alpha to
                    #give the absolute value squared of z = m_\alpha \dot R @ x
                    #where m_alpha takes the FT from frequency to the \alpha fourier mode.
                    #Q is essentially m_\alpha^\dagger m
                    # so we need to sandwhich it between R_1^\dagger and R_2
                    iR1Q1[ch] = np.dot(np.conj(R1).T, Q1) # R_1 Q_alt
                    iR2Q2[ch] = np.dot(R2, Q2) # R_2 Q
                for i in range(self.spw_Ndlys): # this loop goes as nchan^4
                    for j in range(self.spw_Ndlys):
                        H[i,j] = np.trace(np.dot(iR1Q1[i], iR2Q2[j]))

            self._H[Hkey] = H / 2.
        return self._H[Hkey]

    def get_H(self, key1, key2, sampling=False, exact_norm = False, pol=False,
              average_times=False, time_indices=None, allow_fft=False):
=======
    def get_H(self, key1, key2, sampling=False, exact_norm=False, pol=False):
>>>>>>> 52d21a78
        """
        Calculates the response matrix H of the unnormalized band powers q
        to the true band powers p, i.e.,

            <q_a> = \sum_b H_{ab} p_b

        This is given by

            H_ab = (1/2) Tr[R_1 Q_a^alt R_2 Q_b]

        (See HERA memo #44). As currently implemented, this approximates the
        primary beam as frequency independent. Under this approximation, the
        our H_ab is defined using the equation above *except* we have
        Q^tapered rather than Q_b, where

            \overline{Q}^{tapered,beta}
            = e^{i 2pi eta_beta (nu_i - nu_j)} gamma(nu_i) gamma(nu_j)

        where gamma is the tapering function. Again, see HERA memo #44 for
        details.

        The sampling option determines whether one is assuming that the
        output points are integrals over k bins or samples at specific
        k values. The effect is to add a dampening of widely separated
        frequency correlations with the addition of the term

            sinc(pi \Delta eta (nu_i - nu_j))

        Note that numpy uses the engineering definition of sinc, where
        sinc(x) = sin(pi x) / (pi x), whereas in the line above and in
        all of our documentation, we use the physicist definition where
        sinc(x) = sin(x) / x

        Note that in the limit that R_1 = R_2 = C^-1 and Q_a is used instead
        of Q_a^alt, this reduces to the Fisher matrix

            F_ab = 1/2 Tr [C^-1 Q_a C^-1 Q_b] (arXiv:1502.06016, Eq. 17)

        This function uses the state of self.taper in constructing H.
        See PSpecData.pspec for details.

        Parameters
        ----------
        key1, key2 : tuples or lists of tuples
            Tuples containing indices of dataset and baselines for the two
            input datavectors. If a list of tuples is provided, the baselines
            in the list will be combined with inverse noise weights.

        sampling : boolean, optional
            Whether to sample the power spectrum or to assume integrated
            bands over wide delay bins. Default: False

        exact_norm : boolean, optional
            Exact normalization (see HERA memo #44, Eq. 11 and documentation
            of q_hat for details).

        pol : str/int/bool, optional
            Polarization parameter to be used for extracting the correct beam.
            Used only if exact_norm is True.

        average_times : bool, optional
            If true, average G over all times so that output is (Ndlys x Ndlys)

        allow_fft : bool, optional
            If True, speed things up with ffts. Requires spw_Ndlys == spw_Nfreqs.
            Requires sampling False
            Default: False.


        Returns
        -------
        H : array_like, complex
            Dimensions (Ntimes, Nfreqs, Nfreqs).
        """
        #This check is kind of arbitrary. I see it in a lot of places but there
        #really isn't anything special about Ndlys versus Ntimes, Nfreqs,
        #and other ``essential" fields. I think we should remove this in future
        #releases. -AEW
        if self.spw_Ndlys == None:
            raise ValueError("Number of delay bins should have been set"
                             "by now! Cannot be equal to None.")
        if time_indices is None:
            time_indices = np.arange(self.Ntimes).astype(int)
        if self.spw_Ndlys == None:
            raise ValueError("Number of delay bins should have been set"
                             "by now! Cannot be equal to None.")
        H = np.zeros((len(time_indices),self.spw_Ndlys, self.spw_Ndlys), dtype=np.complex)

        for tind,time_index in enumerate(time_indices):
            H[tind] = self._get_H(key1=key1, key2=key2, time_index=time_index,
            sampling=sampling, exact_norm=exact_norm, pol=pol, allow_fft=allow_fft)

        # check if all zeros, in which case turn into identity
        if np.count_nonzero(H) == 0:
            H = np.asarray([np.eye(self.spw_Ndlys) for m in range(len(time_indices))])
        if average_times:
            H = np.mean(H, axis=0)
        return H

<<<<<<< HEAD
    def get_unnormed_E(self, key1, key2, time_index, exact_norm=False, pol=False):
=======
    def get_unnormed_E(self, key1, key2, exact_norm=False, pol=False):
>>>>>>> 52d21a78
        """
        Calculates a series of unnormalized E matrices, such that

            q_a = x_1^* E^{12,a} x_2

        so that

            E^{12,a} = (1/2) R_1 Q^a R_2.

        In principle, this could be used to actually estimate q-hat. In other
        words, we could call this function to get E, and then sandwich it with
        two data vectors to get q_a. However, this should be slower than the
        implementation in q_hat. So this should only be used as a helper
        method for methods such as get_unnormed_V.

        Note for the future: There may be advantages to doing the
        matrix multiplications separately


        Parameters
        ----------
        key1, key2 : tuples
            Tuples containing indices of dataset and baselines for the two
            input datavectors. If a list of tuples is provided, the baselines
            in the list will be combined with inverse noise weights.

        time_index : integer,
            time interval to compute E-matrix for.

        exact_norm : boolean, optional
            Exact normalization (see HERA memo #44, Eq. 11 and documentation
            of q_hat for details).

        pol : str/int/bool, optional
            Polarization parameter to be used for extracting the correct beam.
            Used only if exact_norm is True.

        Returns
        -------
        E : array_like, complex
            Set of E matrices, with dimensions (Ndlys, Nfreqs, Nfreqs).

        """
        #This check is kind of arbitrary. I see it in a lot of places but there
        #really isn't anything special about Ndlys versus Ntimes, Nfreqs,
        #and other ``essential" fields. I think we should remove this in future
        #releases. -AEW
        if self.spw_Ndlys == None:
            raise ValueError("Number of delay bins should have been set"
                             "by now! Cannot be equal to None")
<<<<<<< HEAD

        Ekey = key1 + key2 + (pol, exact_norm, self.taper, self.spw_Ndlys, self.data_weighting)\
        + tuple(self.Y(key1)[:,time_index].flatten()) + tuple(self.Y(key2)[:,time_index].flatten())
        if not Ekey in self._E:
            assert time_index >= 0 and time_index < self.Ntimes, "time_index must be between 0 and Ntimes"
            nfreq = self.spw_Nfreqs + np.sum(self.filter_extension)
            E_matrices = np.zeros((self.spw_Ndlys, nfreq, nfreq),
                                   dtype=np.complex)
            R1 = self.R(key1)[time_index]
            R2 = self.R(key2)[time_index]
            if (exact_norm):
                integral_beam = self.get_integral_beam(pol)
                del_tau = np.median(np.diff(self.delays()))*1e-9
            for dly_idx in range(self.spw_Ndlys):
                if exact_norm: QR2 = del_tau * integral_beam * np.dot(self.get_Q_alt(dly_idx), R2)
                else: QR2 = np.dot(self.get_Q_alt(dly_idx), R2)
                E_matrices[dly_idx] = np.dot(np.conj(R1).T, QR2)

            self._E[Ekey] = 0.5 * E_matrices

        return self._E[Ekey]

    def get_analytic_covariance(self, key1, key2, M=None, exact_norm=False, pol=False, model='empirical', known_cov=None):
        """
        Calculates the auto-covariance matrix for both the real and imaginary
        parts of bandpowers (i.e., the q vectors and the p vectors).

        Define

        .. math ::
            Real part of q_a = (1/2) (q_a + q_a^*)
            Imaginary part of q_a = (1/2i) (q_a - q_a^dagger)
            Real part of p_a = (1/2) (p_a + p_a^dagger)
            Imaginary part of p_a = (1/2i) (p_a - p_a^dagger)

            E^{12,a} = (1/2) R_1 Q^a R_2
            C^{12} = <x1 x2^dagger> - <x1><x2^dagger>
            P^{12} = <x1 x2> - <x1><x2>
            S^{12} = <x1^* x2^*> - <x1^*> <x2^*>
            p_a = M_{ab} q_b

        Then

        .. math ::
        The variance of (1/2) (q_a + q_a^dagger):
        (1/4){ (<q_a q_a> - <q_a><q_a>) + 2(<q_a q_a^dagger> - <q_a><q_a^dagger>)
        + (<q_a^dagger q_a^dagger> - <q_a^dagger><q_a^dagger>) }

        The variance of (1/2i) (q_a - q_a^dagger) :
        (-1/4){ (<q_a q_a> - <q_a><q_a>) - 2(<q_a q_a^dagger> - <q_a><q_a^dagger>)
        + (<q_a^dagger q_a^dagger> - <q_a^dagger><q_a^dagger>) }

        The variance of (1/2) (p_a + p_a^dagger):
        (1/4) { M_{ab} M_{ac} (<q_b q_c> - <q_b><q_c>) +
        M_{ab} M_{ac}^* (<q_b q_c^dagger> - <q_b><q_c^dagger>) +
        M_{ab}^* M_{ac} (<q_b^dagger q_c> - <q_b^dagger><q_c>) +
        M_{ab}^* M_{ac}^* (<q_b^dagger q_c^dagger> - <q_b^dagger><q_c^dagger>) }

        The variance of (1/2i) (p_a - p_a^dagger):
        (-1/4) { M_{ab} M_{ac} (<q_b q_c> - <q_b><q_c>) -
        M_{ab} M_{ac}^* (<q_b q_c^dagger> - <q_b><q_c^dagger>) -
        M_{ab}^* M_{ac} (<q_b^dagger q_c> - <q_b^dagger><q_c>) +
        M_{ab}^* M_{ac}^* (<q_b^dagger q_c^dagger> - <q_b^dagger><q_c^dagger>) }

        where
        <q_a q_b> - <q_a><q_b> =
                    tr(E^{12,a} C^{21} E^{12,b} C^{21})
                    + tr(E^{12,a} P^{22} E^{21,b*} S^{11})
        <q_a q_b^dagger> - <q_a><q_b^dagger> =
                    tr(E^{12,a} C^{22} E^{21,b} C^{11})
                    + tr(E^{12,a} P^{21} E^{12,b *} S^{21})
        <q_a^dagger q_b^dagger> - <q_a^dagger><q_b^dagger> =
                    tr(E^{21,a} C^{12} E^{21,b} C^{12})
                    + tr(E^{21,a} P^{11} E^{12,b *} S^{22})

        Note that

        .. math ::
            E^{12,a}_{ij}.conj = E^{21,a}_{ji}

        This function estimates C^1, C^2, P^{12}, and S^{12} empirically by
        default. (So while the pointy brackets <...> should in principle be
        ensemble averages, in practice the code performs averages in time.)

        Note: Time-dependent flags that differ from frequency channel-to-channel
        can create spurious spectral structure. Consider factorizing the flags with
        self.broadcast_dset_flags() before using model='time_average'

        Parameters
        ----------
        key1, key2 : tuples or lists of tuples
            Tuples containing indices of dataset and baselines for the two
            input datavectors. If a list of tuples is provided, the baselines
            in the list will be combined with inverse noise weights.

        M : array_like
            Normalization matrix, M. Ntimes x Ndlys x Ndlys

        exact_norm : boolean
            If True, beam and spectral window factors are taken
            in the computation of Q_matrix (dC/dp = Q, and not Q_alt)
            (HERA memo #44, Eq. 11). Q matrix, for each delay mode,
            is weighted by the integral of beam over theta,phi.
            Therefore the output power spectra is, by construction, normalized.
            If True, it returns normalized power spectrum, except for X2Y term.
            If False, Q_alt is used (HERA memo #44, Eq. 16), and the power
            spectrum is normalized separately.

        pol : str/int/bool, optional
            Polarization parameter to be used for extracting the correct beam.
            Used only if exact_norm is True.

        model : string, optional
            Type of covariance model to calculate, if not cached. Options=['empirical', 'dsets', 'autos',...]
            How the covariances of the input data should be estimated.
            in 'dsets' mode, error bars are estimated from user-provided
            per baseline and per channel standard deivations. If 'empirical' is
            set, then error bars are estimated from the data by calculating the
            channel-channel covariance of each baseline over time and
            then applying the appropriate linear transformations to these
            frequency-domain covariances. If 'autos' is set, the covariances of the input data
            over a baseline is estimated from the autocorrelations of the two antennas over channel bandwidth
            and integration time.

        known_cov : dicts of covariance matrices
            Covariance matrices that are not calculated internally from data.

        Returns
        -------
        V : array_like, complex
            Bandpower covariance, with dimension (Ntimes, spw_Ndlys, spw_Ndlys).
        """
        # Collect all the relevant pieces

        C11, C22, C21, C12, P11, S11, P22, S22, P21, S21 = [], [], [], [], [], [], [], [], [], []
        for time_index in range(self.dsets[0].Ntimes):
            C11.append(self.C_model(key1, model=model, known_cov=known_cov, time_index=time_index)[np.newaxis,:,:])
            C22.append(self.C_model(key2, model=model, known_cov=known_cov, time_index=time_index)[np.newaxis,:,:])
            C21.append(self.cross_covar_model(key2, key1, model=model, conj_1=False, conj_2=True, known_cov=known_cov, time_index=time_index)[np.newaxis,:,:])
            C12.append(self.cross_covar_model(key1, key2, model=model, conj_1=False, conj_2=True, known_cov=known_cov, time_index=time_index)[np.newaxis,:,:])
            P11.append(self.cross_covar_model(key1, key1, model=model, conj_1=False, conj_2=False, known_cov=known_cov, time_index=time_index)[np.newaxis,:,:])
            S11.append(self.cross_covar_model(key1, key1, model=model, conj_1=True, conj_2=True, known_cov=known_cov, time_index=time_index)[np.newaxis,:,:])
            P22.append(self.cross_covar_model(key2, key2, model=model, conj_1=False, conj_2=False, known_cov=known_cov, time_index=time_index)[np.newaxis,:,:])
            S22.append(self.cross_covar_model(key2, key2, model=model, conj_1=True, conj_2=True, known_cov=known_cov, time_index=time_index)[np.newaxis,:,:])
            P21.append(self.cross_covar_model(key2, key1, model=model, conj_1=False, conj_2=False, known_cov=known_cov, time_index=time_index)[np.newaxis,:,:])
            S21.append(self.cross_covar_model(key2, key1, model=model, conj_1=True, conj_2=True, known_cov=known_cov, time_index=time_index)[np.newaxis,:,:])
        # (Ntimes, 1, spw_Nfreqs, spw_Nfreqs)

        if np.isclose(C11[0], C11[-1]).all() and np.all(np.isclose(self.Y(key1)[0], self.Y(key1)[-1])) and np.all(np.isclose(self.Y(key2)[0], self.Y(key2)[-1])):
            # if the covariance matrix is uniform along the time axis
            # Get E matrices and input covariance matrices
            E_matrices = self.get_unnormed_E(key1, key2, exact_norm=exact_norm, pol=pol, time_index=0)
            # (spw_Ndlys, spw_Nfreqs, spw_Nfreqs)
            E12C21 = np.matmul(E_matrices, C21[0])
            E12P22 = np.matmul(E_matrices, P22[0])
            E21starS11 = np.matmul(np.transpose(E_matrices, (0,2,1)), S11[0])
            E21C11 = np.matmul(np.transpose(E_matrices.conj(), (0,2,1)), C11[0])
            E12C22 = np.matmul(E_matrices, C22[0])
            E12starS21 = np.matmul(E_matrices.conj(), S21[0])
            E12P21 = np.matmul(E_matrices, P21[0])
            E21C12 = np.matmul(np.transpose(E_matrices.conj(), (0,2,1)), C12[0])
            E21P11 = np.matmul(np.transpose(E_matrices.conj(), (0,2,1)), P11[0])
            E12starS22 = np.matmul(E_matrices.conj(), S22[0])
            # (spw_Ndlys, spw_Nfreqs, spw_Nfreqs)

            # Get q_q, q_qdagger, qdagger_qdagger
            q_q = np.einsum('bij, cji->bc', E12P22, E21starS11) + np.einsum('bij, cji->bc', E12C21, E12C21)
            q_qdagger = np.einsum('bij, cji->bc', E12C22, E21C11) + np.einsum('bij, cji->bc', E12P21, E12starS21)
            qdagger_qdagger = np.einsum('bij, cji->bc', E21C12, E21C12) + np.einsum('bij, cji->bc', E21P11, E12starS22)
            # (spw_Ndlys, spw_Ndlys)
            # Get bandpower covariance
            if M.ndim == 3:
                M = M[0]
            cov_q_real = (q_q + qdagger_qdagger + q_qdagger + q_qdagger.conj() ) / 4.
            cov_q_imag = -(q_q + qdagger_qdagger - q_qdagger - q_qdagger.conj() ) / 4.
            cov_p_real = ( np.einsum('ab,cd,bd->ac', M, M, q_q) +
                np.einsum('ab,cd,bd->ac', M, M.conj(), q_qdagger) +
                np.einsum('ab,cd,bd->ac', M.conj(), M, q_qdagger.conj()) +
                np.einsum('ab,cd,bd->ac', M.conj(), M.conj(), qdagger_qdagger))/ 4.
            cov_p_imag = -( np.einsum('ab,cd,bd->ac', M, M, q_q) -
                np.einsum('ab,cd,bd->ac', M, M.conj(), q_qdagger) -
                np.einsum('ab,cd,bd->ac', M.conj(), M, q_qdagger.conj()) +
                np.einsum('ab,cd,bd->ac', M.conj(), M.conj(), qdagger_qdagger))/ 4.
            # (spw_Ndlys, spw_Ndlys)

            cov_q_real = np.repeat(cov_q_real[np.newaxis, :,:], self.dsets[0].Ntimes, axis=0)
            cov_q_imag = np.repeat(cov_q_imag[np.newaxis, :,:], self.dsets[0].Ntimes, axis=0)
            cov_p_real = np.repeat(cov_p_real[np.newaxis, :,:], self.dsets[0].Ntimes, axis=0)
            cov_p_imag = np.repeat(cov_p_imag[np.newaxis, :,:], self.dsets[0].Ntimes, axis=0)
            # (Ntimes, spw_Ndlys, spw_Ndlys)

        else :
            # Get E matrices and input covariance matrices
            E12C21, E12P22, E21starS11, E21C11, E12C22, E12starS21, E12P21, E21C12, E21P11, E12starS22 = [], [], [], [], [], [], [], [], [], []
            for time_index in range(self.dsets[0].Ntimes):
                E_matrices = self.get_unnormed_E(key1, key2, exact_norm=exact_norm, pol=pol, time_index=time_index)
                E12C21.append(np.matmul(E_matrices, C21[time_index]))
                E12P22.append(np.matmul(E_matrices, P22[time_index]))
                E21starS11.append(np.matmul(np.transpose(E_matrices, (0,2,1)), S11[time_index]))
                E21C11.append(np.matmul(np.transpose(E_matrices.conj(), (0,2,1)), C11[time_index]))
                E12C22.append(np.matmul(E_matrices, C22[time_index]))
                E12starS21.append(np.matmul(E_matrices.conj(), S21[time_index]))
                E12P21.append(np.matmul(E_matrices, P21[time_index]))
                E21C12.append(np.matmul(np.transpose(E_matrices.conj(), (0,2,1)), C12[time_index]))
                E21P11.append(np.matmul(np.transpose(E_matrices.conj(), (0,2,1)), P11[time_index]))
                E12starS22.append(np.matmul(E_matrices.conj(), S22[time_index]))
                # (Ntimes, spw_Ndlys, spw_Nfreqs, spw_Nfreqs)
            E12C21 = np.asarray(E12C21)
            E12P22 = np.asarray(E12P22)
            E21starS11 = np.asarray(E21starS11)
            E21C11 = np.asarray(E21C11)
            E12C22 = np.asarray(E12C22)
            E12starS21 = np.asarray(E12starS21)
            E12P21 = np.asarray(E12P21)
            E21C12 = np.asarray(E21C12)
            E21P11 = np.asarray(E21P11)
            E12starS22 = np.asarray(E12starS22)

            # Get q_q, q_qdagger, qdagger_qdagger
            q_q = np.einsum('abij, acji->abc', E12P22, E21starS11) + np.einsum('abij, acji->abc', E12C21, E12C21)
            q_qdagger = np.einsum('abij, acji->abc', E12C22, E21C11) + np.einsum('abij, acji->abc', E12P21, E12starS21)
            qdagger_qdagger = np.einsum('abij, acji->abc', E21C12, E21C12) + np.einsum('abij, acji->abc', E21P11, E12starS22)
            # (Ntimes, spw_Ndlys, spw_Ndlys)
            if M.ndim == 2:
                M = np.asarray([M for m in range(self.Ntimes)])
            # Get bandpower covariance
            cov_q_real = (q_q + qdagger_qdagger + q_qdagger + q_qdagger.conj() ) / 4.
            cov_q_imag = ( q_qdagger + q_qdagger.conj() - q_q - qdagger_qdagger) / 4.
            cov_p_real = np.asarray([( np.einsum('ab,cd,bd->ac', m, m, qq) +
                np.einsum('ab,cd,bd->ac', m, m.conj(), qqd) +
                np.einsum('ab,cd,bd->ac', m.conj(), m, qqd.conj()) +
                np.einsum('ab,cd,bd->ac', m.conj(), m.conj(), qdqd) )/ 4. for m, qqd, qq, qdqd in zip(M, q_qdagger, q_q, qdagger_qdagger)])
            cov_p_imag = np.asarray([( np.einsum('ab,cd,bd->ac', m, m.conj(), qqd) +
                np.einsum('ab,cd,bd->ac', m.conj(), m, qqd.conj()) -
                np.einsum('ab,cd,bd->ac', m, m, qq) -
                np.einsum('ab,cd,bd->ac', m.conj(), m.conj(), qdqd) )/ 4. for m, qqd, qq, qdqd in zip(M, q_qdagger, q_q, qdagger_qdagger)])
            # (Ntimes, spw_Ndlys, spw_Ndlys)
        return cov_q_real, cov_q_imag, cov_p_real, cov_p_imag

    def get_unnormed_V(self, key1, key2, time_index, model='empirical', exact_norm=False,
                       pol=False, allow_fft=False):
=======
        nfreq = self.spw_Nfreqs + np.sum(self.filter_extension)
        E_matrices = np.zeros((self.spw_Ndlys, nfreq, nfreq),
                               dtype=np.complex)
        R1 = self.R(key1)
        R2 = self.R(key2)
        if (exact_norm):
            integral_beam = self.get_integral_beam(pol)
            del_tau = np.median(np.diff(self.delays()))*1e-9
        for dly_idx in range(self.spw_Ndlys):
            if exact_norm: QR2 = del_tau * integral_beam * np.dot(self.get_Q_alt(dly_idx), R2)
            else: QR2 = np.dot(self.get_Q_alt(dly_idx), R2)
            E_matrices[dly_idx] = np.dot(np.conj(R1).T, QR2)

        return 0.5 * E_matrices

    def get_unnormed_V(self, key1, key2, model='empirical', exact_norm=False, pol=False,
                       time_index=None):
>>>>>>> 52d21a78
        """
        Calculates the covariance matrix for unnormed bandpowers (i.e., the q
        vectors). If the data were real and x_1 = x_2, the expression would be

        .. math ::
            V_ab = 2 tr(C E_a C E_b), where E_a = (1/2) R Q^a R

        When the data are complex, the expression becomes considerably more
        complicated. Define

        .. math ::
            E^{12,a} = (1/2) R_1 Q^a R_2
            C^1 = <x1 x1^dagger> - <x1><x1^dagger>
            C^2 = <x2 x2^dagger> - <x2><x2^dagger>
            P^{12} = <x1 x2> - <x1><x2>
            S^{12} = <x1^* x2^*> - <x1^*> <x2^*>

        Then

        .. math ::
            V_ab = tr(E^{12,a} C^2 E^{21,b} C^1)
                    + tr(E^{12,a} P^{21} E^{12,b *} S^{21})

        Note that

        .. math ::
            E^{12,a}_{ij}.conj = E^{21,a}_{ji}

        This function estimates C^1, C^2, P^{12}, and S^{12} empirically by
        default. (So while the pointy brackets <...> should in principle be
        ensemble averages, in practice the code performs averages in time.)

        Empirical covariance estimates are in principle a little risky, as they
        can potentially induce signal loss. This is probably ok if we are just
        looking intending to look at V. It is most dangerous when C_emp^-1 is
        applied to the data. The application of using this to form do a V^-1/2
        decorrelation is probably medium risk. But this has yet to be proven,
        and results coming from V^-1/2 should be interpreted with caution.

        Note for future: Although the V matrix should be Hermitian by
        construction, in practice there are precision issues and the
        Hermiticity is violated at ~ 1 part in 10^15. (Which is ~the expected
        roundoff error). If something messes up, it may be worth investigating
        this more.

        Note for the future: If this ends up too slow, Cholesky tricks can be
        employed to speed up the computation by a factor of a few.

        Parameters
        ----------
        key1, key2 : tuples or lists of tuples
            Tuples containing indices of dataset and baselines for the two
            input datavectors. If a list of tuples is provided, the baselines
            in the list will be combined with inverse noise weights.

        time_index : integer,
            time interval to compute E-matrix for.

        exact_norm : boolean, optional
            Exact normalization (see HERA memo #44, Eq. 11 and documentation
            of q_hat for details).

        pol : str/int/bool, optional
            Polarization parameter to be used for extracting the correct beam.
            Used only if exact_norm is True.

        model : str, default: 'empirical'
            How the covariances of the input data should be estimated.
            in 'dsets' mode, error bars are estimated from user-provided
            per baseline and per channel standard deivations. If 'empirical' is
            set, then error bars are estimated from the data by calculating the
            channel-channel covariance of each baseline over time and
            then applying the appropriate linear transformations to these
            frequency-domain covariances.

<<<<<<< HEAD
        time_index : integer, compute covariance at specific time-step

        allow_fft : bool, optional
            If True, speed things up with ffts. Requires spw_Ndlys == spw_Nfreqs.
            Default: False.


=======
        time_index : integer, compute covariance at specific time-step 
>>>>>>> 52d21a78

        Returns
        -------
        V : array_like, complex
            Bandpower covariance matrix, with dimensions (Ndlys, Ndlys).
        """
        # Collect all the relevant pieces
<<<<<<< HEAD
        Vkey = key1 + key2 + (pol, exact_norm, self.taper, self.spw_Ndlys, model, self.data_weighting)\
        + tuple(self.Y(key1)[:,time_index].flatten()) + tuple(self.Y(key2)[:,time_index].flatten())

        if not Vkey in self._V:
            if model in ['dsets', 'empirical']:
                C1 = self.C_model(key1, model=model, time_index=time_index)
                C2 = self.C_model(key2, model=model, time_index=time_index)
                P21 = self.cross_covar_model(key2, key1, model=model, conj_1=False, conj_2=False)
                S21 = self.cross_covar_model(key2, key1, model=model, conj_1=True, conj_2=True)
                if not allow_fft:
                    E_matrices = self.get_unnormed_E(key1, key2, exact_norm = exact_norm,
                                                     time_index = time_index, pol = pol)
                    E21C1 = np.dot(np.transpose(E_matrices.conj(), (0,2,1)), C1)
                    E12C2 = np.dot(E_matrices, C2)
                    auto_term = np.einsum('aij,bji', E12C2, E21C1)
                    E12starS21 = np.dot(E_matrices.conj(), S21)
                    E12P21 = np.dot(E_matrices, P21)
                    cross_term = np.einsum('aij,bji', E12P21, E12starS21)
                    output = auto_term + cross_term
                else:
                    if exact_norm:
                        qnorm = self.get_integral_beam(pol) * np.median(np.diff(self.delays()))*1e-9
                    else:
                        qnorm = 1.
                    if self.spw_Nfreqs + np.sum(self.filter_extension) != self.spw_Ndlys:
                        raise ValueError("allow_fft requires spw_Nfreqs == spw_Ndlys")
                    R1 = self.R(key1)[time_index]
                    R2 = self.R(key2)[time_index]
                    C1_filtered = R1 @ C1 @ np.conj(R1).T * qnorm
                    C2_filtered = R2 @ C2 @ np.conj(R2).T * qnorm
                    S21_filtered = R1 @ S21 @ np.conj(R1).T * qnorm
                    P21_filtered = R2 @ P21 @ np.conj(R2).T * qnorm
                    c1_fft = np.fft.fftshift(np.fft.fft2(np.fft.fftshift(C_1_filtered[:,::-1])))
                    c2_fft = np.fft.fftshift(np.fft.fft2(np.fft.fftshift(C_2_filtered[:,::-1])))
                    s21_fft = np.fft.fftshift(np.fft.fft2(np.fft.fftshift(S21_filtered[:,::-1])))
                    p21_fft = np.fft.fftshift(np.fft.fft2(np.fft.fftshift(P21_filtered[:,::-1])))
                    auto_term = c1_fft * np.conj(c2_fft)
                    cross_term = p21_fft @ np.conj(s21_fft)
            elif model in ['empirical_pspec']:
                output = utils.cov(self.q_hat(key1, key2),
                        np.ones((self.spw_Ndlys, self.Ntimes)))
            self._V[Vkey] = output

        return self._V[Vkey]

    def _get_M(self, key1, key2, time_index, mode='I', sampling=False, exact_norm=False,
               pol=False, allow_fft=False, rcond=1e-15):
        """
        Helper function that returns M-matrix for a single time step.
        Several choices for M are supported:
            'I':      Set M to be diagonal (e.g. HERA Memo #44)
            'H^-1':   Set M = H^-1, the (pseudo)inverse response matrix.
            'V^-1/2': Set M = V^-1/2, the root-inverse response matrix (using SVD).
=======
        E_matrices = self.get_unnormed_E(key1, key2, exact_norm = exact_norm, pol = pol)
        C1 = self.C_model(key1, model=model, time_index=time_index)
        C2 = self.C_model(key2, model=model, time_index=time_index)
        P21 = self.cross_covar_model(key2, key1, model=model, conj_1=False, conj_2=False, time_index=time_index)
        S21 = self.cross_covar_model(key2, key1, model=model, conj_1=True, conj_2=True, time_index=time_index)
>>>>>>> 52d21a78

        These choices will be supported very soon:
            'L^-1':   Set M = L^-1, Cholesky decomposition.

        As written, the window functions will not be correclty normalized; it needs
        to be adjusted by the pspec scalar for it to be approximately correctly
        normalized. If the beam is being provided, this will be done in the pspec
        function.

        Parameters
        ----------
        key1, key2 : tuples or lists of tuples
            Tuples containing indices of dataset and baselines for the two
            input datavectors. If a list of tuples is provided, the baselines
            in the list will be combined with inverse noise weights.

        time_index : integer
            Specify time-step index to calculate H for.

        sampling : boolean, optional
            Whether to sample the power spectrum or to assume integrated
            bands over wide delay bins. Default: False

        exact_norm : boolean, optional
            Exact normalization (see HERA memo #44, Eq. 11 and documentation
            of q_hat for details).

        pol : str/int/bool, optional
            Polarization parameter to be used for extracting the correct beam.
            Used only if exact_norm is True.

        allow_fft : boolean, optional
            If set to True, allows a shortcut FFT method when
            the number of delay bins equals the number of delay channels.
            Default: False

        Returns
        -------
        M : array_like, complex
            Dimensions (Ndlys, Ndlys).

<<<<<<< HEAD
        """
        modes = ['H^-1', 'V^-1/2', 'I', 'L^-1', 'H^-1/2']
        assert(mode in modes)
        Mkey = key1 + key2 +(mode, exact_norm, self.spw_Ndlys) + (self.taper, self.data_weighting)\
        + tuple(self.Y(key1)[:,time_index].flatten()) + tuple(self.Y(key2)[:,time_index].flatten())\
        + self.filter_extension + (self.spw_Nfreqs,)
        if not Mkey in self._M:
            if mode != 'I' and exact_norm==True:
                raise NotImplementedError("Exact norm is not supported for non-I modes")
            if mode == 'H^-1':
                H = self._get_H(key1, key2, time_index, sampling=sampling, exact_norm=exact_norm, pol=pol, allow_fft=allow_fft)
                try:
                    M = np.linalg.inv(H)
                except np.linalg.LinAlgError as err:
                    if 'Singular matrix' in str(err):
                        M = np.linalg.pinv(H, rcond=rcond)
                        raise_warning("Warning: Window function matrix is singular "
                                      "and cannot be inverted, so using "
                                      " pseudoinverse instead.")
                    else:
                        raise np.linalg.LinAlgError("Linear algebra error with H matrix "
                                                    "during MW computation.")

            elif mode == 'V^-1/2':
                    # First find the eigenvectors and eigenvalues of the unnormalizd covariance
                    # Then use it to compute V^-1/2
                band_covar = self.get_unnormed_V(key1, key2, time_index, model=self.cov_model, exact_norm=exact_norm,
                                                 pol = pol)
                eigvals, eigvects = np.linalg.eig(band_covar)
                nonpos_eigvals = eigvals <= 1e-20
                if (nonpos_eigvals).any():
                    raise_warning("At least one non-positive eigenvalue for the "
                                  "unnormed bandpower covariance matrix.")
                    # truncate them
                    eigvals = eigvals[~nonpos_eigvals]
                    eigvects = eigvects[:, ~nonpos_eigvals]
                V_minus_half = np.dot(eigvects, np.dot(np.diag(1./np.sqrt(eigvals)), eigvects.T))

                W_norm = np.diag(1. / np.sum(np.dot(V_minus_half, H), axis=1))
                M = np.dot(W_norm, V_minus_half)

            elif mode == 'H^-1/2':
                H = self._get_H(key1, key2, time_index, sampling=sampling, exact_norm=exact_norm, pol=pol, allow_fft=allow_fft)
                eigvals, eigvects = np.linalg.eig(H)
                nonpos_eigvals = eigvals <= 1e-20
                if (nonpos_eigvals).any():
                    raise_warning("At least one non-positive eigenvalue for the "
                                  "unnormed bandpower covariance matrix.")
                    # truncate them
                    eigvals = eigvals[~nonpos_eigvals]
                    eigvects = eigvects[:, ~nonpos_eigvals]
                H_minus_half = np.dot(eigvects, np.dot(np.diag(1./np.sqrt(eigvals)), eigvects.T))
                W_norm = np.diag(1. / np.sum(np.dot(H_minus_half, H), axis=1))
                M = np.dot(W_norm, H_minus_half)

            elif mode == 'I':
                G = self._get_G(key1, key2, time_index, exact_norm=exact_norm, pol=pol, allow_fft=allow_fft)
                # This is not the M matrix as is rigorously defined in the
                # OQE formalism, because the power spectrum scalar is excluded
                # in this matrix normalization (i.e., M doesn't do the full
                # normalization)
                M = np.diag(1. / np.sum(G, axis=1))
            else:
                raise NotImplementedError("Cholesky decomposition mode not currently supported.")

            M[np.isnan(M)] = 0.
            M[np.isinf(M)] = 0.
            self._M[Mkey] = M

        return self._M[Mkey]

    def _get_W(self, key1, key2, time_index, mode='I', sampling=False, exact_norm=False, pol=False, allow_fft=False):
        """
        Helper function that returns W-matrix for a single time step.
        Parameters
        ----------
        key1, key2 : tuples or lists of tuples
            Tuples containing indices of dataset and baselines for the two
            input datavectors. If a list of tuples is provided, the baselines
            in the list will be combined with inverse noise weights.

        time_index : integer
            Specify time-step index to calculate H for.

        sampling : boolean, optional
            Whether to sample the power spectrum or to assume integrated
            bands over wide delay bins. Default: False

        exact_norm : boolean, optional
            Exact normalization (see HERA memo #44, Eq. 11 and documentation
            of q_hat for details).

        pol : str/int/bool, optional
            Polarization parameter to be used for extracting the correct beam.
            Used only if exact_norm is True.

        allow_fft : boolean, optional
            If set to True, allows a shortcut FFT method when
            the number of delay bins equals the number of delay channels.
            Default: False

        Returns
        -------
        W : array_like, complex
            Dimensions (Ndlys, Ndlys).
        """
        Wkey = key1 + key2 + (mode, sampling, exact_norm, self.taper, self.data_weighting, self.spw_Ndlys) + \
        tuple(self.Y(key1)[:,time_index].flatten()) + tuple(self.Y(key2)[:,time_index].flatten())\
        + tuple(self.filter_extension) + (self.spw_Nfreqs,)
        if not Wkey in self._W:
            M = self._get_M(key1, key2, time_index, mode=mode, sampling=sampling, exact_norm=exact_norm, pol=pol, allow_fft=allow_fft)
            H = self._get_H(key1, key2, time_index, sampling=sampling, exact_norm=exact_norm, pol=pol, allow_fft=allow_fft)
            W = np.dot(M, H)
            if mode == 'H^-1':
                W_norm = np.sum(W, axis=1)
                W = (W.T / W_norm).T
            elif mode == 'I':
                W_norm = np.diag(1. / np.sum(H, axis=1))
                W = np.dot(W_norm, H)
            self._W[Wkey] = W
        return self._W[Wkey]

    def get_M(self, key1, key2, mode='I', exact_norm=False,
             average_times=False, sampling=False, time_indices=None, pol=False, allow_fft=False):
        """
        Construct the normalization matrix M This is defined through Eqs. 14-16 of
        arXiv:1502.06016:

            \hat{p} = M \hat{q}
            <\hat{p}> = W p
            W = M H,

        where p is the true band power and H is the response matrix (defined above
        in get_H) of unnormalized bandpowers to normed bandpowers.

        Several choices for M are supported:
            'I':      Set M to be diagonal (e.g. HERA Memo #44)
            'H^-1':   Set M = H^-1, the (pseudo)inverse response matrix.
            'V^-1/2': Set M = V^-1/2, the root-inverse response matrix (using SVD).

        These choices will be supported very soon:
            'L^-1':   Set M = L^-1, Cholesky decomposition.
=======
    def get_analytic_covariance(self, key1, key2, M=None, exact_norm=False, pol=False, model='empirical', known_cov=None):
        """
        Calculates the auto-covariance matrix for both the real and imaginary
        parts of bandpowers (i.e., the q vectors and the p vectors). 

        Define
        
        .. math ::
            Real part of q_a = (1/2) (q_a + q_a^*)
            Imaginary part of q_a = (1/2i) (q_a - q_a^dagger) 
            Real part of p_a = (1/2) (p_a + p_a^dagger)
            Imaginary part of p_a = (1/2i) (p_a - p_a^dagger)

            E^{12,a} = (1/2) R_1 Q^a R_2
            C^{12} = <x1 x2^dagger> - <x1><x2^dagger>
            P^{12} = <x1 x2> - <x1><x2>
            S^{12} = <x1^* x2^*> - <x1^*> <x2^*>
            p_a = M_{ab} q_b

        Then
        
        .. math ::
        The variance of (1/2) (q_a + q_a^dagger):
        (1/4){ (<q_a q_a> - <q_a><q_a>) + 2(<q_a q_a^dagger> - <q_a><q_a^dagger>) 
        + (<q_a^dagger q_a^dagger> - <q_a^dagger><q_a^dagger>) }

        The variance of (1/2i) (q_a - q_a^dagger) :
        (-1/4){ (<q_a q_a> - <q_a><q_a>) - 2(<q_a q_a^dagger> - <q_a><q_a^dagger>) 
        + (<q_a^dagger q_a^dagger> - <q_a^dagger><q_a^dagger>) }

        The variance of (1/2) (p_a + p_a^dagger):
        (1/4) { M_{ab} M_{ac} (<q_b q_c> - <q_b><q_c>) + 
        M_{ab} M_{ac}^* (<q_b q_c^dagger> - <q_b><q_c^dagger>) + 
        M_{ab}^* M_{ac} (<q_b^dagger q_c> - <q_b^dagger><q_c>) + 
        M_{ab}^* M_{ac}^* (<q_b^dagger q_c^dagger> - <q_b^dagger><q_c^dagger>) }

        The variance of (1/2i) (p_a - p_a^dagger):
        (-1/4) { M_{ab} M_{ac} (<q_b q_c> - <q_b><q_c>) - 
        M_{ab} M_{ac}^* (<q_b q_c^dagger> - <q_b><q_c^dagger>) - 
        M_{ab}^* M_{ac} (<q_b^dagger q_c> - <q_b^dagger><q_c>) + 
        M_{ab}^* M_{ac}^* (<q_b^dagger q_c^dagger> - <q_b^dagger><q_c^dagger>) }

        where
        <q_a q_b> - <q_a><q_b> = 
                    tr(E^{12,a} C^{21} E^{12,b} C^{21})
                    + tr(E^{12,a} P^{22} E^{21,b*} S^{11})
        <q_a q_b^dagger> - <q_a><q_b^dagger> =          
                    tr(E^{12,a} C^{22} E^{21,b} C^{11})
                    + tr(E^{12,a} P^{21} E^{12,b *} S^{21})
        <q_a^dagger q_b^dagger> - <q_a^dagger><q_b^dagger> =            
                    tr(E^{21,a} C^{12} E^{21,b} C^{12})
                    + tr(E^{21,a} P^{11} E^{12,b *} S^{22})

        Note that
        
        .. math ::
            E^{12,a}_{ij}.conj = E^{21,a}_{ji}

        This function estimates C^1, C^2, P^{12}, and S^{12} empirically by 
        default. (So while the pointy brackets <...> should in principle be 
        ensemble averages, in practice the code performs averages in time.)

        Note: Time-dependent flags that differ from frequency channel-to-channel
        can create spurious spectral structure. Consider factorizing the flags with 
        self.broadcast_dset_flags() before using model='time_average'
>>>>>>> 52d21a78

        Parameters
        ----------
        key1, key2 : tuples or lists of tuples
            Tuples containing indices of dataset and baselines for the two
            input datavectors. If a list of tuples is provided, the baselines
            in the list will be combined with inverse noise weights.

<<<<<<< HEAD
        sampling : boolean, optional
            Whether to sample the power spectrum or to assume integrated
            bands over wide delay bins. Default: False

        exact_norm : boolean, optional
            Exact normalization (see HERA memo #44, Eq. 11 and documentation
            of q_hat for details).
=======
        M : array_like
            Normalization matrix, M.

        exact_norm : boolean
            If True, beam and spectral window factors are taken
            in the computation of Q_matrix (dC/dp = Q, and not Q_alt)
            (HERA memo #44, Eq. 11). Q matrix, for each delay mode,
            is weighted by the integral of beam over theta,phi.
            Therefore the output power spectra is, by construction, normalized.
            If True, it returns normalized power spectrum, except for X2Y term.
            If False, Q_alt is used (HERA memo #44, Eq. 16), and the power
            spectrum is normalized separately.
>>>>>>> 52d21a78

        pol : str/int/bool, optional
            Polarization parameter to be used for extracting the correct beam.
            Used only if exact_norm is True.

<<<<<<< HEAD
        average_times : bool, optional
            If true, average M-matrices along time-axis.

        time_indices : list, optional
            List of time-indices to calculate M-matrices for. Default: All times.

        allow_fft : boolean, optional
            If set to True, allows a shortcut FFT method when
            the number of delay bins equals the number of delay channels.
            Default: False

        Returns
        -------
        M : array_like, complex
            Dimensions (Ntimes Ndlys, Ndlys) or (Ndlys, Ndlys) if average_times is True.
        """
        if time_indices is None:
            time_indices = np.arange(self.Ntimes).astype(int)
        M = np.zeros((len(time_indices),self.spw_Ndlys, self.spw_Ndlys), dtype=np.complex)
        for tind, time_index in enumerate(time_indices):
            M[tind] = self._get_M(key1, key2, time_index, mode=mode, sampling=sampling, exact_norm=exact_norm, pol=pol, allow_fft=allow_fft)
        if average_times:
            M = np.mean(M, axis=0)
        return M

    def get_W(self, key1, key2, mode='I', sampling=False, exact_norm=False, time_indices=None, average_times=False, pol=False, allow_fft=False):
        """
        Construct the Window function matrix W. This is defined through Eqs. 14-16 of
        arXiv:1502.06016:

            \hat{p} = M \hat{q}
            <\hat{p}> = W p
            W = M H,

        where p is the true band power and H is the response matrix (defined above
        in get_H) of unnormalized bandpowers to normed bandpowers.

        Several choices for M are supported:
            'I':      Set M to be diagonal (e.g. HERA Memo #44)
            'H^-1':   Set M = H^-1, the (pseudo)inverse response matrix.
            'V^-1/2': Set M = V^-1/2, the root-inverse response matrix (using SVD).

        These choices will be supported very soon:
            'L^-1':   Set M = L^-1, Cholesky decomposition.

        Parameters
        ----------
        key1, key2 : tuples or lists of tuples
            Tuples containing indices of dataset and baselines for the two
            input datavectors. If a list of tuples is provided, the baselines
            in the list will be combined with inverse noise weights.

        sampling : boolean, optional
            Whether to sample the power spectrum or to assume integrated
            bands over wide delay bins. Default: False

        exact_norm : boolean, optional
            Exact normalization (see HERA memo #44, Eq. 11 and documentation
            of q_hat for details).

        pol : str/int/bool, optional
            Polarization parameter to be used for extracting the correct beam.
            Used only if exact_norm is True.

        average_times : bool, optional
            If true, average M-matrices along time-axis.

        time_indices : list, optional
            List of time-indices to calculate M-matrices for. Default: All times.

        allow_fft : boolean, optional
            If set to True, allows a shortcut FFT method when
            the number of delay bins equals the number of delay channels.
            Default: False

        Returns
        -------
        W : array_like, complex
            Dimensions (Ntimes Ndlys, Ndlys) or (Ndlys, Ndlys) if average_times is True.
        """
        if time_indices is None:
            time_indices = np.arange(self.Ntimes).astype(int)
        W = np.zeros((len(time_indices),self.spw_Ndlys, self.spw_Ndlys), dtype=np.complex)
        for tind, time_index in enumerate(time_indices):
            W[tind] = self._get_W(key1, key2, time_index, mode=mode, sampling=sampling, exact_norm=exact_norm, pol=pol)
        if average_times:
            W = np.mean(W, axis=0)
        return W

    def get_MW(self, G, H, mode='I', band_covar=None, exact_norm=False, rcond=1e-15,
               average_times=False):
=======
        model : string, optional
            Type of covariance model to calculate, if not cached. Options=['empirical', 'dsets', 'autos',...]
            How the covariances of the input data should be estimated.
            in 'dsets' mode, error bars are estimated from user-provided
            per baseline and per channel standard deivations. If 'empirical' is
            set, then error bars are estimated from the data by calculating the
            channel-channel covariance of each baseline over time and
            then applying the appropriate linear transformations to these
            frequency-domain covariances. If 'autos' is set, the covariances of the input data
            over a baseline is estimated from the autocorrelations of the two antennas over channel bandwidth 
            and integration time. 

        known_cov : dicts of covariance matrices
            Covariance matrices that are not calculated internally from data.

        Returns
        -------
        V : array_like, complex
            Bandpower covariance, with dimension (Ntimes, spw_Ndlys, spw_Ndlys).
        """
        # Collect all the relevant pieces
        
        # Get E matrices and input covariance matrices
        E_matrices = self.get_unnormed_E(key1, key2, exact_norm=exact_norm, pol=pol)       
        # (spw_Ndlys, spw_Nfreqs, spw_Nfreqs)

        C11, C22, C21, C12, P11, S11, P22, S22, P21, S21 = [], [], [], [], [], [], [], [], [], []
        for time_index in range(self.dsets[0].Ntimes):
            C11.append(self.C_model(key1, model=model, known_cov=known_cov, time_index=time_index)[np.newaxis,:,:])
            C22.append(self.C_model(key2, model=model, known_cov=known_cov, time_index=time_index)[np.newaxis,:,:])
            C21.append(self.cross_covar_model(key2, key1, model=model, conj_1=False, conj_2=True, known_cov=known_cov, time_index=time_index)[np.newaxis,:,:])
            C12.append(self.cross_covar_model(key1, key2, model=model, conj_1=False, conj_2=True, known_cov=known_cov, time_index=time_index)[np.newaxis,:,:])
            P11.append(self.cross_covar_model(key1, key1, model=model, conj_1=False, conj_2=False, known_cov=known_cov, time_index=time_index)[np.newaxis,:,:])
            S11.append(self.cross_covar_model(key1, key1, model=model, conj_1=True, conj_2=True, known_cov=known_cov, time_index=time_index)[np.newaxis,:,:])
            P22.append(self.cross_covar_model(key2, key2, model=model, conj_1=False, conj_2=False, known_cov=known_cov, time_index=time_index)[np.newaxis,:,:])
            S22.append(self.cross_covar_model(key2, key2, model=model, conj_1=True, conj_2=True, known_cov=known_cov, time_index=time_index)[np.newaxis,:,:])
            P21.append(self.cross_covar_model(key2, key1, model=model, conj_1=False, conj_2=False, known_cov=known_cov, time_index=time_index)[np.newaxis,:,:])
            S21.append(self.cross_covar_model(key2, key1, model=model, conj_1=True, conj_2=True, known_cov=known_cov, time_index=time_index)[np.newaxis,:,:])
        # (Ntimes, 1, spw_Nfreqs, spw_Nfreqs)
        
        if np.isclose(C11[0], C11[-1]).all():
            # if the covariance matrix is uniform along the time axis
            E12C21 = np.matmul(E_matrices, C21[0]) 
            E12P22 = np.matmul(E_matrices, P22[0]) 
            E21starS11 = np.matmul(np.transpose(E_matrices, (0,2,1)), S11[0])
            E21C11 = np.matmul(np.transpose(E_matrices.conj(), (0,2,1)), C11[0])
            E12C22 = np.matmul(E_matrices, C22[0])
            E12starS21 = np.matmul(E_matrices.conj(), S21[0])
            E12P21 = np.matmul(E_matrices, P21[0])
            E21C12 = np.matmul(np.transpose(E_matrices.conj(), (0,2,1)), C12[0])
            E21P11 = np.matmul(np.transpose(E_matrices.conj(), (0,2,1)), P11[0])
            E12starS22 = np.matmul(E_matrices.conj(), S22[0]) 
            # (spw_Ndlys, spw_Nfreqs, spw_Nfreqs)

            # Get q_q, q_qdagger, qdagger_qdagger
            q_q = np.einsum('bij, cji->bc', E12P22, E21starS11) + np.einsum('bij, cji->bc', E12C21, E12C21)
            q_qdagger = np.einsum('bij, cji->bc', E12C22, E21C11) + np.einsum('bij, cji->bc', E12P21, E12starS21)
            qdagger_qdagger = np.einsum('bij, cji->bc', E21C12, E21C12) + np.einsum('bij, cji->bc', E21P11, E12starS22)
            # (spw_Ndlys, spw_Ndlys)

            # Get bandpower covariance 
            cov_q_real = (q_q + qdagger_qdagger + q_qdagger + q_qdagger.conj() ) / 4.
            cov_q_imag = -(q_q + qdagger_qdagger - q_qdagger - q_qdagger.conj() ) / 4.
            cov_p_real = ( np.einsum('ab,cd,bd->ac', M, M, q_q) +
                np.einsum('ab,cd,bd->ac', M, M.conj(), q_qdagger) +
                np.einsum('ab,cd,bd->ac', M.conj(), M, q_qdagger.conj()) + 
                np.einsum('ab,cd,bd->ac', M.conj(), M.conj(), qdagger_qdagger) )/ 4. 
            cov_p_imag = -( np.einsum('ab,cd,bd->ac', M, M, q_q) -
                np.einsum('ab,cd,bd->ac', M, M.conj(), q_qdagger) -
                np.einsum('ab,cd,bd->ac', M.conj(), M, q_qdagger.conj()) + 
                np.einsum('ab,cd,bd->ac', M.conj(), M.conj(), qdagger_qdagger) )/ 4. 
            # (spw_Ndlys, spw_Ndlys)

            cov_q_real = np.repeat(cov_q_real[np.newaxis, :,:], self.dsets[0].Ntimes, axis=0)
            cov_q_imag = np.repeat(cov_q_imag[np.newaxis, :,:], self.dsets[0].Ntimes, axis=0)
            cov_p_real = np.repeat(cov_p_real[np.newaxis, :,:], self.dsets[0].Ntimes, axis=0)
            cov_p_imag = np.repeat(cov_p_imag[np.newaxis, :,:], self.dsets[0].Ntimes, axis=0)
            # (Ntimes, spw_Ndlys, spw_Ndlys)

        else :
            E12C21 = np.matmul(E_matrices, C21) 
            E12P22 = np.matmul(E_matrices, P22) 
            E21starS11 = np.matmul(np.transpose(E_matrices, (0,2,1)), S11)
            E21C11 = np.matmul(np.transpose(E_matrices.conj(), (0,2,1)), C11)
            E12C22 = np.matmul(E_matrices, C22)
            E12starS21 = np.matmul(E_matrices.conj(), S21)
            E12P21 = np.matmul(E_matrices, P21)
            E21C12 = np.matmul(np.transpose(E_matrices.conj(), (0,2,1)), C12)
            E21P11 = np.matmul(np.transpose(E_matrices.conj(), (0,2,1)), P11)
            E12starS22 = np.matmul(E_matrices.conj(), S22) 
            # (Ntimes, spw_Ndlys, spw_Nfreqs, spw_Nfreqs)

            # Get q_q, q_qdagger, qdagger_qdagger
            q_q = np.einsum('abij, acji->abc', E12P22, E21starS11) + np.einsum('abij, acji->abc', E12C21, E12C21)
            q_qdagger = np.einsum('abij, acji->abc', E12C22, E21C11) + np.einsum('abij, acji->abc', E12P21, E12starS21)
            qdagger_qdagger = np.einsum('abij, acji->abc', E21C12, E21C12) + np.einsum('abij, acji->abc', E21P11, E12starS22)
            # (Ntimes, spw_Ndlys, spw_Ndlys)

            # Get bandpower covariance 
            cov_q_real = (q_q + qdagger_qdagger + q_qdagger + q_qdagger.conj() ) / 4.
            cov_q_imag = ( q_qdagger + q_qdagger.conj() - q_q - qdagger_qdagger) / 4.
            cov_p_real = ( np.einsum('ab,cd,ibd->iac', M, M, q_q) +
                np.einsum('ab,cd,ibd->iac', M, M.conj(), q_qdagger) +
                np.einsum('ab,cd,ibd->iac', M.conj(), M, q_qdagger.conj()) + 
                np.einsum('ab,cd,ibd->iac', M.conj(), M.conj(), qdagger_qdagger) )/ 4. 
            cov_p_imag = ( np.einsum('ab,cd,ibd->iac', M, M.conj(), q_qdagger) +
                np.einsum('ab,cd,ibd->iac', M.conj(), M, q_qdagger.conj()) - 
                np.einsum('ab,cd,ibd->iac', M, M, q_q) -
                np.einsum('ab,cd,ibd->iac', M.conj(), M.conj(), qdagger_qdagger) )/ 4. 
            # (Ntimes, spw_Ndlys, spw_Ndlys)
        return cov_q_real, cov_q_imag, cov_p_real, cov_p_imag

    def get_MW(self, G, H, mode='I', band_covar=None, exact_norm=False, rcond=1e-15):
>>>>>>> 52d21a78
        """
        Construct the normalization matrix M and window function matrix W for
        the power spectrum estimator. These are defined through Eqs. 14-16 of
        arXiv:1502.06016:

            \hat{p} = M \hat{q}
            <\hat{p}> = W p
            W = M H,

        where p is the true band power and H is the response matrix (defined above
        in get_H) of unnormalized bandpowers to normed bandpowers.

        Several choices for M are supported:
            'I':      Set M to be diagonal (e.g. HERA Memo #44)
            'H^-1':   Set M = H^-1, the (pseudo)inverse response matrix.
            'V^-1/2': Set M = V^-1/2, the root-inverse response matrix (using SVD).

        These choices will be supported very soon:
            'L^-1':   Set M = L^-1, Cholesky decomposition.

        As written, the window functions will not be correclty normalized; it needs
        to be adjusted by the pspec scalar for it to be approximately correctly
        normalized. If the beam is being provided, this will be done in the pspec
        function.

        Parameters
        ----------
        G : array_like
<<<<<<< HEAD
            Denominator matrix for the bandpowers, with dimensions (Ntimes, Nfreqs, Nfreqs).

        H : array_like
            Response matrix for the bandpowers, with dimensions (Ntimes, Nfreqs, Nfreqs).

=======
            Denominator matrix for the bandpowers, with dimensions (Nfreqs, Nfreqs).
        
        H : array_like
            Response matrix for the bandpowers, with dimensions (Nfreqs, Nfreqs).
        
>>>>>>> 52d21a78
        mode : str, optional
            Definition to use for M. Must be one of the options listed above.
            Default: 'I'.
        
        band_covar : array_like, optional
            Covariance matrix of the unnormalized bandpowers (i.e., q). Used only
            if requesting the V^-1/2 normalization. Use get_unnormed_V to get the
            covariance to put in here, or provide your own array.
            Default: None
        
        exact_norm : boolean, optional
            Exact normalization (see HERA memo #44, Eq. 11 and documentation
            of q_hat for details). Currently, this is supported only for mode I

        rcond : float, optional
            rcond parameter of np.linalg.pinv for truncating near-zero eigenvalues

        average_times : bool, optional
            If true, average G over all times so that output is (Ndlys x Ndlys)

        Returns
        -------
        M : array_like
            Normalization matrix, M. (If G was passed in as a dict, a dict of
            array_like will be returned.)
        
        W : array_like
            Window function matrix, W. (If G was passed in as a dict, a dict of
            array_like will be returned.)
        """
        ### Next few lines commented out because (while elegant), the situation
        ### here where G is a distionary is not supported by the rest of the code.
        # Recursive case, if many G's were specified at once
        # if type(G) is dict:
        #     M,W = {}, {}
        #     for key in G: M[key], W[key] = self.get_MW(G[key], mode=mode)
        #     return M, W

        # Check that mode is supported
        modes = ['H^-1', 'V^-1/2', 'I', 'L^-1', 'H^-1/2']
        assert mode in modes, "Support for ['H^-1', 'V^-1/2', 'I', 'L^-1', 'H^-1/2']. Provided %s"%(mode)

        if mode != 'I' and exact_norm is True:
            raise NotImplementedError("Exact norm is not supported for non-I modes")
        if H.ndim == 2:
            H = np.asarray([H])
        if G.ndim == 2:
            G = np.asarray([G])
        if not band_covar is None:
            if band_covar.ndim == 2:
                band_covar=np.asarray([band_covar])
        #if there is a single band covar for all times, ensure
        #that flags are broadcast.
        Ms = np.zeros_like(H)
        Ws = np.zeros_like(G)
        for tind in range(H.shape[0]):
        # Build M matrix according to specified mode
            if mode == 'H^-1':
                try:
                    M = np.linalg.inv(H[tind])
                except np.linalg.LinAlgError as err:
                    if 'Singular matrix' in str(err):
                        M = np.linalg.pinv(H[tind], rcond=rcond)
                        raise_warning("Warning: Window function matrix is singular "
                                      "and cannot be inverted, so using "
                                      " pseudoinverse instead.")
                    else:
                        raise np.linalg.LinAlgError("Linear algebra error with H matrix "
                                                    "during MW computation.")

                W = np.dot(M, H[tind])
                W_norm = np.sum(W, axis=1)
                W = (W.T / W_norm).T
            elif mode == 'V^-1/2':
                if np.sum(band_covar) == None:
                    raise ValueError("Covariance not supplied for V^-1/2 normalization")
                    # First find the eigenvectors and eigenvalues of the unnormalizd covariance
                    # Then use it to compute V^-1/2
                if  band_covar.shape[0] < H.shape[0]:
                    if band_covar.shape[0] == 1:
                        #check that zero rows and columns [flags] are broadcasted.
                        h_zeros = np.logical_or(np.abs(H) <= 1e-15,  np.isnan(H))
                        if not np.all(np.logical_or(np.all(h_zeros, axis=0), ~np.any(h_zeros, axis=0))):
                            raise ValueError("Only provide single time band covar if flags are broadcasted!")
                        else:
                            bcind = 0
                    else:
                        raise ValueError("band_covar must be provided for all times in H or for one time.")
                else:
                    bcind = tind
                eigvals, eigvects = np.linalg.eigh(band_covar[bcind])
                nonpos_eigvals = eigvals <= 1e-20
                if (nonpos_eigvals).any():
                    raise_warning("At least one non-positive eigenvalue for the "
                                  "unnormed bandpower covariance matrix.")
                    # truncate them
                    eigvals = eigvals[~nonpos_eigvals]
                    eigvects = eigvects[:, ~nonpos_eigvals]
                V_minus_half = np.dot(eigvects, np.dot(np.diag(1./np.sqrt(eigvals)), eigvects.T))

                W_norm = np.diag(1. / np.sum(np.dot(V_minus_half, H[tind]), axis=1))
                M = np.dot(W_norm, V_minus_half)
                W = np.dot(M, H[tind])

            elif mode == 'H^-1/2':
                eigvals, eigvects = np.linalg.eig(H[tind])
                if (eigvals <= 0.).any():
                    raise_warning("At least one non-positive eigenvalue for the "
                                  "unnormed bandpower covariance matrix.")
                H_minus_half =  np.dot(eigvects, np.dot(np.diag(1./np.sqrt(eigvals)), eigvects.T))
                W_norm = np.diag(1. / np.sum(np.dot(H_minus_half, H[tind]), axis=1))
                M = np.dot(W_norm, H_minus_half)
                W = np.dot(M, H[tind])

            elif mode == 'I':
                # This is not the M matrix as is rigorously defined in the
                # OQE formalism, because the power spectrum scalar is excluded
                # in this matrix normalization (i.e., M doesn't do the full
                # normalization)
                M = np.diag(1. / np.sum(G[tind], axis=1))
                W_norm = np.diag(1. / np.sum(H[tind], axis=1))
                W = np.dot(W_norm, H[tind])

            else:
                raise NotImplementedError("Cholesky decomposition mode not currently supported.")
                # # Cholesky decomposition
                # order = np.arange(G.shape[0]) - np.ceil((G.shape[0]-1.)/2.)
                # order[order < 0] = order[order < 0] - 0.1

                # # Negative integers have larger absolute value so they are sorted
                # # after positive integers.
                # order = (np.abs(order)).argsort()
                # if np.mod(G.shape[0], 2) == 1:
                #     endindex = -2
                # else:
                #     endindex = -1
                # order = np.hstack([order[:5], order[endindex:], order[5:endindex]])
                # iorder = np.argsort(order)

                # G_o = np.take(np.take(G, order, axis=0), order, axis=1)
                # L_o = np.linalg.cholesky(G_o)
                # U,S,V = np.linalg.svd(L_o.conj())
                # M_o = np.dot(np.transpose(V), np.dot(np.diag(1./S), np.transpose(U)))
                # M = np.take(np.take(M_o, iorder, axis=0), iorder, axis=1)
            Ws[tind] = W
            Ms[tind] = M
        Ms[np.isnan(Ms)] = 0.
        Ws[np.isnan(Ws)] = 0.
        Ms[np.isinf(Ms)] = 0.
        Ws[np.isinf(Ws)] = 0.
        if average_times:
            Ms = np.mean(Ms, axis=0)
            Ws = np.mean(Ws, axis=0)
        return Ms, Ws

    def get_Q_alt(self, mode, allow_fft=True, include_extension=False):
        """
        Response of the covariance to a given bandpower, dC / dp_alpha,
        EXCEPT without the primary beam factors. This is Q_alt as defined
        in HERA memo #44, so it's not dC / dp_alpha, strictly, but is just
        the part that does the Fourier transforms.

        Assumes that Q will operate on a visibility vector in frequency space.
        In the limit that self.spw_Ndlys equals self.spw_Nfreqs, this will
        produce a matrix Q that performs a two-sided FFT and extracts a
        particular Fourier mode.

        (Computing x^t Q y is equivalent to Fourier transforming x and y
        separately, extracting one element of the Fourier transformed vectors,
        and then multiplying them.)

        When self.spw_Ndlys < self.spw_Nfreqs, the effect is similar except
        the delay bins need not be in the locations usually mandated
        by the FFT algorithm.

        Parameters
        ----------
        mode : int
            Central wavenumber (index) of the bandpower, p_alpha.

        allow_fft : boolean, optional
            If set to True, allows a shortcut FFT method when
            the number of delay bins equals the number of delay channels.
            Default: True

        include_extension: If True, return a matrix that is spw_Nfreq x spw_Nfreq
        (required if using \partial C_{ij} / \partial p_\alpha since C_{ij} is
        (spw_Nfreq x spw_Nfreq).

        Return
        -------
        Q : array_like
            Response matrix for bandpower p_alpha.
        """
        if self.spw_Ndlys == None:
            self.set_Ndlys()

        if mode >= self.spw_Ndlys:
            raise IndexError("Cannot compute Q matrix for a mode outside"
                             "of allowed range of delay modes.")
        nfreq = self.spw_Nfreqs
        if include_extension:
            nfreq = nfreq + np.sum(self.filter_extension)
            phase_correction = self.filter_extension[0]
        else:
            phase_correction = 0.
        if (self.spw_Ndlys == nfreq) and (allow_fft == True):
            _m = np.zeros((nfreq,), dtype=np.complex)
            _m[mode] = 1. # delta function at specific delay mode
            # FFT to transform to frequency space
            m = np.fft.fft(np.fft.ifftshift(_m))
        else:
            if self.spw_Ndlys % 2 == 0:
                start_idx = -self.spw_Ndlys/2
            else:
                start_idx = -(self.spw_Ndlys - 1)/2
            m = (start_idx + mode) * (np.arange(nfreq) - phase_correction)
            m = np.exp(-2j * np.pi * m / self.spw_Ndlys)

        Q_alt = np.einsum('i,j', m.conj(), m) # dot it with its conjugate
        return Q_alt

    def get_integral_beam(self, pol=False, include_extension=False):
        """
        Computes the integral containing the spectral beam and tapering
        function in Q_alpha(i,j).

        Parameters
        ----------

        pol : str/int/bool, optional
            Which beam polarization to use. If the specified polarization
            doesn't exist, a uniform isotropic beam (with integral 4pi for all
            frequencies) is assumed. Default: False (uniform beam).

        Return
        -------
        integral_beam : array_like
            integral containing the spectral beam and tapering.
        """
        if include_extension:
            nu = self.freqs[self.spw_range[0]-self.filter_extension[0]:self.spw_range[1]+self.filter_extension[1]]
        else:
            nu  = self.freqs[self.spw_range[0]:self.spw_range[1]] # in Hz

        try:
            # Get beam response in (frequency, pixel), beam area(freq) and
            # Nside, used in computing dtheta
            beam_res, beam_omega, N = \
                self.primary_beam.beam_normalized_response(pol, nu)
            prod = 1. / beam_omega
            beam_prod = beam_res * prod[:, np.newaxis]

            # beam_prod has omega subsumed, but taper is still part of R matrix
            # The nside term is dtheta^2, where dtheta is the resolution in
            # healpix map
            integral_beam = np.pi/(3.*N*N) * np.dot(beam_prod, beam_prod.T)

        except(AttributeError):
            warnings.warn("The beam response could not be calculated. "
                          "PS will not be normalized!")
            integral_beam = np.ones((len(nu), len(nu)))

        return integral_beam

    def get_Q(self, mode):
        """
        Computes Q_alt(i,j), which is the exponential part of the
        response of the data covariance to the bandpower (dC/dP_alpha).

        Note: This function is not being used right now, since get_q_alt and
        get_Q are essentially the same functions. However, since we want to attempt
        non-uniform bins, we do intend to use get_Q (which uses physical
        units, and hence there is not contraint of uniformly spaced
        data).

        Parameters
        ----------
        mode : int
            Central wavenumber (index) of the bandpower, p_alpha.

        Return
        -------
        Q_alt : array_like
            Exponential part of Q (HERA memo #44, Eq. 11).
        """
        if self.spw_Ndlys == None:
            self.set_Ndlys()
        if mode >= self.spw_Ndlys:
            raise IndexError("Cannot compute Q matrix for a mode outside"
                             "of allowed range of delay modes.")

        tau = self.delays()[int(mode)] * 1.0e-9 # delay in seconds
        nu  = self.freqs[self.spw_range[0]:self.spw_range[1]] # in Hz

        eta_int = np.exp(-2j * np.pi * tau * nu) # exponential part
        Q_alt = np.einsum('i,j', eta_int.conj(), eta_int) # dot with conjugate
        return Q_alt

    def p_hat(self, M, q):
        """
        Optimal estimate of bandpower p_alpha, defined as p_hat = M q_hat.

        Parameters
        ----------
        M : array_like
            Normalization matrix, M.

        q : array_like
            Unnormalized bandpowers, \hat{q}.

        Returns
        -------
        p_hat : array_like
            Optimal estimate of bandpower, \hat{p}.
        """
        if M.ndim == 3:
            return np.asarray([np.dot(M[tind, :, :], q[:,tind]) for tind in range(self.Ntimes)]).T
        else:
            return np.dot(M, q)

    def cov_p_hat(self, M, q_cov):
        """
        Covariance estimate between two different band powers p_alpha and p_beta
        given by M_{alpha i} M^*_{beta,j} C_q^{ij} where C_q^{ij} is the
        q-covariance.

        Parameters
        ----------
        M : array_like
            Normalization matrix, M. Ntimes x Ndlys x Ndlys

        q_cov : array_like
            covariance between bandpowers in q_alpha and q_beta, Ntimes x Ndlys x Ndlys
        """
        p_cov = np.zeros_like(q_cov)
        for tnum in range(len(p_cov)):
            p_cov[tnum] = np.einsum('ab,cd,bd->ac', M[tnum], M[tnum], q_cov[tnum])
        return p_cov

    def broadcast_dset_flags(self, spw_ranges=None, time_thresh=0.2,
                             unflag=False):
        """
        For each dataset in self.dset, update the flag_array such that
        the flagging patterns are time-independent for each baseline given
        a selection for spectral windows.

        For each frequency pixel in a selected spw, if the fraction of flagged
        times exceeds time_thresh, then all times are flagged. If it does not,
        the specific integrations which hold flags in the spw are flagged across
        all frequencies in the spw.

        Additionally, one can also unflag the flag_array entirely if desired.

        Note: although technically allowed, this function may give unexpected
        results if multiple spectral windows in spw_ranges have frequency
        overlap.

        Note: it is generally not recommended to set time_thresh > 0.5, which
        could lead to substantial amounts of data being flagged.

        Parameters
        ----------
        spw_ranges : list of tuples
            list of len-2 spectral window tuples, specifying the start (inclusive)
            and stop (exclusive) index of the frequency array for each spw.
            Default is to use the whole band.

        time_thresh : float
            Fractional threshold of flagged pixels across time needed to flag
            all times per freq channel. It is not recommend to set this greater
            than 0.5.

        unflag : bool
            If True, unflag all data in the spectral window.
        """
        # validate datasets
        self.validate_datasets()

        # clear matrix cache (which may be holding weight matrices Y)
        self.clear_cache()
        # spw type check
        if spw_ranges is None:
            spw_ranges = [(0, self.Nfreqs)]
        assert isinstance(spw_ranges, list), \
            "spw_ranges must be fed as a list of tuples"
        backup_flags = []
        # iterate over datasets
        for dset in self.dsets:
            # iterate over spw ranges
            backup_flags.append(copy.deepcopy(dset.flag_array))
            for spw in spw_ranges:
                self.set_spw(spw, set_Ndlys=False)
                # unflag
                if unflag:
                    # unflag for all times
                    ext = (self.spw_range[0]-self.filter_extension[0],
                           self.spw_range[1]+self.filter_extension[1])
                    dset.flag_array[:, :, ext[0]:ext[1], :] = False
                    continue
                # enact time threshold on flag waterfalls
                # iterate over polarizations
                for i in range(dset.Npols):
                    # iterate over unique baselines
                    ubl = np.unique(dset.baseline_array)
                    for bl in ubl:
                        # get baseline-times indices
                        bl_inds = np.where(np.in1d(dset.baseline_array, bl))[0]
                        # get flag waterfall
                        flags = dset.flag_array[bl_inds, 0, :, i].copy()
                        Ntimes = float(flags.shape[0])
                        Nfreqs = float(flags.shape[1])
                        # get time- and freq-continguous flags
                        freq_contig_flgs = np.sum(flags, axis=1) / Nfreqs > 0.999999
                        Ntimes_noncontig = np.sum(~freq_contig_flgs, dtype=np.float)
                        # get freq channels where non-contiguous flags exceed threshold
                        exceeds_thresh = np.sum(flags[~freq_contig_flgs], axis=0, dtype=np.float) / Ntimes_noncontig > time_thresh
                        # flag channels for all times that exceed time_thresh
                        dset.flag_array[bl_inds, :, np.where(exceeds_thresh)[0][:, None], i] = True
                        # for pixels that have flags but didn't meet broadcasting limit
                        # flag the integration within the spw
                        flags[:, np.where(exceeds_thresh)[0]] = False
                        ext = (self.spw_range[0]-self.filter_extension[0],
                               self.spw_range[1]+self.filter_extension[1])
                        flag_ints = np.max(flags[:,ext[0]:ext[1]], axis=1)
                        dset.flag_array[bl_inds[flag_ints],: , ext[0]:ext[1], i] = True
        return backup_flags


    def units(self, little_h=True):
        """
        Return the units of the power spectrum. These are inferred from the
        units reported by the input visibilities (UVData objects).

        Parameters
        ----------
        little_h : boolean, optional
                Whether to have cosmological length units be h^-1 Mpc or Mpc
                Default: h^-1 Mpc

        Returns
        -------
        pspec_units : str
            Units of the power spectrum that is returned by pspec().
        """
        # Work out the power spectrum units
        if len(self.dsets) == 0:
            raise IndexError("No datasets have been added yet; cannot "
                             "calculate power spectrum units.")

        # get visibility units
        vis_units = self.dsets[0].vis_units

        # set pspec norm units
        if self.primary_beam is None:
            norm_units = "Hz str [beam normalization not specified]"
        else:
            if little_h:
                h_unit = "h^-3 "
            else:
                h_unit = ""
            norm_units = "{}Mpc^3".format(h_unit)

        return vis_units, norm_units

    def delays(self):
        """
        Return an array of delays, tau, corresponding to the bins of the delay
        power spectrum output by pspec() using self.spw_range to specify the
        spectral window.

        Returns
        -------
        delays : array_like
            Delays, tau. Units: ns.
        """
        # Calculate the delays
        if len(self.dsets) == 0:
            raise IndexError("No datasets have been added yet; cannot "
                             "calculate delays.")
        else:
            return utils.get_delays(self.freqs[self.spw_range[0]:self.spw_range[1]],
                                    n_dlys=self.spw_Ndlys) * 1e9 # convert to ns

    def scalar(self, polpair, little_h=True, num_steps=2000, beam=None,
               taper_override='no_override', exact_norm=False):
        """
        Computes the scalar function to convert a power spectrum estimate
        in "telescope units" to cosmological units, using self.spw_range to set
        spectral window.

        See arxiv:1304.4991 and HERA memo #27 for details.

        This function uses the state of self.taper in constructing scalar.
        See PSpecData.pspec for details.

        Parameters
        ----------
        polpair: tuple, int, or str
                Which pair of polarizations to compute the beam scalar for,
                e.g. ('pI', 'pI') or ('XX', 'YY'). If string, will assume that
                the specified polarization is to be cross-correlated with
                itself, e.g. 'XX' implies ('XX', 'XX').

        little_h : boolean, optional
                Whether to have cosmological length units be h^-1 Mpc or Mpc
                Default: h^-1 Mpc

        num_steps : int, optional
                Number of steps to use when interpolating primary beams for
                numerical integral
                Default: 10000

        beam : PSpecBeam object
                Option to use a manually-fed PSpecBeam object instead of using
                self.primary_beam.

        taper_override : str, optional
                Option to override the taper chosen in self.taper (does not
                overwrite self.taper; just applies to this function).
                Default: no_override

        exact_norm : boolean, optional
                If True, scalar would just be the X2Y term, as the beam and
                spectral terms are taken into account while constructing
                power spectrum.

        Returns
        -------
        scalar: float
                [\int dnu (\Omega_PP / \Omega_P^2) ( B_PP / B_P^2 ) / (X^2 Y)]^-1
                in h^-3 Mpc^3 or Mpc^3.
        """
        # make sure polarizations are the same
        if isinstance(polpair, (int, np.integer)):
            polpair = uvputils.polpair_int2tuple(polpair)
        if isinstance(polpair, str):
            polpair = (polpair, polpair)
        if polpair[0] != polpair[1]:
            raise NotImplementedError(
                    "Polarizations don't match. Beam scalar can only be "
                    "calculated for auto-polarization pairs at the moment.")
        pol = polpair[0]

        # set spw_range and get freqs
        freqs = self.freqs[self.spw_range[0]:self.spw_range[1]]
        start = freqs[0]
        end = freqs[0] + np.median(np.diff(freqs)) * len(freqs)

        # Override the taper if desired
        if taper_override == 'no_override':
            taper = self.taper
        else:
            taper = taper_override

        # calculate scalar
        if beam is None:
            scalar = self.primary_beam.compute_pspec_scalar(
                                        start, end, len(freqs), pol=pol,
                                        taper=self.taper, little_h=little_h,
                                        num_steps=num_steps, exact_norm=exact_norm)
        else:
            scalar = beam.compute_pspec_scalar(start, end, len(freqs),
                                               pol=pol, taper=self.taper,
                                               little_h=little_h,
                                               num_steps=num_steps, exact_norm=exact_norm)
        return scalar

    def scalar_delay_adjustment(self, key1=None, key2=None, time_index=None, sampling=False,
                                Gv=None, Hv=None):
        """
        Computes an adjustment factor for the pspec scalar that is needed
        when the number of delay bins is not equal to the number of
        frequency channels.

        This adjustment is necessary because
        \sum_gamma tr[Q^alt_alpha Q^alt_gamma] = N_freq**2
        is something that is true only when N_freqs = N_dlys.

        If the data weighting is equal to "identity",
        then the result is independent of alpha, but is
        no longer given by N_freq**2. (Nor is it just N_dlys**2!)

        If the data weighting is not equal to "identity" then
        we generally need a separate scalar adjustment for each
        alpha.

        This function uses the state of self.taper in constructing adjustment.
        See PSpecData.pspec for details.

        Parameters
        ----------
        key1, key2 : tuples or lists of tuples, optional
            Tuples containing indices of dataset and baselines for the two
            input datavectors. If a list of tuples is provided, the baselines
            in the list will be combined with inverse noise weights. If Gv and
            Hv are specified, these arguments will be ignored. Default: None.
        time_index : int, optional
            the index of the time to calculate scaler_delay_adjustment for
            (it is flagging dependent).
        sampling : boolean, optional
            Whether to sample the power spectrum or to assume integrated
            bands over wide delay bins. Default: False
        Gv, Hv : array_like, optional
            If specified, use these arrays instead of calling self.get_G() and
            self.get_H(). Using precomputed Gv and Hv will speed up this
            function significantly. Default: None.

        Returns
        -------
        adjustment : float if the data_weighting is 'identity'
                     1d array of floats with length spw_Ndlys otherwise.
        """
        if Gv is None or Hv is None:
            assert isinstance(time_index,(int,np.int64, np.int32)),"Must provide valid time index! None supplied!"
        if Gv is None: Gv = self.get_G(key1, key2, time_indices=[time_index])[0]
        if Hv is None: Hv = self.get_H(key1, key2, time_indices=[time_index])[0]

        # get ratio
        summed_G = np.sum(Gv, axis=1)
        summed_H = np.sum(Hv, axis=1)
        ratio = summed_H.real / summed_G.real

        # fill infs and nans from zeros in summed_G
        ratio[np.isnan(ratio)] = 1.0
        ratio[np.isinf(ratio)] = 1.0

        ## XXX: Adjustments like this are hacky and wouldn't be necessary
        ## if we deprecate the incorrectly normalized
        ## Q and M matrix definitions.
        #In the future, we need to do our normalizations properly and
        #stop introducing arbitrary normalization factors.
        #if the input identity weighting is diagonal, then the
        #adjustment factor is independent of alpha.
        # get mean ratio.
        if self.data_weighting == 'identity':
            mean_ratio = np.mean(ratio)
            scatter = np.abs(ratio - mean_ratio)
            if (scatter > 10**-4 * mean_ratio).any():
                raise ValueError("The normalization scalar is band-dependent!")
            adjustment = self.spw_Ndlys / (self.spw_Nfreqs * mean_ratio)
        #otherwise, the adjustment factor is dependent on alpha.
        else:
            adjustment = self.spw_Ndlys / (self.spw_Nfreqs * ratio)
        if self.taper != 'none':
            tapering_fct = dspec.gen_window(self.taper, self.spw_Nfreqs)
            adjustment *= np.mean(tapering_fct**2)

        return adjustment

    def validate_pol(self, dsets, pol_pair):
        """
        Validate polarization and returns the index of the datasets so that
        the polarization pair is consistent with the UVData objects.

        Parameters
        ----------
        dsets : length-2 list or length-2 tuple of integers or str
            Contains indices of self.dsets to use in forming power spectra,
            where the first index is for the Left-Hand dataset and second index
            is used for the Right-Hand dataset (see above).

        pol_pair : length-2 tuple of integers or strings
            Contains polarization pair which will be used in estiamting the power
            spectrum e,g (-5, -5) or  ('xy', 'xy'). Only auto-polarization pairs
            are implemented for the time being.

        Returns
        -------
        valid : boolean
            True if the UVData objects polarizations are consistent with the
            pol_pair (user specified polarizations) else False.
        """
        err_msg = "polarization must be fed as len-2 tuple of strings or ints"
        assert isinstance(pol_pair, tuple), err_msg

        # take x_orientation from first dset
        x_orientation = self.dsets[0].x_orientation

        # convert elements to integers if fed as strings
        if isinstance(pol_pair[0], (str, np.str)):
            pol_pair = (uvutils.polstr2num(pol_pair[0], x_orientation=x_orientation), pol_pair[1])
        if isinstance(pol_pair[1], (str, np.str)):
            pol_pair = (pol_pair[0], uvutils.polstr2num(pol_pair[1], x_orientation=x_orientation))

        assert isinstance(pol_pair[0], (int, np.integer)), err_msg
        assert isinstance(pol_pair[1], (int, np.integer)), err_msg

        #if pol_pair[0] != pol_pair[1]:
        #    raise NotImplementedError("Only auto/equal polarizations are implement at the moment.")

        dset_ind1 = self.dset_idx(dsets[0])
        dset_ind2 = self.dset_idx(dsets[1])
        dset1 = self.dsets[dset_ind1]  # first UVData object
        dset2 = self.dsets[dset_ind2]  # second UVData object

        valid = True
        if pol_pair[0] not in dset1.polarization_array:
            print("dset {} does not contain data for polarization {}".format(dset_ind1, pol_pair[0]))
            valid = False

        if pol_pair[1] not in dset2.polarization_array:
            print("dset {} does not contain data for polarization {}".format(dset_ind2, pol_pair[1]))
            valid = False

        return valid

    def pspec(self, bls1, bls2, dsets, pols, n_dlys=None,
              input_data_weight='identity', norm='I', taper='none',
              sampling=False, little_h=True, spw_ranges=None, symmetric_taper=True,
<<<<<<< HEAD
              baseline_tol=1.0, store_cov=False, return_q=False, store_window=True, verbose=True,
              filter_extensions=None, exact_norm=False, history='', r_params=None,
              cov_model='empirical', known_cov=None,allow_fft=False):
=======
              baseline_tol=1.0, store_cov=False, store_window=True, return_q=False, verbose=True, filter_extensions=None,
              exact_norm=False, history='', r_params=None, known_cov=None, cov_model='empirical'):
>>>>>>> 52d21a78
        """
        Estimate the delay power spectrum from a pair of datasets contained in
        this object, using the optimal quadratic estimator of arXiv:1502.06016.

        In this formulation, the power spectrum is proportional to the
        visibility data via

        P = M data_{LH} E data_{RH}

        where E contains the data weighting and FT matrices, M is a
        normalization matrix, and the two separate datasets are denoted as
        "left-hand" and "right-hand".

        Each power spectrum is generated by taking a baseline (specified by
        an antenna-pair and polarization key) from bls1 out of dsets[0] and
        assigning it as data_LH, and a bl from bls2 out of the dsets[1] and
        assigning it as data_RH.

        If the bl chosen from bls1 is (ant1, ant2) and the bl chosen from bls2
        is (ant3, ant4), the "baseline-pair" describing their cross
        multiplication is ((ant1, ant2), (ant3, ant4)).

        Parameters
        ----------
        bls1, bls2 : list
            List of baseline groups, each group being a list of ant-pair tuples.

        dsets : length-2 tuple or list
            Contains indices of self.dsets to use in forming power spectra,
            where the first index is for the Left-Hand dataset and second index
            is used for the Right-Hand dataset (see above).

        pols : tuple or list of tuple
            Contains polarization pairs to use in forming power spectra
            e.g. ('XX','XX') or [('XX','XX'),('pI','pI')] or a list of
            polarization pairs. Individual strings are also supported, and will
            be expanded into a matching pair of polarizations, e.g. 'xx'
            becomes ('xx', 'xx').

            If a primary_beam is specified, only equal-polarization pairs can
            be cross-correlated, as the beam scalar normalization is only
            implemented in this case. To obtain unnormalized spectra for pairs
            of different polarizations, set the primary_beam to None.

        n_dlys : list of integer, optional
            The number of delay bins to use. The order in the list corresponds
            to the order in spw_ranges.
            Default: None, which then sets n_dlys = number of frequencies.

        input_data_weight : str, optional
            String specifying which weighting matrix to apply to the input
            data. See the options in the set_R() method for details.
            Default: 'identity'.

        norm : str, optional
            String specifying how to choose the normalization matrix, M. See
            the 'mode' argument of get_MW() for options. Default: 'I'.

        taper : str, optional
            Tapering (window) function to apply to the data. Takes the same
            arguments as uvtools.dspec.gen_window(). Default: 'none'.

        sampling : boolean, optional
            Whether output pspec values are samples at various delay bins
            or are integrated bandpowers over delay bins. Default: False

        little_h : boolean, optional
            Whether to have cosmological length units be h^-1 Mpc or Mpc
            Default: h^-1 Mpc

        spw_ranges : list of tuples, optional
            A list of spectral window channel ranges to select within the total
            bandwidth of the datasets, each of which forms an independent power
            spectrum estimate. Example: [(220, 320), (650, 775)].
            Each tuple should contain a start (inclusive) and stop (exclusive)
            channel used to index the `freq_array` of each dataset. The default
            (None) is to use the entire band provided in each dataset.

        symmetric_taper : bool, optional
            Specify if taper should be applied symmetrically to K-matrix (if true)
            or on the left (if False). Default: True

        baseline_tol : float, optional
            Distance tolerance for notion of baseline "redundancy" in meters.
            Default: 1.0.

        store_cov : bool, optional
            If True, calculate an analytic covariance between bandpowers
            given an input visibility noise model, and store the output
            in the UVPSpec object.

        return_q : bool, optional
<<<<<<< HEAD
            If True, return the results (delay spectra and covariance
            matrices) for the unnormalized bandpowers in the UVPSpec object.
=======
            If True, return the results (delay spectra and covariance 
            matrices) for the unnormalized bandpowers in the UVPSpec object.  
>>>>>>> 52d21a78

        store_window : bool, optional
            If True, store the window function of the bandpowers.
            Default: True

        cov_model : string, optional
            How the covariances of the input data should be estimated.
            in 'dsets' mode, error bars are estimated from user-provided
            per baseline and per channel standard deivations. If 'empirical' is
            set, then error bars are estimated from the data by calculating the
            channel-channel covariance of each baseline over time and
            then applying the appropriate linear transformations to these
            frequency-domain covariances.

        known_cov : dicts of input covariance matrices
<<<<<<< HEAD
            known_cov has a type {Ckey:covariance}, which is the same with
            ds._C. The matrices stored in known_cov are constructed
            outside the PSpecData object, different from those in ds._C which are constructed
            internally.
            The Ckey should conform to
            (dset_pair_index, blpair_int, model, time_index, conj_1, conj_2),
            e.g. ((0, 1), ((25,37,"xx"), (25, 37, "xx")), 'empirical', False, True),
            while covariance are ndarrays with shape (Nfreqs, Nfreqs).
            Also see PSpecData.set_C() for more details.
=======
            known_cov has a type {Ckey:covariance}, which is the same with 
            ds._C. The matrices stored in known_cov are constructed 
            outside the PSpecData object, different from those in ds._C which are constructed 
            internally. 
            The Ckey should conform to 
            (dset_pair_index, blpair_int, model, time_index, conj_1, conj_2),
            e.g. ((0, 1), ((25,37,"xx"), (25, 37, "xx")), 'empirical', False, True),
            while covariance are ndarrays with shape (Nfreqs, Nfreqs).
            Also see PSpecData.set_C() for more details. 
>>>>>>> 52d21a78

        verbose : bool, optional
            If True, print progress, warnings and debugging info to stdout.

        filter_extensions : list of 2-tuple or 2-list, optional
            Set number of channels to extend filtering width.

        exact_norm : bool, optional
            If True, estimates power spectrum using Q instead of Q_alt
            (HERA memo #44). The default options is False. Beware that
            computing a power spectrum when exact_norm is set to
            False runs two times faster than setting it to True.

        history : str, optional
            history string to attach to UVPSpec object

        r_params: dictionary with parameters for weighting matrix.
                  Proper fields
                  and formats depend on the mode of data_weighting.
                data_weighting == 'dayenu':
                                dictionary with fields
                                'filter_centers', list of floats (or float) specifying the (delay) channel numbers
                                                  at which to center filtering windows. Can specify fractional channel number.
                                'filter_half_widths', list of floats (or float) specifying the width of each
                                                 filter window in (delay) channel numbers. Can specify fractional channel number.
                                'filter_factors', list of floats (or float) specifying how much power within each filter window
                                                  is to be suppressed.
                Absence of r_params dictionary will result in an error!

        allow_fft : bool, optional
                Whether to use a fast FFT summation trick to construct q_hat
                along with H, M, W, G, and V matrices. If False,
                use (significantly slower) brute-force matrix multiplication.
                The FFT method assumes
                a delta-fn bin in delay space. It also only works if the number
                of delay bins is equal to the number of frequencies. Default: False.

        Returns
        -------
        uvp : UVPSpec object
<<<<<<< HEAD
            Instance of UVPSpec that holds the normalized output power spectrum
=======
            Instance of UVPSpec that holds the normalized output power spectrum 
>>>>>>> 52d21a78
            data.

        Examples
        --------
        *Example 1:* No grouping; i.e. each baseline is its own group, no
        brackets needed for each bl. If::

            A = (1, 2); B = (2, 3); C = (3, 4); D = (4, 5); E = (5, 6); F = (6, 7)

        and::

            bls1 = [ A, B, C ]
            bls2 = [ D, E, F ]

        then::

            blpairs = [ (A, D), (B, E), (C, F) ]

        *Example 2:* Grouping; blpairs come in lists of blgroups, which are
        considered "grouped" in OQE.
        If::

            bls1 = [ [A, B], [C, D] ]
            bls2 = [ [C, D], [E, F] ]

        then::

            blpairs = [ [(A, C), (B, D)], [(C, E), (D, F)] ]

        *Example 3:* Mixed grouping; i.e. some blpairs are grouped, others are
        not. If::

            bls1 = [ [A, B], C ]
            bls2 = [ [D, E], F ]

        then::

            blpairs = [ [(A, D), (B, E)], (C, F)]

        """
        # set taper and data weighting
        self.set_taper(taper)
        self.set_symmetric_taper(symmetric_taper)
        self.set_weighting(input_data_weight)

        # Validate the input data to make sure it's sensible
        self.validate_datasets(verbose=verbose)

        # Currently the "pspec normalization scalar" doesn't work if a
        # non-identity data weighting AND a non-trivial taper are used
        if taper != 'none' and input_data_weight != 'identity':
            raise_warning("Warning: Scalar power spectrum normalization "
                                  "doesn't work with current implementation "
                                  "if the tapering AND non-identity "
                                  "weighting matrices are both used.",
                                  verbose=verbose)

        # get datasets
        assert isinstance(dsets, (list, tuple)), \
            "dsets must be fed as length-2 tuple of integers"
        assert len(dsets) == 2, "len(dsets) must be 2"
        assert isinstance(dsets[0], (int, np.integer)) \
            and isinstance(dsets[1], (int, np.integer)), \
                "dsets must contain integer indices"
        dset1 = self.dsets[self.dset_idx(dsets[0])]
        dset2 = self.dsets[self.dset_idx(dsets[1])]

        # assert form of bls1 and bls2
        assert isinstance(bls1, list), \
            "bls1 and bls2 must be fed as a list of antpair tuples"
        assert isinstance(bls2, list), \
            "bls1 and bls2 must be fed as a list of antpair tuples"
        assert len(bls1) == len(bls2) and len(bls1) > 0, \
            "length of bls1 must equal length of bls2 and be > 0"

        for i in range(len(bls1)):
            if isinstance(bls1[i], tuple):
                assert isinstance(bls2[i], tuple), \
                    "bls1[{}] type must match bls2[{}] type".format(i, i)
            else:
                assert len(bls1[i]) == len(bls2[i]), \
                    "len(bls1[{}]) must match len(bls2[{}])".format(i, i)


        # construct list of baseline pairs
        bl_pairs = []
        for i in range(len(bls1)):
            if isinstance(bls1[i], tuple):
                bl_pairs.append( (bls1[i], bls2[i]) )
            elif isinstance(bls1[i], list) and len(bls1[i]) == 1:
                bl_pairs.append( (bls1[i][0], bls2[i][0]) )
            else:
                bl_pairs.append(
                    [ (bls1[i][j], bls2[i][j]) for j in range(len(bls1[i])) ] )

        # validate bl-pair redundancy
        validate_blpairs(bl_pairs, dset1, dset2, baseline_tol=baseline_tol)

        # configure spectral window selections
        if spw_ranges is None:
            spw_ranges = [(0, self.Nfreqs)]
        if isinstance(spw_ranges, tuple):
            spw_ranges = [spw_ranges,]

        if filter_extensions is None:
            filter_extensions = [(0, 0) for m in range(len(spw_ranges))]
        # convert to list if only a tuple was given
        if isinstance(filter_extensions, tuple):
            filter_extensions = [filter_extensions,]

        assert len(spw_ranges) == len(filter_extensions), "must provide same number of spw_ranges as filter_extensions"

        # Check that spw_ranges is list of len-2 tuples
        assert np.isclose([len(t) for t in spw_ranges], 2).all(), \
                "spw_ranges must be fed as a list of length-2 tuples"

        # if using default setting of number of delay bins equal to number
        # of frequency channels
        if n_dlys is None:
            n_dlys = [ int(np.abs(spw_ranges[i][1] - spw_ranges[i][0])) for i in range(len(spw_ranges))]
        elif isinstance(n_dlys, (int, np.integer)):
            n_dlys = [n_dlys]

        # if using the whole band in the dataset, then there should just be
        # one n_dly parameter specified
        if spw_ranges is None and n_dlys != None:
            assert len(n_dlys) == 1, \
                "Only one spw, so cannot specify more than one n_dly value"

        # assert that the same number of ndlys has been specified as the
        # number of spws
        assert len(spw_ranges) == len(n_dlys), \
            "Need to specify number of delay bins for each spw"

        #check that the number of frequencies in each spectral window
        #equals the number of delays
        if allow_fft:
            for spw, ndly, fext in zip(spw_ranges, n_dlys ,filter_extensions):
                nf_spw = spw[1]-spw[0] + np.sum(filter_extensions)
                if not nf_spw == ndly:
                    raise ValueError("allow_fft is True! Number of delays in each spw must equal the number of frequencies in each spw.")
            if not sampling:
                raise ValueError("allow_fft is True! Sampling must also be set to True for allow_fft!")

        # setup polarization selection
        if isinstance(pols, (tuple, str)): pols = [pols]

        # convert all polarizations to integers if fed as strings
        _pols = []
        for p in pols:
            if isinstance(p, str):
                # Convert string to pol-integer pair
                p = (uvutils.polstr2num(p, x_orientation=self.dsets[0].x_orientation),
                     uvutils.polstr2num(p, x_orientation=self.dsets[0].x_orientation))
            if isinstance(p[0], (str, np.str)):
                p = (uvutils.polstr2num(p[0], x_orientation=self.dsets[0].x_orientation), p[1])
            if isinstance(p[1], (str, np.str)):
                p = (p[0], uvutils.polstr2num(p[1], x_orientation=self.dsets[0].x_orientation))
            _pols.append(p)
        pols = _pols

        # initialize empty lists
        data_array = odict()
        wgt_array = odict()
        integration_array = odict()
        cov_array_real = odict()
        cov_array_imag = odict()
        window_function_array = odict()
        time1 = []
        time2 = []
        lst1 = []
        lst2 = []
        dly_spws = []
        freq_spws = []
        dlys = []
        freqs = []
        sclr_arr = []
        blp_arr = []
        bls_arr = []
        # Loop over spectral windows
        for i in range(len(spw_ranges)):
            # set spectral range
            if verbose:
                print( "\nSetting spectral range: {}".format(spw_ranges[i]))
            self.set_spw(spw_ranges[i], ndlys=n_dlys[i])
            self.set_filter_extension(filter_extensions[i])

            # clear covariance cache
            self.clear_cache()

            # setup empty data arrays
            spw_data = []
            spw_wgts = []
            spw_ints = []
            spw_scalar = []
            spw_polpair = []
            spw_cov_real = []
            spw_cov_imag = []
<<<<<<< HEAD
            spw_window_function = []
=======
            spw_window_function = [] 
>>>>>>> 52d21a78

            d = self.delays() * 1e-9
            f = dset1.freq_array.flatten()[spw_ranges[i][0]:spw_ranges[i][1]]
            dlys.extend(d)
            dly_spws.extend(np.ones_like(d, np.int16) * i)
            freq_spws.extend(np.ones_like(f, np.int16) * i)
            freqs.extend(f)

            # Loop over polarizations
            for j, p in enumerate(pols):
                p_str = tuple([uvutils.polnum2str(_p) for _p in p])
                if verbose: print( "\nUsing polarization pair: {}".format(p_str))

                # validating polarization pair on UVData objects
                valid = self.validate_pol(dsets, tuple(p))
                if not valid:
                   # Polarization pair is invalid; skip
                   print("Polarization pair: {} failed the validation test, "
                         "continuing...".format(p_str))
                   continue

                spw_polpair.append( uvputils.polpair_tuple2int(p) )
                pol_data = []
                pol_wgts = []
                pol_ints = []
                pol_cov_real = []
                pol_cov_imag = []
                pol_window_function = []

                # Compute scalar to convert "telescope units" to "cosmo units"
                if self.primary_beam is not None:

                    # Raise error if cross-pol is requested
                    if (p[0] != p[1]):
                        raise NotImplementedError(
                            "Visibilities with different polarizations can only "
                            "be cross-correlated if primary_beam = None. Cannot "
                            "compute beam scalar for mixed polarizations.")

                    # using zero'th indexed polarization, as cross-polarized
                    # beams are not yet implemented
                    if norm == 'H^-1':
                        # If using decorrelation, the H^-1 normalization
                        # already deals with the taper, so we need to override
                        # the taper when computing the scalar
                        scalar = self.scalar(p, little_h=little_h,
                                             taper_override='none',
                                             exact_norm=exact_norm)
                    else:
                        scalar = self.scalar(p, little_h=little_h,
                                exact_norm=exact_norm)
                else:
                    raise_warning("Warning: self.primary_beam is not defined, "
                                  "so pspectra are not properly normalized",
                                  verbose=verbose)
                    scalar = 1.0

                pol = (p[0]) # used in get_integral_beam function to specify the correct polarization for the beam
                spw_scalar.append(scalar)

                # Loop over baseline pairs
                for k, blp in enumerate(bl_pairs):
                    # assign keys
                    if isinstance(blp, list):
                        # interpet blp as group of baseline-pairs
                        raise NotImplementedError("Baseline lists bls1 and bls2"
                                " must be lists of tuples (not lists of lists"
                                " of tuples).\n"
                                "Use hera_pspec.pspecdata.construct_blpairs()"
                                " to construct appropriately grouped baseline"
                                " lists.")
                        #key1 = [(dsets[0],) + _blp[0] + (p[0],) for _blp in blp]
                        #key2 = [(dsets[1],) + _blp[1] + (p[1],) for _blp in blp]
                    elif isinstance(blp, tuple):
                        # interpret blp as baseline-pair
                        key1 = (dsets[0],) + blp[0] + (p_str[0],)
                        key2 = (dsets[1],) + blp[1] + (p_str[1],)

                    if verbose:
                        print("\n(bl1, bl2) pair: {}\npol: {}".format(blp, tuple(p)))

                    # Check that number of non-zero weight chans >= n_dlys
                    key1_dof = np.sum(~np.isclose(self.w(key1).T, 0.0), axis=1)
                    key2_dof = np.sum(~np.isclose(self.w(key2).T, 0.0), axis=1)
                    if np.any(key1_dof < self.spw_Ndlys) or np.any(key2_dof < self.spw_Ndlys):
                        if verbose:
                            print("WARNING: Number of unflagged chans for key1 "
                                  "and/or key2 < n_dlys\n which may lead to "
                                  "normalization instabilities.")
                    #if using inverse sinc weighting, set r_params
                    if input_data_weight == 'dayenu':
                        key1 = (dsets[0],) + blp[0] + (p_str[0],)
                        key2 = (dsets[1],) + blp[1] + (p_str[1],)
                        if not key1 in r_params:
                            raise ValueError("No r_param dictionary supplied"
                                             " for baseline %s"%(str(key1)))
                        if not key2 in r_params:
                            raise ValueError("No r_param dictionary supplied"
                                             " for baseline %s"%(str(key2)))
                        self.set_r_param(key1, r_params[key1])
                        self.set_r_param(key2, r_params[key2])

                    if verbose: print("  Building G...")
                    Gv = self.get_G(key1, key2, exact_norm=exact_norm, pol = pol, allow_fft=allow_fft)
                    Hv = self.get_H(key1, key2, sampling=sampling, exact_norm=exact_norm, pol = pol, allow_fft=allow_fft)

                    # Calculate unnormalized bandpowers
                    if verbose: print("  Building q_hat...")
<<<<<<< HEAD
                    qv = self.q_hat(key1, key2, exact_norm=exact_norm, pol=pol, allow_fft=allow_fft)
=======
                    qv = self.q_hat(key1, key2, exact_norm=exact_norm, pol=pol)
>>>>>>> 52d21a78

                    if verbose: print("  Normalizing power spectrum...")
                    #if norm == 'V^-1/2':
                    #    V_mat = self.cov_q_hat(key1, key2, exact_norm=exact_norm, pol = pol, model=cov_model)
                        #Mv, Wv = self.get_MW(Gv, Hv, mode=norm, band_covar=V_mat, exact_norm=exact_norm)                                    #Mv, Wv = self.get_MW(Gv, Hv, mode=norm, band_covar=V_mat, exact_norm=exact_norm)
                    #else:
                    #    Mv, Wv = self.get_MW(Gv, Hv, mode=norm, exact_norm=exact_norm)
                    Mv = self.get_M(key1, key2, mode=norm, sampling=sampling, exact_norm=exact_norm, pol=pol, allow_fft=allow_fft)
                    pv = self.p_hat(Mv, qv)
                    Wv = self.get_W(key1, key2, mode=norm, sampling=sampling, exact_norm=exact_norm, pol=pol, allow_fft=allow_fft)
                    # Multiply by scalar
                    if self.primary_beam != None:
                        if verbose: print("  Computing and multiplying scalar...")
                        pv *= scalar

                    # Wide bin adjustment of scalar, which is only needed for
                    # the diagonal norm matrix mode (i.e., norm = 'I')
                    if norm == 'I' and not(exact_norm):
                        for t in range(self.Ntimes):
                            sd = self.scalar_delay_adjustment(Gv=Gv[t], Hv=Hv[t], sampling=sampling)
                            pv[:,t] = pv[:,t] * sd

                    #Generate the covariance matrix if error bars provided
                    if store_cov:
<<<<<<< HEAD
                        if verbose: print(" Building q_hat covariance...")
                        cov_q_real, cov_q_imag, cov_real, cov_imag \
                            = self.get_analytic_covariance(key1, key2, Mv,
                                                           exact_norm=exact_norm,
                                                           pol=pol,
                                                           model=cov_model,
                                                           known_cov=known_cov, )

                        if self.primary_beam != None:
                            for t in range(self.Ntimes):
                                delay_adj = self.scalar_delay_adjustment(Gv=Gv[t], Hv=Hv[t], sampling=sampling)
                            cov_real = cov_real * (scalar)**2.
                            cov_imag = cov_imag * (scalar)**2.
                            if norm == 'I' and not(exact_norm):
                                cov_real = cov_real * np.outer(delay_adj, delay_adj)
                                cov_imag = cov_imag * np.outer(delay_adj, delay_adj)

                        if not return_q:
=======
                        if verbose: print(" Building q_hat covariance...")                        
                        cov_q_real, cov_q_imag, cov_real, cov_imag \
                            = self.get_analytic_covariance(key1, key2, Mv, 
                                                           exact_norm=exact_norm,
                                                           pol=pol,
                                                           model=cov_model, 
                                                           known_cov=known_cov, )
                   
                        if self.primary_beam != None:
                            delay_adj = self.scalar_delay_adjustment(
                                             key1, key2, sampling=sampling)
                            cov_real = cov_real * (scalar)**2.
                            cov_imag = cov_imag * (scalar)**2.
                            if norm == 'I' and not(exact_norm):
                                cov_real = cov_real * (delay_adj)**2.
                                cov_imag = cov_imag * (delay_adj)**2.

                        if not return_q: 
>>>>>>> 52d21a78
                            pol_cov_real.extend(np.real(cov_real).astype(np.float64))
                            pol_cov_imag.extend(np.real(cov_imag).astype(np.float64))
                        else:
                            pol_cov_real.extend(np.real(cov_q_real).astype(np.float64))
<<<<<<< HEAD
                            pol_cov_imag.extend(np.real(cov_q_imag).astype(np.float64))


=======
                            pol_cov_imag.extend(np.real(cov_q_imag).astype(np.float64)) 

                    
>>>>>>> 52d21a78
                    # store the window_function
                    pol_window_function.extend(Wv.astype(np.float64))

                    # Get baseline keys
                    if isinstance(blp, list):
                        bl1 = blp[0][0]
                        bl2 = blp[0][1]
                    else:
                        bl1 = blp[0]
                        bl2 = blp[1]

                    # append bls
                    bls_arr.extend([bl1, bl2])

                    # insert pspectra
                    if not return_q:
                        pol_data.extend(pv.T)
                    else:
                        pol_data.extend(qv.T)

                    # get weights
                    wgts1 = self.w(key1).T
                    wgts2 = self.w(key2).T

                    # get avg of nsample across frequency axis, weighted by wgts
                    nsamp1 = np.sum(dset1.get_nsamples(bl1 + (p[0],))[:, self.spw_range[0]:self.spw_range[1]] * wgts1, axis=1) \
                             / np.sum(wgts1, axis=1).clip(1, np.inf)
                    nsamp2 = np.sum(dset2.get_nsamples(bl2 + (p[1],))[:, self.spw_range[0]:self.spw_range[1]] * wgts2, axis=1) \
                             / np.sum(wgts2, axis=1).clip(1, np.inf)

                    # get integ1
                    blts1 = dset1.antpair2ind(bl1, ordered=False)
                    integ1 = dset1.integration_time[blts1] * nsamp1

                    # get integ2
                    blts2 = dset2.antpair2ind(bl2, ordered=False)
                    integ2 = dset2.integration_time[blts2] * nsamp2

                    # take inverse avg of integ1 and integ2 to get total integ
                    # inverse avg is done b/c integ ~ 1/noise_var
                    # and due to non-linear operation of V_1 * V_2
                    pol_ints.extend(1./np.mean([1./integ1, 1./integ2], axis=0))

                    # combined weight is geometric mean
                    pol_wgts.extend(np.concatenate([wgts1[:, :, None],
                                                    wgts2[:, :, None]], axis=2))

                    # insert time and blpair info only once per blpair
                    if i < 1 and j < 1:
                        # insert time info
                        inds1 = dset1.antpair2ind(bl1, ordered=False)
                        inds2 = dset2.antpair2ind(bl2, ordered=False)
                        time1.extend(dset1.time_array[inds1])
                        time2.extend(dset2.time_array[inds2])
                        lst1.extend(dset1.lst_array[inds1])
                        lst2.extend(dset2.lst_array[inds2])

                        # insert blpair info
                        blp_arr.extend(np.ones_like(inds1, np.int) \
                                       * uvputils._antnums_to_blpair(blp))

                # insert into data and wgts integrations dictionaries
                spw_data.append(pol_data)
                spw_wgts.append(pol_wgts)
                spw_ints.append(pol_ints)
<<<<<<< HEAD
                spw_cov_real.append(pol_cov_real)
                spw_cov_imag.append(pol_cov_imag)
=======
                spw_cov_real.append(pol_cov_real) 
                spw_cov_imag.append(pol_cov_imag) 
>>>>>>> 52d21a78
                spw_window_function.append(pol_window_function)

            # insert into data and integration dictionaries
            spw_data = np.moveaxis(np.array(spw_data), 0, -1)
            spw_wgts = np.moveaxis(np.array(spw_wgts), 0, -1)
            spw_ints = np.moveaxis(np.array(spw_ints), 0, -1)
            spw_cov_real = np.moveaxis(np.array(spw_cov_real), 0, -1)
            spw_cov_imag = np.moveaxis(np.array(spw_cov_imag), 0, -1)
            spw_window_function = np.moveaxis(np.array(spw_window_function), 0, -1)

            data_array[i] = spw_data
            cov_array_real[i] = spw_cov_real
            cov_array_imag[i] = spw_cov_imag
            window_function_array[i] = spw_window_function
            wgt_array[i] = spw_wgts
            integration_array[i] = spw_ints
            sclr_arr.append(spw_scalar)

            # raise error if none of pols are consistent with the UVData objects
            if len(spw_polpair) == 0:
                raise ValueError("None of the specified polarization pairs "
                                 "match that of the UVData objects")
        # fill uvp object
        uvp = uvpspec.UVPSpec()
        uvp.symmetric_taper=symmetric_taper
        # fill meta-data
        uvp.time_1_array = np.array(time1)
        uvp.time_2_array = np.array(time2)
        uvp.time_avg_array = np.mean([uvp.time_1_array, uvp.time_2_array], axis=0)
        uvp.lst_1_array = np.array(lst1)
        uvp.lst_2_array = np.array(lst2)
        uvp.lst_avg_array = np.mean([np.unwrap(uvp.lst_1_array),
                                     np.unwrap(uvp.lst_2_array)], axis=0) \
                                     % (2*np.pi)
        uvp.blpair_array = np.array(blp_arr)
        uvp.Nblpairs = len(np.unique(blp_arr))
        uvp.Ntimes = len(np.unique(time1))
        uvp.Nblpairts = len(time1)
        bls_arr = sorted(set(bls_arr))
        uvp.bl_array = np.array([uvp.antnums_to_bl(bl) for bl in bls_arr])
        antpos = dict(zip(dset1.antenna_numbers, dset1.antenna_positions))
        uvp.bl_vecs = np.array([antpos[bl[0]] - antpos[bl[1]] for bl in bls_arr])
        uvp.Nbls = len(uvp.bl_array)
        uvp.spw_dly_array = np.array(dly_spws)
        uvp.spw_freq_array = np.array(freq_spws)
        uvp.Nspws = len(np.unique(dly_spws))
        uvp.spw_array = np.arange(uvp.Nspws, dtype=np.int16)
        uvp.freq_array = np.array(freqs)
        uvp.dly_array = np.array(dlys)
        uvp.Ndlys = len(np.unique(dlys))
        uvp.Nspwdlys = len(uvp.spw_dly_array)
        uvp.Nspwfreqs = len(uvp.spw_freq_array)
        uvp.Nfreqs = len(np.unique(freqs))
        uvp.polpair_array = np.array(spw_polpair, np.int)
        uvp.Npols = len(spw_polpair)
        uvp.scalar_array = np.array(sclr_arr)
        uvp.channel_width = dset1.channel_width  # all dsets validated to agree
        uvp.weighting = input_data_weight
        uvp.vis_units, uvp.norm_units = self.units(little_h=little_h)
        uvp.telescope_location = dset1.telescope_location
        filename1 = json.loads(dset1.extra_keywords.get('filename', '""'))
        cal1 = json.loads(dset1.extra_keywords.get('calibration', '""'))
        filename2 = json.loads(dset2.extra_keywords.get('filename', '""'))
        cal2 = json.loads(dset2.extra_keywords.get('calibration', '""'))
        label1 = self.labels[self.dset_idx(dsets[0])]
        label2 = self.labels[self.dset_idx(dsets[1])]
        uvp.labels = sorted(set([label1, label2]))
        uvp.label_1_array = np.ones((uvp.Nspws, uvp.Nblpairts, uvp.Npols), np.int) \
                            * uvp.labels.index(label1)
        uvp.label_2_array = np.ones((uvp.Nspws, uvp.Nblpairts, uvp.Npols), np.int) \
                            * uvp.labels.index(label2)
        uvp.labels = np.array(uvp.labels, np.str)
        uvp.history = "UVPSpec written on {} with hera_pspec git hash {}\n{}\n" \
                      "dataset1: filename: {}, label: {}, cal: {}, history:\n{}\n{}\n" \
                      "dataset2: filename: {}, label: {}, cal: {}, history:\n{}\n{}\n" \
                      "".format(datetime.datetime.utcnow(), version.git_hash, '-'*20,
                                filename1, label1, cal1, dset1.history, '-'*20,
                                filename2, label2, cal2, dset2.history, '-'*20)
        uvp.r_params = uvputils.compress_r_params(r_params)
        uvp.taper = taper
        if not return_q:
            uvp.norm = norm
        else:
            uvp.norm = 'Unnormalized'

        if self.primary_beam is not None:
            # attach cosmology
            uvp.cosmo = self.primary_beam.cosmo
            # attach beam info
            uvp.beam_freqs = self.primary_beam.beam_freqs
            uvp.OmegaP, uvp.OmegaPP = \
                                self.primary_beam.get_Omegas(uvp.polpair_array)
            if hasattr(self.primary_beam, 'filename'):
                uvp.beamfile = self.primary_beam.filename

        # fill data arrays
        uvp.data_array = data_array
        uvp.integration_array = integration_array
        uvp.wgt_array = wgt_array
        uvp.nsample_array = dict(
                        [ (k, np.ones_like(uvp.integration_array[k], np.float))
                         for k in uvp.integration_array.keys() ] )
<<<<<<< HEAD

=======
        
>>>>>>> 52d21a78
        if store_cov:
            uvp.cov_array_real = cov_array_real
            uvp.cov_array_imag = cov_array_imag
            uvp.cov_model = cov_model

        if store_window:
            uvp.window_function_array = window_function_array

        # run check
        uvp.check()
<<<<<<< HEAD
        return uvp
=======
        return uvp 
>>>>>>> 52d21a78

    def rephase_to_dset(self, dset_index=0, inplace=True):
        """
        Rephase visibility data in self.dsets to the LST grid of
        dset[dset_index] using hera_cal.utils.lst_rephase.

        Each integration in all other dsets is phased to the center of the
        corresponding LST bin (by index) in dset[dset_index].

        Will only phase if the dataset's phase type is 'drift'. This is because
        the rephasing algorithm assumes the data is drift-phased when applying
        the phasor term.

        Note that PSpecData.Jy_to_mK() must be run *after* rephase_to_dset(),
        if one intends to use the former capability at any point.

        Parameters
        ----------
        dset_index : int or str
            Index or label of dataset in self.dset to phase other datasets to.

        inplace : bool, optional
            If True, edits data in dsets in-memory. Else, makes a copy of
            dsets, edits data in the copy and returns to user.

        Returns
        -------
        if inplace:
            return new_dsets
        else:
            return None
        """
        # run dataset validation
        self.validate_datasets()

        # assign dsets
        if inplace:
            dsets = self.dsets
        else:
            dsets = copy.deepcopy(self.dsets)

        # Parse dset_index
        dset_index = self.dset_idx(dset_index)

        # get LST grid we are phasing to
        lst_grid = []
        lst_array = dsets[dset_index].lst_array.ravel()
        for l in lst_array:
            if l not in lst_grid:
                lst_grid.append(l)
        lst_grid = np.array(lst_grid)

        # get polarization list
        pol_list = dsets[dset_index].polarization_array.tolist()

        # iterate over dsets
        for i, dset in enumerate(dsets):
            # don't rephase dataset we are using as our LST anchor
            if i == dset_index:
                # even though not phasing this dset, must set to match all other
                # dsets due to phasing-check validation
                dset.phase_type = 'unknown'
                continue

            # skip if dataset is not drift phased
            if dset.phase_type != 'drift':
                print("skipping dataset {} b/c it isn't drift phased".format(i))

            # convert UVData to DataContainers. Note this doesn't make
            # a copy of the data
            (data, flgs, antpos, ants, freqs, times, lsts,
             pols) = hc.io.load_vis(dset, return_meta=True)

            # make bls dictionary
            bls = dict([(k, antpos[k[0]] - antpos[k[1]]) for k in data.keys()])

            # Get dlst array
            dlst = lst_grid - lsts

            # get telescope latitude
            lat = dset.telescope_location_lat_lon_alt_degrees[0]

            # rephase
            hc.utils.lst_rephase(data, bls, freqs, dlst, lat=lat)

            # re-insert into dataset
            for j, k in enumerate(data.keys()):
                # get blts indices of basline
                indices = dset.antpair2ind(k[:2], ordered=False)

                # get index in polarization_array for this polarization
                polind = pol_list.index(uvutils.polstr2num(k[-1], x_orientation=self.dsets[0].x_orientation))

                # insert into dset
                dset.data_array[indices, 0, :, polind] = data[k]

            # set phasing in UVData object to unknown b/c there isn't a single
            # consistent phasing for the entire data set.
            dset.phase_type = 'unknown'

        if inplace is False:
            return dsets

    def Jy_to_mK(self, beam=None):
        """
        Convert internal datasets from a Jy-scale to mK scale using a primary
        beam model if available. Note that if you intend to rephase_to_dset(),
        Jy to mK conversion must be done *after* that step.

        Parameters
        ----------
        beam : PSpecBeam object
            Beam object.
        """
        # get all unique polarizations of all the datasets
        pols = set(np.ravel([dset.polarization_array for dset in self.dsets]))

        # assign beam
        if beam is None:
            beam = self.primary_beam
        else:
            if self.primary_beam is not None:
                print("Warning: feeding a beam model when self.primary_beam "
                      "already exists...")

        # Check beam is not None
        assert beam is not None, \
            "Cannot convert Jy --> mK b/c beam object is not defined..."

        # assert type of beam
        assert isinstance(beam, pspecbeam.PSpecBeamBase), \
            "beam model must be a subclass of pspecbeam.PSpecBeamBase"

        # iterate over all pols and get conversion factors
        factors = {}
        for p in pols:
            factors[p] = beam.Jy_to_mK(self.freqs, pol=p)

        # iterate over datasets and apply factor
        for i, dset in enumerate(self.dsets):
            # check dset vis units
            if dset.vis_units.upper() != 'JY':
                print("Cannot convert dset {} Jy -> mK because vis_units = {}".format(i, dset.vis_units))
                continue
            for j, p in enumerate(dset.polarization_array):
                dset.data_array[:, :, :, j] *= factors[p][None, None, :]
            dset.vis_units = 'mK'

    def trim_dset_lsts(self, lst_tol=6):
        """
        Assuming all datasets in self.dsets are locked to the same LST grid
        (but each may have a constant offset), trim LSTs from each dset that
        aren't found in all other dsets (within some decimal tolerance
        specified by lst_tol).

        Warning: this edits the data in dsets in-place, and is not reversible.

        Parameters
        ----------
        lst_tol : float
            Decimal tolerance [radians] for comparing float-valued LST bins.
        """
        # ensure each dset has same dLST within tolerance / Ntimes
        dlst = np.median(np.diff(np.unique(self.dsets[0].lst_array)))
        for dset in self.dsets:
            _dlst = np.median(np.diff(np.unique(dset.lst_array)))
            if not np.isclose(dlst, _dlst, atol=10**(-lst_tol) / dset.Ntimes):
                print("not all datasets in self.dsets are on the same LST "
                      "grid, cannot LST trim.")
                return

        # get lst array of each dataset, turn into string and add to common_lsts
        lst_arrs = []
        common_lsts = set()
        for i, dset in enumerate(self.dsets):
            lsts = ["{lst:0.{tol}f}".format(lst=l, tol=lst_tol)
                    for l in dset.lst_array]
            lst_arrs.append(lsts)
            if i == 0:
                common_lsts = common_lsts.union(set(lsts))
            else:
                common_lsts = common_lsts.intersection(set(lsts))

        # iterate through dsets and trim off integrations whose lst isn't
        # in common_lsts
        for i, dset in enumerate(self.dsets):
            trim_inds = np.array([l not in common_lsts for l in lst_arrs[i]])
            if np.any(trim_inds):
                self.dsets[i].select(times=dset.time_array[~trim_inds])
        self.Ntimes = self.dsets[i].Ntimes


def pspec_run(dsets, filename, dsets_std=None, cals=None, cal_flag=True,
              groupname=None, dset_labels=None, dset_pairs=None, psname_ext=None,
              spw_ranges=None, n_dlys=None, pol_pairs=None, blpairs=None,
              input_data_weight='identity', norm='I', taper='none',
              exclude_auto_bls=False, exclude_cross_bls=False, exclude_permutations=True,
              Nblps_per_group=None, bl_len_range=(0, 1e10),
              bl_deg_range=(0, 180), bl_error_tol=1.0, store_window=True,
              allow_fft=False, sampling=False,
              beam=None, cosmo=None, interleave_times=False, rephase_to_dset=None,
              trim_dset_lsts=False, broadcast_dset_flags=True,
              time_thresh=0.2, Jy2mK=False, overwrite=True, symmetric_taper=True,
              file_type='miriad', verbose=True, exact_norm=False, store_cov=False, filter_extensions=None,
              history='', r_params=None, tsleep=0.1, maxiter=1, return_q=False, known_cov=None, cov_model='empirical'):
    """
    Create a PSpecData object, run OQE delay spectrum estimation and write
    results to a PSpecContainer object.

    Warning: if dsets is a list of UVData objects, they might be edited in place!

    Parameters
    ----------
    dsets : list
        Contains UVData objects or string filepaths to UVData-compatible files

    filename : str
        Output filepath for HDF5 PSpecContainer object

    groupname : str
        Groupname of the subdirectory in the HDF5 container to store the
        UVPSpec objects in. Default is a concatenation the dset_labels.

    dsets_std : list
        Contains UVData objects or string filepaths to miriad files.
        Default is none.

    cals : list
        List of UVCal objects or calfits filepaths. Default is None.

    cal_flag : bool
        If True, use flags in calibration to flag data.

    dset_labels : list
        List of strings to label the input datasets. These labels form
        the psname of each UVPSpec object. Default is "dset0_x_dset1"
        where 0 and 1 are replaced with the dset index in dsets.
        Note: it is not advised to put underscores in the dset label names,
        as some downstream functions use this as a special character.

    dset_pairs : list of len-2 integer tuples
        List of tuples specifying the dset pairs to use in OQE estimation.
        Default is to form all N_choose_2 pairs from input dsets.

    psname_ext : string
        A string extension for the psname in the PSpecContainer object.
        Example: 'group/psname{}'.format(psname_ext)

    spw_ranges : list of len-2 integer tuples
        List of tuples specifying the spectral window range. See
        PSpecData.pspec() for details. Default is the entire band.

    n_dlys : list
        List of integers denoting number of delays to use per spectral window.
        Same length as spw_ranges.

    pol_pairs : list of len-2 tuples
        List of string or integer tuples specifying the polarization
        pairs to use in OQE with each dataset pair in dset_pairs.
        Default is to get all unique pols in the datasets and to form
        all auto-pol pairs. See PSpecData.pspec() for details.

    blpairs : list of tuples
        List of tuples specifying the desired baseline pairs to use in OQE.
        Ex. [((1, 2), (3, 4)), ((1, 2), (5, 6)), ...]
        The first bl in a tuple is drawn from zeroth index of a tuple in
        dset_pairs, while the second bl is drawn from the first index.
        See pspecdata.construct_blpairs for details. If None, the default
        behavior is to use the antenna positions in each UVData object to
        construct lists of redundant baseline groups to to take all
        cross-multiplies in each redundant baseline group.

    input_data_weight : string
        Data weighting to use in OQE. See PSpecData.pspec for details.
        Default: 'identity'

    norm : string
        Normalization scheme to use in OQE. See PSpecData.pspec for details.
        Default: 'I'

    taper : string
        Tapering to apply to data in OQE. See PSpecData.pspec for details.
        Default: 'none'

    exclude_auto_bls : boolean
        If blpairs is None, redundant baseline groups will be formed and
        all cross-multiplies will be constructed. In doing so, if
        exclude_auto_bls is True, eliminate all instances of a bl crossed
        with itself. Default: False

    exclude_cross_bls : boolean
        If True and if blpairs is None, exclude all bls crossed with a
        different baseline. Note if this and exclude_auto_bls are True
        then no blpairs will exist. Default: False

    exclude_permutations : boolean
        If blpairs is None, redundant baseline groups will be formed and
        all cross-multiplies will be constructed. In doing so, if
        exclude_permutations is True, eliminates instances of
        (bl_B, bl_A) if (bl_A, bl_B) also exists. Default: False

    Nblps_per_group : integer
        If blpairs is None, group blpairs into sub-groups of baseline-pairs
        of this size. See utils.calc_blpair_reds() for details. Default: None

    bl_len_range : len-2 float tuple
        A tuple containing the minimum and maximum baseline length to use
        in utils.calc_blpair_reds call. Only used if blpairs is None.

    bl_deg_range : len-2 float tuple
        A tuple containing the min and max baseline angle (ENU frame in degrees)
        to use in utils.calc_blpair_reds. Total range is between 0 and 180
        degrees.

    bl_error_tol : float
        Baseline vector error tolerance when constructing redundant groups.

    store_window : bool
        If True, store computed window functions (warning, these can be large!)
        in UVPSpec objects.

    allow_fft : bool, optional
        Whether to use a fast FFT summation trick to construct q_hat
        along with H, M, W, G, and V matrices. If False,
        use (significantly slower) brute-force matrix multiplication.
        The FFT method assumes
        a delta-fn bin in delay space. It also only works if the number
        of delay bins is equal to the number of frequencies. Default: False.

    sampling : boolean, optional
        Whether output pspec values are samples at various delay bins
        or are integrated bandpowers over delay bins. Default: False


    beam : PSpecBeam object, UVBeam object or string
        Beam model to use in OQE. Can be a PSpecBeam object or a filepath
        to a beamfits healpix map (see UVBeam)

    cosmo : conversions.Cosmo_Conversions object
        A Cosmo_Conversions object to use as the cosmology when normalizing
        the power spectra. Default is a Planck cosmology.
        See conversions.Cosmo_Conversions for details.

    interleave_times : bool
        Only applicable if Ndsets == 1. If True, copy dset[0] into
        a dset[1] slot and interleave their time arrays. This updates
        dset_pairs to [(0, 1)].

    rephase_to_dset : integer
        Integer index of the anchor dataset when rephasing all other datasets.
        This adds a phasor correction to all others dataset to phase the
        visibility data to the LST-grid of this dataset. Default behavior
        is no rephasing.

    trim_dset_lsts : boolean
        If True, look for constant offset in LST between all dsets, and trim
        non-overlapping LSTs.

    broadcast_dset_flags : boolean
        If True, broadcast dset flags across time using fractional time_thresh.

    time_thresh : float
        Fractional flagging threshold, above which a broadcast of flags across
        time is triggered (if broadcast_dset_flags == True). This is done
        independently for each baseline's visibility waterfall.

    Jy2mK : boolean
        If True, use the beam model provided to convert the units of each
        dataset from Jy to milli-Kelvin. If the visibility data are not in Jy,
        this correction is not applied.
<<<<<<< HEAD

    exact_norm : bool, optional
        If True, estimates power spectrum using Q instead of Q_alt
        (HERA memo #44), where q = R_1 x_1 Q R_2 x_2.
        The default options is False. Beware that
        turning this True would take ~ 7 sec for computing
        power spectrum for 100 channels per time sample per baseline.

=======
    
    exact_norm : bool, optional
        If True, estimates power spectrum using Q instead of Q_alt
        (HERA memo #44), where q = R_1 x_1 Q R_2 x_2. 
        The default options is False. Beware that
        turning this True would take ~ 7 sec for computing
        power spectrum for 100 channels per time sample per baseline.
    
>>>>>>> 52d21a78
    store_cov : boolean, optional
        If True, solve for covariance between bandpowers and store in
        output UVPSpec object.
    
    return_q : bool, optional
        If True, return the results (delay spectra and covariance matrices) 
        for the unnormalized bandpowers in the separate UVPSpec object.

    known_cov : dicts of input covariance matrices
        known_cov has the type {Ckey:covariance}, which is the same with ds._C. The matrices
        stored in known_cov must be constructed externally, different from those in ds._C which
        are constructed internally.

    return_q : bool, optional
        If True, return the results (delay spectra and covariance matrices)
        for the unnormalized bandpowers in the separate UVPSpec object.

    known_cov : dicts of input covariance matrices
        known_cov has the type {Ckey:covariance}, which is the same with ds._C. The matrices
        stored in known_cov must be constructed externally, different from those in ds._C which
        are constructed internally.

    filter_extensions : list of 2-tuple or 2-list, optional
        Set number of channels to extend filtering width.

    overwrite : boolean
        If True, overwrite outputs if they exist on disk.

    symmetric_taper : bool, optional
        speicfy if taper should be applied symmetrically to K-matrix (if true)
        or on the left (if False). default is True

    file_type : str, optional
        If dsets passed as a list of filenames, specify which file format
        the files use. Default: 'miriad'.

    verbose : boolean
        If True, report feedback to standard output.

    history : str
        String to add to history of each UVPSpec object.

    tsleep : float, optional
        Time to wait in seconds after each attempt at opening the container file.

    maxiter : int, optional
        Maximum number of attempts to open container file (useful for concurrent
        access when file may be locked temporarily by other processes).

    cov_model : string, optional
        How the covariances of the input data should be estimated.
        in 'dsets' mode, error bars are estimated from user-provided
        per baseline and per channel standard deivations. If 'empirical' is
        set, then error bars are estimated from the data by calculating the
        channel-channel covariance of each baseline over time and
        then applying the appropriate linear transformations to these
        frequency-domain covariances.

    r_params: dict, optional
        Dictionary with parameters for weighting matrix. Required fields and
        formats depend on the mode of `data_weighting`. Default: None.

        - `sinc_downweight` fields:
            - `filter_centers`: list of floats (or float) specifying the
                                (delay) channel numbers at which to center
                                filtering windows. Can specify fractional
                                channel number.

            - `filter_half_widths`:  list of floats (or float) specifying the width
                                of each filter window in (delay) channel
                                numbers. Can specify fractional channel number.

            - `filter_factors`: list of floats (or float) specifying how much
                                power within each filter window is to be
                                suppressed.

    Returns
    -------
    ds : PSpecData object
        The PSpecData object used for OQE of power spectrum, with cached
        weighting matrices.
    """
    # type check
    assert isinstance(dsets, (list, tuple, np.ndarray)), \
        "dsets must be fed as a list of dataset string paths or UVData objects."

    # parse psname
    if psname_ext is not None:
        assert isinstance(psname_ext, (str, np.str))
    else:
        psname_ext = ''

    # polarizations check
    if pol_pairs is not None:
        pols = sorted(set(np.ravel(pol_pairs)))
    else:
        pols = None

    # baselines check
    if blpairs is not None:
        err_msg = "blpairs must be fed as a list of baseline-pair tuples, Ex: [((1, 2), (3, 4)), ...]"
        assert isinstance(blpairs, list), err_msg
        assert np.all([isinstance(blp, tuple) for blp in blpairs]), err_msg
        bls1 = [blp[0] for blp in blpairs]
        bls2 = [blp[1] for blp in blpairs]
        bls = sorted(set(bls1 + bls2))
    else:
        # get redundant baseline groups
        bls = None

    # Construct dataset pairs to operate on
    Ndsets = len(dsets)
    if dset_pairs is None:
        dset_pairs = list(itertools.combinations(range(Ndsets), 2))

    if dset_labels is None:
        dset_labels = ["dset{}".format(i) for i in range(Ndsets)]
    else:
        assert not np.any(['_' in dl for dl in dset_labels]), \
          "cannot accept underscores in input dset_labels: {}".format(dset_labels)

    # if dsets are not UVData, assume they are filepaths or list of filepaths
    if not isinstance(dsets[0], UVData):
        try:
            # load data into UVData objects if fed as list of strings
            t0 = time.time()
            dsets = _load_dsets(dsets, bls=bls, pols=pols, file_type=file_type, verbose=verbose)
            utils.log("Loaded data in %1.1f sec." % (time.time() - t0),
                      lvl=1, verbose=verbose)
        except ValueError:
            # at least one of the dset loads failed due to no data being present
            utils.log("One of the dset loads failed due to no data overlap given "
                      "the bls and pols selection", verbose=verbose)
            return None

    assert np.all([isinstance(d, UVData) for d in dsets]), \
        "dsets must be fed as a list of dataset string paths or UVData objects."

    # check dsets_std input
    if dsets_std is not None:
        err_msg = "input dsets_std must be a list of UVData objects or " \
                  "filepaths to miriad files"
        assert isinstance(dsets_std,(list, tuple, np.ndarray)), err_msg
        assert len(dsets_std) == Ndsets, "len(dsets_std) must equal len(dsets)"

        # load data if not UVData
        if not isinstance(dsets_std[0], UVData):
            try:
                # load data into UVData objects if fed as list of strings
                t0 = time.time()
                dsets_std = _load_dsets(dsets_std, bls=bls, pols=pols, file_type=file_type, verbose=verbose)
                utils.log("Loaded data in %1.1f sec." % (time.time() - t0),
                          lvl=1, verbose=verbose)
            except ValueError:
                # at least one of the dsets_std loads failed due to no data
                # being present
                utils.log("One of the dsets_std loads failed due to no data overlap given "
                          "the bls and pols selection", verbose=verbose)
                return None

        assert np.all([isinstance(d, UVData) for d in dsets_std]), err_msg

    # read calibration if provided (calfits partial IO not yet supported)
    if cals is not None:
        if not isinstance(cals, (list, tuple)):
            cals = [cals for d in dsets]
        if not isinstance(cals[0], UVCal):
            t0 = time.time()
            cals = _load_cals(cals, verbose=verbose)
            utils.log("Loaded calibration in %1.1f sec." % (time.time() - t0),
                      lvl=1, verbose=verbose)
        err_msg = "cals must be a list of UVCal, filepaths, or list of filepaths"
        assert np.all([isinstance(c, UVCal) for c in cals]), err_msg

    # configure polarization
    if pol_pairs is None:
        unique_pols = np.unique(np.hstack([d.polarization_array for d in dsets]))
        unique_pols = [uvutils.polnum2str(up) for up in unique_pols]
        pol_pairs = [(up, up) for up in unique_pols]
    assert len(pol_pairs) > 0, "no pol_pairs specified"

    # load beam
    if isinstance(beam, (str, np.str)):
        beam = pspecbeam.PSpecBeamUV(beam, cosmo=cosmo)

    # beam and cosmology check
    if beam is not None:
        assert isinstance(beam, pspecbeam.PSpecBeamBase)
        if cosmo is not None:
            beam.cosmo = cosmo

    # package into PSpecData
    ds = PSpecData(dsets=dsets, wgts=[None for d in dsets], labels=dset_labels,
                   dsets_std=dsets_std, beam=beam, cals=cals, cal_flag=cal_flag)

    # erase calibration as they are no longer needed
    del cals

    # trim dset LSTs
    if trim_dset_lsts:
        ds.trim_dset_lsts()

    # interleave times
    if interleave_times:
        if len(ds.dsets) != 1:
            raise ValueError("interleave_times only applicable for Ndsets == 1")
        Ntimes = ds.dsets[0].Ntimes # get smallest Ntimes
        Ntimes -= Ntimes % 2  # make it an even number
        # update dsets
        ds.dsets.append(ds.dsets[0].select(times=np.unique(ds.dsets[0].time_array)[1:Ntimes:2], inplace=False))
        ds.dsets[0].select(times=np.unique(ds.dsets[0].time_array)[0:Ntimes:2], inplace=True)
        ds.labels.append("dset1")
        ds.Ntimes = ds.Ntimes // 2#divide number of times by two.
        # update dsets_std
        if ds.dsets_std[0] is None:
            ds.dsets_std.append(None)
        else:
            ds.dsets_std.append(ds.dsets_std[0].select(times=np.unique(ds.dsets_std[0].time_array)[1:Ntimes:2], inplace=False))
            ds.dsets_std[0].select(times=np.unique(ds.dsets_std[0].time_array)[0:Ntimes:2], inplace=True)

        # wgts is currently always None
        ds.wgts.append(None)

        dset_pairs = [(0, 1)]
        dsets = ds.dsets
        dsets_std = ds.dsets_std
        wgts = ds.wgts
        dset_labels = ds.labels

    # rephase if desired
    if rephase_to_dset is not None:
        ds.rephase_to_dset(rephase_to_dset)

    # broadcast flags
    if broadcast_dset_flags:
        ds.broadcast_dset_flags(time_thresh=time_thresh, spw_ranges=spw_ranges)

    # perform Jy to mK conversion if desired
    if Jy2mK:
        ds.Jy_to_mK()

    # Print warning if auto_bls is set to exclude correlations of the
    # same baseline with itself, because this may cause a bias if one
    # is already cross-correlating different times to avoid noise bias.
    # See issue #160 on hera_pspec repo
    if exclude_auto_bls:
        raise_warning("Skipping the cross-multiplications of a baseline "
                      "with itself may cause a bias if one is already "
                      "cross-correlating different times to avoid the "
                      "noise bias. Please see hera_pspec github issue 160 "
                      "to make sure you know what you are doing! "
                      "https://github.com/HERA-Team/hera_pspec/issues/160",
                      verbose=verbose)

    # check dset pair type
    err_msg = "dset_pairs must be fed as a list of len-2 integer tuples"
    assert isinstance(dset_pairs, list), err_msg
    assert np.all([isinstance(d, tuple) for d in dset_pairs]), err_msg

    # Get baseline-pairs to use for each dataset pair
    bls1_list, bls2_list = [], []
    for i, dsetp in enumerate(dset_pairs):
        # get bls if blpairs not fed
        if blpairs is None:
            (bls1, bls2, blps, xants1,
             xants2) = utils.calc_blpair_reds(
                                      dsets[dsetp[0]], dsets[dsetp[1]],
                                      filter_blpairs=True,
                                      exclude_auto_bls=exclude_auto_bls,
                                      exclude_cross_bls=exclude_cross_bls,
                                      exclude_permutations=exclude_permutations,
                                      Nblps_per_group=Nblps_per_group,
                                      bl_len_range=bl_len_range,
                                      bl_deg_range=bl_deg_range)
            bls1_list.append(bls1)
            bls2_list.append(bls2)

        # ensure fed blpairs exist in each of the datasets
        else:
            dset1_bls = dsets[dsetp[0]].get_antpairs()
            dset2_bls = dsets[dsetp[1]].get_antpairs()
            _bls1 = []
            _bls2 = []
            for _bl1, _bl2 in zip(bls1, bls2):
                if (_bl1 in dset1_bls or _bl1[::-1] in dset1_bls) \
                    and (_bl2 in dset2_bls or _bl2[::-1] in dset2_bls):
                    _bls1.append(_bl1)
                    _bls2.append(_bl2)

            bls1_list.append(_bls1)
            bls2_list.append(_bls2)

    # Open PSpecContainer to store all output in
    if verbose: print("Opening {} in transactional mode".format(filename))
    psc = container.PSpecContainer(filename, mode='rw', keep_open=False, tsleep=tsleep, maxiter=maxiter)

    # assign group name
    if groupname is None:
        groupname = '_'.join(dset_labels)

    # Loop over dataset combinations
    for i, dset_idxs in enumerate(dset_pairs):
        # check bls lists aren't empty
        if len(bls1_list[i]) == 0 or len(bls2_list[i]) == 0:
            continue

        # Run OQE
        uvp = ds.pspec(bls1_list[i], bls2_list[i], dset_idxs, pol_pairs, symmetric_taper=symmetric_taper,
                       spw_ranges=spw_ranges, n_dlys=n_dlys, r_params=r_params,
                       store_cov=store_cov, input_data_weight=input_data_weight,
<<<<<<< HEAD
                       exact_norm=exact_norm, sampling=sampling, allow_fft=allow_fft,
=======
                       exact_norm=exact_norm, 
>>>>>>> 52d21a78
                       return_q=return_q, cov_model=cov_model, known_cov=known_cov,
                       norm=norm, taper=taper, history=history, verbose=verbose,
                       filter_extensions=filter_extensions, store_window=store_window)

        # Store output
        psname = '{}_x_{}{}'.format(dset_labels[dset_idxs[0]],
                                    dset_labels[dset_idxs[1]], psname_ext)

        # write in transactional mode
        if verbose: print("Storing {}".format(psname))
        psc.set_pspec(group=groupname, psname=psname, pspec=uvp,
                      overwrite=overwrite)
       
    return ds


def get_pspec_run_argparser():
    a = argparse.ArgumentParser(description="argument parser for pspecdata.pspec_run()")

    def list_of_int_tuples(v):
        v = [tuple([int(_x) for _x in x.split()]) for x in v.split(",")]
        return v

    def list_of_str_tuples(v):
        v = [tuple([str(_x) for _x in x.split()]) for x in v.split(",")]
        return v

    def list_of_tuple_tuples(v):
        v = [tuple([int(_x) for _x in x.split()]) for x in v.split(",")]
        v = [(x[:2], x[2:]) for x in v]
        return v

    a.add_argument("dsets", nargs='*', help="List of UVData objects or miriad filepaths.")
    a.add_argument("filename", type=str, help="Output filename of HDF5 container.")
    a.add_argument("--dsets_std", nargs='*', default=None, type=str, help="List of miriad filepaths to visibility standard deviations.")
    a.add_argument("--groupname", default=None, type=str, help="Groupname for the UVPSpec objects in the HDF5 container.")
    a.add_argument("--dset_pairs", default=None, type=list_of_int_tuples, help="List of dset pairings for OQE wrapped in quotes. Ex: '0 0, 1 1' --> [(0, 0), (1, 1), ...]")
    a.add_argument("--dset_labels", default=None, type=str, nargs='*', help="List of string labels for each input dataset.")
    a.add_argument("--spw_ranges", default=None, type=list_of_int_tuples, help="List of spw channel selections wrapped in quotes. Ex: '200 300, 500 650' --> [(200, 300), (500, 650), ...]")
    a.add_argument("--n_dlys", default=None, type=int, nargs='+', help="List of integers specifying number of delays to use per spectral window selection.")
    a.add_argument("--pol_pairs", default=None, type=list_of_str_tuples, help="List of pol-string pairs to use in OQE wrapped in quotes. Ex: 'xx xx, yy yy' --> [('xx', 'xx'), ('yy', 'yy'), ...]")
    a.add_argument("--blpairs", default=None, type=list_of_tuple_tuples, help="List of baseline-pair antenna integers to run OQE on. Ex: '1 2 3 4, 5 6 7 8' --> [((1 2), (3, 4)), ((5, 6), (7, 8)), ...]")
    a.add_argument("--input_data_weight", default='identity', type=str, help="Data weighting for OQE. See PSpecData.pspec for details.")
    a.add_argument("--norm", default='I', type=str, help='M-matrix normalization type for OQE. See PSpecData.pspec for details.')
    a.add_argument("--taper", default='none', type=str, help="Taper function to use in OQE delay transform. See PSpecData.pspec for details.")
    a.add_argument("--beam", default=None, type=str, help="Filepath to UVBeam healpix map of antenna beam.")
    a.add_argument("--cosmo", default=None, nargs='+', type=float, help="List of float values for [Om_L, Om_b, Om_c, H0, Om_M, Om_k].")
    a.add_argument("--rephase_to_dset", default=None, type=int, help="dset integer index to phase all other dsets to. Default is no rephasing.")
    a.add_argument("--trim_dset_lsts", default=False, action='store_true', help="Trim non-overlapping dset LSTs.")
    a.add_argument("--broadcast_dset_flags", default=False, action='store_true', help="Broadcast dataset flags across time according to time_thresh.")
    a.add_argument("--time_thresh", default=0.2, type=float, help="Fractional flagging threshold across time to trigger flag broadcast if broadcast_dset_flags is True")
    a.add_argument("--Jy2mK", default=False, action='store_true', help="Convert datasets from Jy to mK if a beam model is provided.")
    a.add_argument("--exclude_auto_bls", default=False, action='store_true', help='If blpairs is not provided, exclude all baselines paired with itself.')
    a.add_argument("--exclude_cross_bls", default=False, action='store_true', help='If blpairs is not provided, exclude all baselines paired with a different baseline.')
    a.add_argument("--exclude_permutations", default=False, action='store_true', help='If blpairs is not provided, exclude a basline-pair permutations. Ex: if (A, B) exists, exclude (B, A).')
    a.add_argument("--Nblps_per_group", default=None, type=int, help="If blpairs is not provided and group == True, set the number of blpairs in each group.")
    a.add_argument("--bl_len_range", default=(0, 1e10), nargs='+', type=float, help="If blpairs is not provided, limit the baselines used based on their minimum and maximum length in meters.")
    a.add_argument("--bl_deg_range", default=(0, 180), nargs='+', type=float, help="If blpairs is not provided, limit the baseline used based on a min and max angle cut in ENU frame in degrees.")
    a.add_argument("--bl_error_tol", default=1.0, type=float, help="If blpairs is not provided, this is the error tolerance in forming redundant baseline groups in meters.")
    a.add_argument("--store_cov", default=False, action='store_true', help="Compute and store covariance of bandpowers given dsets_std files or empirical covariance.")
    a.add_argument("--return_q", default=False, action='store_true', help="Return unnormalized bandpowers given dsets files.")
    a.add_argument("--overwrite", default=False, action='store_true', help="Overwrite output if it exists.")
    a.add_argument("--cov_model", default='empirical', type=str, help="Model for computing covariance, currently supports empirical or dsets")
    a.add_argument("--psname_ext", default='', type=str, help="Extension for pspectra name in PSpecContainer.")
    a.add_argument("--verbose", default=False, action='store_true', help="Report feedback to standard output.")
    a.add_argument("--filter_extensions", default=None, type=list_of_int_tuples, help="List of spw filter extensions wrapped in quotes. Ex:20 20, 40 40' ->> [(20, 20), (40, 40), ...]")
    a.add_argument("--symmetric_taper", default=True, type=bool, help="If True, apply sqrt of taper before foreground filtering and then another sqrt after. If False, apply full taper after foreground Filter. ")
    a.add_argument("--allow_fft", default=False, type=bool, help="If True, speed computations up with ffts. Requires all spw_Nfreqs = spw_Ndelays and --sampling=True")
    a.add_argument("--sampling", default=False, type=bool, help="If True, bandpowers are delta functions at k-bin centers rather then piecewise constant.")

    return a


def validate_blpairs(blpairs, uvd1, uvd2, baseline_tol=1.0, verbose=True):
    """
    Validate baseline pairings in the blpair list are redundant within the
    specified tolerance.

    Parameters
    ----------
    blpairs : list of baseline-pair tuples
        Ex. [((1,2),(1,2)), ((2,3),(2,3))]
        See docstring of PSpecData.pspec() for details on format.

    uvd1, uvd2 : UVData
        UVData instances containing visibility data that first/second bl in
        blpair will draw from

    baseline_tol : float, optional
        Distance tolerance for notion of baseline "redundancy" in meters.
        Default: 1.0.

    verbose : bool, optional
        If True report feedback to stdout. Default: True.
    """
    # ensure uvd1 and uvd2 are UVData objects
    if isinstance(uvd1, UVData) == False:
        raise TypeError("uvd1 must be a UVData instance")
    if isinstance(uvd2, UVData) == False:
        raise TypeError("uvd2 must be a UVData instance")

    # get antenna position dictionary
    ap1, a1 = uvd1.get_ENU_antpos(pick_data_ants=True)
    ap2, a2 = uvd2.get_ENU_antpos(pick_data_ants=True)
    ap1 = dict(zip(a1, ap1))
    ap2 = dict(zip(a2, ap2))

    # ensure shared antenna keys match within tolerance
    shared = sorted(set(ap1.keys()) & set(ap2.keys()))
    for k in shared:
        assert np.linalg.norm(ap1[k] - ap2[k]) <= baseline_tol, \
            "uvd1 and uvd2 don't agree on antenna positions within " \
            "tolerance of {} m".format(baseline_tol)
    ap = ap1
    ap.update(ap2)

    # iterate through baselines and check baselines crossed with each other
    # are within tolerance
    for i, blg in enumerate(blpairs):
        if isinstance(blg, tuple):
            blg = [blg]
        for blp in blg:
            bl1_vec = ap[blp[0][0]] - ap[blp[0][1]]
            bl2_vec = ap[blp[1][0]] - ap[blp[1][1]]
            if np.linalg.norm(bl1_vec - bl2_vec) >= baseline_tol:
                raise_warning("blpair {} exceeds redundancy tolerance of "
                              "{} m".format(blp, baseline_tol), verbose=verbose)


def raise_warning(warning, verbose=True):
    """
    Warning function.
    """
    if verbose:
        print(warning)


def _load_dsets(fnames, bls=None, pols=None, logf=None, verbose=True,
                file_type='miriad', cals=None, cal_flag=True):
    """
    Helper function for loading UVData-compatible datasets in pspec_run.

    Parameters
    ----------
    fnames : list of str, or list of list of str
        Filenames of load. if an element in fnames is a list of str
        load them all in one call
    bls : list of tuples
        Baselines to load. Default is all.
    pols : list of str
        Polarizations to load, default is all.
    logf : file descriptor
        Log file to write to
    verbose : bool
        Report output to logfile.
    file_type : str
        File type of input files.

    Returns
    -------
    list
        List of UVData objects
    """
    ### TODO: data loading for cross-polarization power
    ### spectra is sub-optimal: only dset1 pol1 and dset2 pol2
    ### is needed instead of pol1 & pol2 for dset1 & dset2
    dsets = []
    Ndsets = len(fnames)
    for i, dset in enumerate(fnames):
        utils.log("Reading {} / {} datasets...".format(i+1, Ndsets),
                  f=logf, lvl=1, verbose=verbose)

        # read data
        uvd = UVData()
        if isinstance(dset, (str, np.str)):
            dfiles = glob.glob(dset)
        else:
            dfiles = dset
        uvd.read(dfiles, bls=bls, polarizations=pols,
                 file_type=file_type)
        uvd.extra_keywords['filename'] = json.dumps(dfiles)
        dsets.append(uvd)

    return dsets

def _load_cals(cnames, logf=None, verbose=True):
    """
    Helper function for loading calibration files.

    Parameters
    ----------
    cnames : list of str, or list of list of str
        Calfits filepaths to load. If an element in cnames is a
        list, load it all at once.
    logf : file descriptor
        Log file to write to.
    verbose : bool
        Report feedback to log file.

    Returns
    -------
    list
        List of UVCal objects
    """
    cals = []
    Ncals = len(cnames)
    for i, cfile in enumerate(cnames):
        utils.log("Reading {} / {} calibrations...".format(i+1, Ncals),
                  f=logf, lvl=1, verbose=verbose)

        # read data
        uvc = UVCal()
        if isinstance(cfile, (str, np.str)):
            uvc.read_calfits(glob.glob(cfile))
        else:
            uvc.read_calfits(cfile)
        uvc.extra_keywords['filename'] = json.dumps(cfile)
        cals.append(uvc)

    return cals<|MERGE_RESOLUTION|>--- conflicted
+++ resolved
@@ -587,7 +587,6 @@
         ----------
         cov : dict
             Covariance keys and ndarrays.
-<<<<<<< HEAD
             The key should conform to
             (dset_pair_index, blpair_int, model, time_index, conj_1, conj_2).
             e.g. ((0, 1), ((25,37,"xx"), (25, 37, "xx")), 'empirical', False, True)
@@ -602,25 +601,12 @@
             #be set, then we could run into trouble
             #since _V, _iC and other pre-cached quanties depend on _C.
             self._C[key] = cov[key]
-=======
-            The key should conform to 
-            (dset_pair_index, blpair_int, model, time_index, conj_1, conj_2).
-            e.g. ((0, 1), ((25,37,"xx"), (25, 37, "xx")), 'empirical', False, True)
-            while the ndarrays should have shape (spw_Nfreqs, spw_Nfreqs)  
-        """
-        self.clear_cache(cov.keys())
-        for key in cov: self._C[key] = cov[key]
->>>>>>> 52d21a78
 
     def C_model(self, key, model='empirical', time_index=None, known_cov=None):
         """
         Return a covariance model having specified a key and model type.
         Note: Time-dependent flags that differ from frequency channel-to-channel
-<<<<<<< HEAD
         can create spurious spectral structure. Consider factorizing the flags with
-=======
-        can create spurious spectral structure. Consider factorizing the flags with 
->>>>>>> 52d21a78
         self.broadcast_dset_flags() before using model='empirical'.
 
         Parameters
@@ -639,31 +625,18 @@
             channel-channel covariance of each baseline over time and
             then applying the appropriate linear transformations to these
             frequency-domain covariances. If 'autos' is set, the covariances of the input data
-<<<<<<< HEAD
             over a baseline is estimated from the autocorrelations of the two antennas over channel bandwidth
             and integration time.
-=======
-            over a baseline is estimated from the autocorrelations of the two antennas over channel bandwidth 
-            and integration time. 
->>>>>>> 52d21a78
 
         time_index : integer, compute covariance at specific time-step in dset
             supported if mode == 'dsets' or 'autos'
 
         known_cov : dicts of covariance matrices
-<<<<<<< HEAD
             Covariance matrices that are imported from a outer dict instead of
             using data stored or calculated inside the PSpecData object.
             known_cov could be initialized when using PSpecData.pspec() method.
             See PSpecData.pspec() for more details.
 
-=======
-            Covariance matrices that are imported from a outer dict instead of 
-            using data stored or calculated inside the PSpecData object. 
-            known_cov could be initialized when using PSpecData.pspec() method. 
-            See PSpecData.pspec() for more details. 
-        
->>>>>>> 52d21a78
         Returns
         -------
         C : ndarray, (spw_Nfreqs, spw_Nfreqs)
@@ -703,11 +676,7 @@
             if model == 'empirical':
                 self.set_C({Ckey: utils.cov(self.x(key, include_extension=True), self.w(key, include_extension=True))})
             elif model == 'dsets':
-<<<<<<< HEAD
                 self.set_C({Ckey: np.diag( np.abs(self.w(key, include_extension=True)[:,time_index] * self.dx(key, include_extension=True)[:,time_index]) ** 2. )})
-=======
-                self.set_C({Ckey: np.diag( np.abs(self.w(key, filter_extension=True)[:,time_index] * self.dx(key, filter_extension=True)[:,time_index]) ** 2. )})
->>>>>>> 52d21a78
             elif model == 'autos':
                 spw_range= (self.spw_range[0]-self.filter_extension[0], self.spw_range[1]+self.filter_extension[1])
                 self.set_C({Ckey: np.diag(utils.variance_from_auto_correlations(self.dsets[dset], bl, spw_range, time_index))})
@@ -717,11 +686,7 @@
                 spw = slice(self.spw_range[0]-self.filter_extension[0], self.spw_range[1]+self.filter_extension[1])
                 covariance = known_cov[Ckey][spw, spw]
                 self.set_C({Ckey: covariance})
-<<<<<<< HEAD
-
-=======
- 
->>>>>>> 52d21a78
+
         return self._C[Ckey]
 
     def cross_covar_model(self, key1, key2, model='empirical',
@@ -729,11 +694,7 @@
         """
         Return a covariance model having specified a key and model type.
         Note: Time-dependent flags that differ from frequency channel-to-channel
-<<<<<<< HEAD
         can create spurious spectral structure. Consider factorizing the flags
-=======
-        can create spurious spectral structure. Consider factorizing the flags 
->>>>>>> 52d21a78
         with self.broadcast_dset_flags() before using model='time_average'.
 
         Parameters
@@ -752,17 +713,10 @@
             channel-channel covariance of each baseline over time and
             then applying the appropriate linear transformations to these
             frequency-domain covariances. If 'autos' is set, the covariances of the input data
-<<<<<<< HEAD
             over a baseline is estimated from the autocorrelations of the two antennas over channel bandwidth
             and integration time.
 
         time_index : integer, compute covariance at specific time-step
-=======
-            over a baseline is estimated from the autocorrelations of the two antennas over channel bandwidth 
-            and integration time. 
-
-        time_index : integer, compute covariance at specific time-step 
->>>>>>> 52d21a78
 
         conj_1 : boolean, optional
             Whether to conjugate first copy of data in covar or not.
@@ -773,17 +727,10 @@
             Default: True
 
         known_cov : dicts of covariance matrices
-<<<<<<< HEAD
             Covariance matrices that are imported from a outer dict instead of
             using data stored or calculated inside the PSpecData object.
             known_cov could be initialized when using PSpecData.pspec() method.
             See PSpecData.pspec() for more details.
-=======
-            Covariance matrices that are imported from a outer dict instead of 
-            using data stored or calculated inside the PSpecData object. 
-            known_cov could be initialized when using PSpecData.pspec() method. 
-            See PSpecData.pspec() for more details. 
->>>>>>> 52d21a78
 
         Returns
         -------
@@ -796,11 +743,7 @@
         assert isinstance(model, (str, np.str)), "model must be a string"
 
         internal_models = ['empirical', 'dsets', 'autos']
-<<<<<<< HEAD
         # internal_models refer to the covariance can be calculated intrinsically.
-=======
-        # internal_models refer to the covariance can be calculated intrinsically. 
->>>>>>> 52d21a78
         if known_cov is None:
             assert model in internal_models, "didn't recognize model {}".format(model)
 
@@ -809,17 +752,10 @@
         dset2, bl2 = self.parse_blkey(key2)
 
         if model == 'empirical':
-<<<<<<< HEAD
             covar = utils.cov(self.x(key1, include_extension=True), self.w(key1, include_extension=True),
                               self.x(key2, include_extension=True), self.w(key2, include_extension=True),
                               conj_1=conj_1, conj_2=conj_2)
 
-=======
-            covar = utils.cov(self.x(key1, filter_extension=True), self.w(key1, filter_extension=True),
-                              self.x(key2, filter_extension=True), self.w(key2, filter_extension=True),
-                              conj_1=conj_1, conj_2=conj_2)
-        
->>>>>>> 52d21a78
         elif model == 'dsets':
             covar = np.zeros((self.spw_Nfreqs,
                               self.spw_Nfreqs),
@@ -900,7 +836,6 @@
         key = (dset,) + (bl,)
 
         Ckey = ((dset, dset), (bl,bl), ) + (model, time_index, False, True,)
-<<<<<<< HEAD
         nfreq = self.spw_Nfreqs + np.sum(self.filter_extension)
         # Calculate inverse covariance if not in cache
         if Ckey not in self._iC:
@@ -927,24 +862,6 @@
                 else:
                     _iC[m] = np.linalg.inv(_iC[m])
             self.set_iC({Ckey:_iC})
-=======
-
-        # Calculate inverse covariance if not in cache
-        if Ckey not in self._iC:
-            C = self.C_model(key, model=model, time_index=time_index)
-            #U,S,V = np.linalg.svd(C.conj()) # conj in advance of next step
-            if np.linalg.cond(C) >= 1e9:
-                warnings.warn("Poorly conditioned covariance. Computing Psuedo-Inverse")
-                ic = np.linalg.pinv(C)
-            else:
-                ic = np.linalg.inv(C)
-            # FIXME: Not sure what these are supposed to do
-            #if self.lmin is not None: S += self.lmin # ensure invertibility
-            #if self.lmode is not None: S += S[self.lmode-1]
-
-            # FIXME: Is series of dot products quicker?
-            self.set_iC({Ckey:ic})
->>>>>>> 52d21a78
         return self._iC[Ckey]
     def Y(self, key):
         """
@@ -1696,7 +1613,6 @@
             Whether to sample the power spectrum or to assume integrated
             bands over wide delay bins. Default: False
 
-<<<<<<< HEAD
         exact_norm : boolean, optional
             Exact normalization (see HERA memo #44, Eq. 11 and documentation
             of q_hat for details).
@@ -1777,9 +1693,6 @@
 
     def get_H(self, key1, key2, sampling=False, exact_norm = False, pol=False,
               average_times=False, time_indices=None, allow_fft=False):
-=======
-    def get_H(self, key1, key2, sampling=False, exact_norm=False, pol=False):
->>>>>>> 52d21a78
         """
         Calculates the response matrix H of the unnormalized band powers q
         to the true band powers p, i.e.,
@@ -1879,11 +1792,7 @@
             H = np.mean(H, axis=0)
         return H
 
-<<<<<<< HEAD
     def get_unnormed_E(self, key1, key2, time_index, exact_norm=False, pol=False):
-=======
-    def get_unnormed_E(self, key1, key2, exact_norm=False, pol=False):
->>>>>>> 52d21a78
         """
         Calculates a series of unnormalized E matrices, such that
 
@@ -1934,7 +1843,6 @@
         if self.spw_Ndlys == None:
             raise ValueError("Number of delay bins should have been set"
                              "by now! Cannot be equal to None")
-<<<<<<< HEAD
 
         Ekey = key1 + key2 + (pol, exact_norm, self.taper, self.spw_Ndlys, self.data_weighting)\
         + tuple(self.Y(key1)[:,time_index].flatten()) + tuple(self.Y(key2)[:,time_index].flatten())
@@ -2176,25 +2084,6 @@
 
     def get_unnormed_V(self, key1, key2, time_index, model='empirical', exact_norm=False,
                        pol=False, allow_fft=False):
-=======
-        nfreq = self.spw_Nfreqs + np.sum(self.filter_extension)
-        E_matrices = np.zeros((self.spw_Ndlys, nfreq, nfreq),
-                               dtype=np.complex)
-        R1 = self.R(key1)
-        R2 = self.R(key2)
-        if (exact_norm):
-            integral_beam = self.get_integral_beam(pol)
-            del_tau = np.median(np.diff(self.delays()))*1e-9
-        for dly_idx in range(self.spw_Ndlys):
-            if exact_norm: QR2 = del_tau * integral_beam * np.dot(self.get_Q_alt(dly_idx), R2)
-            else: QR2 = np.dot(self.get_Q_alt(dly_idx), R2)
-            E_matrices[dly_idx] = np.dot(np.conj(R1).T, QR2)
-
-        return 0.5 * E_matrices
-
-    def get_unnormed_V(self, key1, key2, model='empirical', exact_norm=False, pol=False,
-                       time_index=None):
->>>>>>> 52d21a78
         """
         Calculates the covariance matrix for unnormed bandpowers (i.e., the q
         vectors). If the data were real and x_1 = x_2, the expression would be
@@ -2270,7 +2159,6 @@
             then applying the appropriate linear transformations to these
             frequency-domain covariances.
 
-<<<<<<< HEAD
         time_index : integer, compute covariance at specific time-step
 
         allow_fft : bool, optional
@@ -2278,9 +2166,6 @@
             Default: False.
 
 
-=======
-        time_index : integer, compute covariance at specific time-step 
->>>>>>> 52d21a78
 
         Returns
         -------
@@ -2288,7 +2173,6 @@
             Bandpower covariance matrix, with dimensions (Ndlys, Ndlys).
         """
         # Collect all the relevant pieces
-<<<<<<< HEAD
         Vkey = key1 + key2 + (pol, exact_norm, self.taper, self.spw_Ndlys, model, self.data_weighting)\
         + tuple(self.Y(key1)[:,time_index].flatten()) + tuple(self.Y(key2)[:,time_index].flatten())
 
@@ -2342,13 +2226,6 @@
             'I':      Set M to be diagonal (e.g. HERA Memo #44)
             'H^-1':   Set M = H^-1, the (pseudo)inverse response matrix.
             'V^-1/2': Set M = V^-1/2, the root-inverse response matrix (using SVD).
-=======
-        E_matrices = self.get_unnormed_E(key1, key2, exact_norm = exact_norm, pol = pol)
-        C1 = self.C_model(key1, model=model, time_index=time_index)
-        C2 = self.C_model(key2, model=model, time_index=time_index)
-        P21 = self.cross_covar_model(key2, key1, model=model, conj_1=False, conj_2=False, time_index=time_index)
-        S21 = self.cross_covar_model(key2, key1, model=model, conj_1=True, conj_2=True, time_index=time_index)
->>>>>>> 52d21a78
 
         These choices will be supported very soon:
             'L^-1':   Set M = L^-1, Cholesky decomposition.
@@ -2390,7 +2267,6 @@
         M : array_like, complex
             Dimensions (Ndlys, Ndlys).
 
-<<<<<<< HEAD
         """
         modes = ['H^-1', 'V^-1/2', 'I', 'L^-1', 'H^-1/2']
         assert(mode in modes)
@@ -2533,73 +2409,6 @@
 
         These choices will be supported very soon:
             'L^-1':   Set M = L^-1, Cholesky decomposition.
-=======
-    def get_analytic_covariance(self, key1, key2, M=None, exact_norm=False, pol=False, model='empirical', known_cov=None):
-        """
-        Calculates the auto-covariance matrix for both the real and imaginary
-        parts of bandpowers (i.e., the q vectors and the p vectors). 
-
-        Define
-        
-        .. math ::
-            Real part of q_a = (1/2) (q_a + q_a^*)
-            Imaginary part of q_a = (1/2i) (q_a - q_a^dagger) 
-            Real part of p_a = (1/2) (p_a + p_a^dagger)
-            Imaginary part of p_a = (1/2i) (p_a - p_a^dagger)
-
-            E^{12,a} = (1/2) R_1 Q^a R_2
-            C^{12} = <x1 x2^dagger> - <x1><x2^dagger>
-            P^{12} = <x1 x2> - <x1><x2>
-            S^{12} = <x1^* x2^*> - <x1^*> <x2^*>
-            p_a = M_{ab} q_b
-
-        Then
-        
-        .. math ::
-        The variance of (1/2) (q_a + q_a^dagger):
-        (1/4){ (<q_a q_a> - <q_a><q_a>) + 2(<q_a q_a^dagger> - <q_a><q_a^dagger>) 
-        + (<q_a^dagger q_a^dagger> - <q_a^dagger><q_a^dagger>) }
-
-        The variance of (1/2i) (q_a - q_a^dagger) :
-        (-1/4){ (<q_a q_a> - <q_a><q_a>) - 2(<q_a q_a^dagger> - <q_a><q_a^dagger>) 
-        + (<q_a^dagger q_a^dagger> - <q_a^dagger><q_a^dagger>) }
-
-        The variance of (1/2) (p_a + p_a^dagger):
-        (1/4) { M_{ab} M_{ac} (<q_b q_c> - <q_b><q_c>) + 
-        M_{ab} M_{ac}^* (<q_b q_c^dagger> - <q_b><q_c^dagger>) + 
-        M_{ab}^* M_{ac} (<q_b^dagger q_c> - <q_b^dagger><q_c>) + 
-        M_{ab}^* M_{ac}^* (<q_b^dagger q_c^dagger> - <q_b^dagger><q_c^dagger>) }
-
-        The variance of (1/2i) (p_a - p_a^dagger):
-        (-1/4) { M_{ab} M_{ac} (<q_b q_c> - <q_b><q_c>) - 
-        M_{ab} M_{ac}^* (<q_b q_c^dagger> - <q_b><q_c^dagger>) - 
-        M_{ab}^* M_{ac} (<q_b^dagger q_c> - <q_b^dagger><q_c>) + 
-        M_{ab}^* M_{ac}^* (<q_b^dagger q_c^dagger> - <q_b^dagger><q_c^dagger>) }
-
-        where
-        <q_a q_b> - <q_a><q_b> = 
-                    tr(E^{12,a} C^{21} E^{12,b} C^{21})
-                    + tr(E^{12,a} P^{22} E^{21,b*} S^{11})
-        <q_a q_b^dagger> - <q_a><q_b^dagger> =          
-                    tr(E^{12,a} C^{22} E^{21,b} C^{11})
-                    + tr(E^{12,a} P^{21} E^{12,b *} S^{21})
-        <q_a^dagger q_b^dagger> - <q_a^dagger><q_b^dagger> =            
-                    tr(E^{21,a} C^{12} E^{21,b} C^{12})
-                    + tr(E^{21,a} P^{11} E^{12,b *} S^{22})
-
-        Note that
-        
-        .. math ::
-            E^{12,a}_{ij}.conj = E^{21,a}_{ji}
-
-        This function estimates C^1, C^2, P^{12}, and S^{12} empirically by 
-        default. (So while the pointy brackets <...> should in principle be 
-        ensemble averages, in practice the code performs averages in time.)
-
-        Note: Time-dependent flags that differ from frequency channel-to-channel
-        can create spurious spectral structure. Consider factorizing the flags with 
-        self.broadcast_dset_flags() before using model='time_average'
->>>>>>> 52d21a78
 
         Parameters
         ----------
@@ -2608,7 +2417,6 @@
             input datavectors. If a list of tuples is provided, the baselines
             in the list will be combined with inverse noise weights.
 
-<<<<<<< HEAD
         sampling : boolean, optional
             Whether to sample the power spectrum or to assume integrated
             bands over wide delay bins. Default: False
@@ -2616,26 +2424,11 @@
         exact_norm : boolean, optional
             Exact normalization (see HERA memo #44, Eq. 11 and documentation
             of q_hat for details).
-=======
-        M : array_like
-            Normalization matrix, M.
-
-        exact_norm : boolean
-            If True, beam and spectral window factors are taken
-            in the computation of Q_matrix (dC/dp = Q, and not Q_alt)
-            (HERA memo #44, Eq. 11). Q matrix, for each delay mode,
-            is weighted by the integral of beam over theta,phi.
-            Therefore the output power spectra is, by construction, normalized.
-            If True, it returns normalized power spectrum, except for X2Y term.
-            If False, Q_alt is used (HERA memo #44, Eq. 16), and the power
-            spectrum is normalized separately.
->>>>>>> 52d21a78
 
         pol : str/int/bool, optional
             Polarization parameter to be used for extracting the correct beam.
             Used only if exact_norm is True.
 
-<<<<<<< HEAD
         average_times : bool, optional
             If true, average M-matrices along time-axis.
 
@@ -2727,121 +2520,6 @@
 
     def get_MW(self, G, H, mode='I', band_covar=None, exact_norm=False, rcond=1e-15,
                average_times=False):
-=======
-        model : string, optional
-            Type of covariance model to calculate, if not cached. Options=['empirical', 'dsets', 'autos',...]
-            How the covariances of the input data should be estimated.
-            in 'dsets' mode, error bars are estimated from user-provided
-            per baseline and per channel standard deivations. If 'empirical' is
-            set, then error bars are estimated from the data by calculating the
-            channel-channel covariance of each baseline over time and
-            then applying the appropriate linear transformations to these
-            frequency-domain covariances. If 'autos' is set, the covariances of the input data
-            over a baseline is estimated from the autocorrelations of the two antennas over channel bandwidth 
-            and integration time. 
-
-        known_cov : dicts of covariance matrices
-            Covariance matrices that are not calculated internally from data.
-
-        Returns
-        -------
-        V : array_like, complex
-            Bandpower covariance, with dimension (Ntimes, spw_Ndlys, spw_Ndlys).
-        """
-        # Collect all the relevant pieces
-        
-        # Get E matrices and input covariance matrices
-        E_matrices = self.get_unnormed_E(key1, key2, exact_norm=exact_norm, pol=pol)       
-        # (spw_Ndlys, spw_Nfreqs, spw_Nfreqs)
-
-        C11, C22, C21, C12, P11, S11, P22, S22, P21, S21 = [], [], [], [], [], [], [], [], [], []
-        for time_index in range(self.dsets[0].Ntimes):
-            C11.append(self.C_model(key1, model=model, known_cov=known_cov, time_index=time_index)[np.newaxis,:,:])
-            C22.append(self.C_model(key2, model=model, known_cov=known_cov, time_index=time_index)[np.newaxis,:,:])
-            C21.append(self.cross_covar_model(key2, key1, model=model, conj_1=False, conj_2=True, known_cov=known_cov, time_index=time_index)[np.newaxis,:,:])
-            C12.append(self.cross_covar_model(key1, key2, model=model, conj_1=False, conj_2=True, known_cov=known_cov, time_index=time_index)[np.newaxis,:,:])
-            P11.append(self.cross_covar_model(key1, key1, model=model, conj_1=False, conj_2=False, known_cov=known_cov, time_index=time_index)[np.newaxis,:,:])
-            S11.append(self.cross_covar_model(key1, key1, model=model, conj_1=True, conj_2=True, known_cov=known_cov, time_index=time_index)[np.newaxis,:,:])
-            P22.append(self.cross_covar_model(key2, key2, model=model, conj_1=False, conj_2=False, known_cov=known_cov, time_index=time_index)[np.newaxis,:,:])
-            S22.append(self.cross_covar_model(key2, key2, model=model, conj_1=True, conj_2=True, known_cov=known_cov, time_index=time_index)[np.newaxis,:,:])
-            P21.append(self.cross_covar_model(key2, key1, model=model, conj_1=False, conj_2=False, known_cov=known_cov, time_index=time_index)[np.newaxis,:,:])
-            S21.append(self.cross_covar_model(key2, key1, model=model, conj_1=True, conj_2=True, known_cov=known_cov, time_index=time_index)[np.newaxis,:,:])
-        # (Ntimes, 1, spw_Nfreqs, spw_Nfreqs)
-        
-        if np.isclose(C11[0], C11[-1]).all():
-            # if the covariance matrix is uniform along the time axis
-            E12C21 = np.matmul(E_matrices, C21[0]) 
-            E12P22 = np.matmul(E_matrices, P22[0]) 
-            E21starS11 = np.matmul(np.transpose(E_matrices, (0,2,1)), S11[0])
-            E21C11 = np.matmul(np.transpose(E_matrices.conj(), (0,2,1)), C11[0])
-            E12C22 = np.matmul(E_matrices, C22[0])
-            E12starS21 = np.matmul(E_matrices.conj(), S21[0])
-            E12P21 = np.matmul(E_matrices, P21[0])
-            E21C12 = np.matmul(np.transpose(E_matrices.conj(), (0,2,1)), C12[0])
-            E21P11 = np.matmul(np.transpose(E_matrices.conj(), (0,2,1)), P11[0])
-            E12starS22 = np.matmul(E_matrices.conj(), S22[0]) 
-            # (spw_Ndlys, spw_Nfreqs, spw_Nfreqs)
-
-            # Get q_q, q_qdagger, qdagger_qdagger
-            q_q = np.einsum('bij, cji->bc', E12P22, E21starS11) + np.einsum('bij, cji->bc', E12C21, E12C21)
-            q_qdagger = np.einsum('bij, cji->bc', E12C22, E21C11) + np.einsum('bij, cji->bc', E12P21, E12starS21)
-            qdagger_qdagger = np.einsum('bij, cji->bc', E21C12, E21C12) + np.einsum('bij, cji->bc', E21P11, E12starS22)
-            # (spw_Ndlys, spw_Ndlys)
-
-            # Get bandpower covariance 
-            cov_q_real = (q_q + qdagger_qdagger + q_qdagger + q_qdagger.conj() ) / 4.
-            cov_q_imag = -(q_q + qdagger_qdagger - q_qdagger - q_qdagger.conj() ) / 4.
-            cov_p_real = ( np.einsum('ab,cd,bd->ac', M, M, q_q) +
-                np.einsum('ab,cd,bd->ac', M, M.conj(), q_qdagger) +
-                np.einsum('ab,cd,bd->ac', M.conj(), M, q_qdagger.conj()) + 
-                np.einsum('ab,cd,bd->ac', M.conj(), M.conj(), qdagger_qdagger) )/ 4. 
-            cov_p_imag = -( np.einsum('ab,cd,bd->ac', M, M, q_q) -
-                np.einsum('ab,cd,bd->ac', M, M.conj(), q_qdagger) -
-                np.einsum('ab,cd,bd->ac', M.conj(), M, q_qdagger.conj()) + 
-                np.einsum('ab,cd,bd->ac', M.conj(), M.conj(), qdagger_qdagger) )/ 4. 
-            # (spw_Ndlys, spw_Ndlys)
-
-            cov_q_real = np.repeat(cov_q_real[np.newaxis, :,:], self.dsets[0].Ntimes, axis=0)
-            cov_q_imag = np.repeat(cov_q_imag[np.newaxis, :,:], self.dsets[0].Ntimes, axis=0)
-            cov_p_real = np.repeat(cov_p_real[np.newaxis, :,:], self.dsets[0].Ntimes, axis=0)
-            cov_p_imag = np.repeat(cov_p_imag[np.newaxis, :,:], self.dsets[0].Ntimes, axis=0)
-            # (Ntimes, spw_Ndlys, spw_Ndlys)
-
-        else :
-            E12C21 = np.matmul(E_matrices, C21) 
-            E12P22 = np.matmul(E_matrices, P22) 
-            E21starS11 = np.matmul(np.transpose(E_matrices, (0,2,1)), S11)
-            E21C11 = np.matmul(np.transpose(E_matrices.conj(), (0,2,1)), C11)
-            E12C22 = np.matmul(E_matrices, C22)
-            E12starS21 = np.matmul(E_matrices.conj(), S21)
-            E12P21 = np.matmul(E_matrices, P21)
-            E21C12 = np.matmul(np.transpose(E_matrices.conj(), (0,2,1)), C12)
-            E21P11 = np.matmul(np.transpose(E_matrices.conj(), (0,2,1)), P11)
-            E12starS22 = np.matmul(E_matrices.conj(), S22) 
-            # (Ntimes, spw_Ndlys, spw_Nfreqs, spw_Nfreqs)
-
-            # Get q_q, q_qdagger, qdagger_qdagger
-            q_q = np.einsum('abij, acji->abc', E12P22, E21starS11) + np.einsum('abij, acji->abc', E12C21, E12C21)
-            q_qdagger = np.einsum('abij, acji->abc', E12C22, E21C11) + np.einsum('abij, acji->abc', E12P21, E12starS21)
-            qdagger_qdagger = np.einsum('abij, acji->abc', E21C12, E21C12) + np.einsum('abij, acji->abc', E21P11, E12starS22)
-            # (Ntimes, spw_Ndlys, spw_Ndlys)
-
-            # Get bandpower covariance 
-            cov_q_real = (q_q + qdagger_qdagger + q_qdagger + q_qdagger.conj() ) / 4.
-            cov_q_imag = ( q_qdagger + q_qdagger.conj() - q_q - qdagger_qdagger) / 4.
-            cov_p_real = ( np.einsum('ab,cd,ibd->iac', M, M, q_q) +
-                np.einsum('ab,cd,ibd->iac', M, M.conj(), q_qdagger) +
-                np.einsum('ab,cd,ibd->iac', M.conj(), M, q_qdagger.conj()) + 
-                np.einsum('ab,cd,ibd->iac', M.conj(), M.conj(), qdagger_qdagger) )/ 4. 
-            cov_p_imag = ( np.einsum('ab,cd,ibd->iac', M, M.conj(), q_qdagger) +
-                np.einsum('ab,cd,ibd->iac', M.conj(), M, q_qdagger.conj()) - 
-                np.einsum('ab,cd,ibd->iac', M, M, q_q) -
-                np.einsum('ab,cd,ibd->iac', M.conj(), M.conj(), qdagger_qdagger) )/ 4. 
-            # (Ntimes, spw_Ndlys, spw_Ndlys)
-        return cov_q_real, cov_q_imag, cov_p_real, cov_p_imag
-
-    def get_MW(self, G, H, mode='I', band_covar=None, exact_norm=False, rcond=1e-15):
->>>>>>> 52d21a78
         """
         Construct the normalization matrix M and window function matrix W for
         the power spectrum estimator. These are defined through Eqs. 14-16 of
@@ -2870,29 +2548,21 @@
         Parameters
         ----------
         G : array_like
-<<<<<<< HEAD
             Denominator matrix for the bandpowers, with dimensions (Ntimes, Nfreqs, Nfreqs).
 
         H : array_like
             Response matrix for the bandpowers, with dimensions (Ntimes, Nfreqs, Nfreqs).
 
-=======
-            Denominator matrix for the bandpowers, with dimensions (Nfreqs, Nfreqs).
-        
-        H : array_like
-            Response matrix for the bandpowers, with dimensions (Nfreqs, Nfreqs).
-        
->>>>>>> 52d21a78
         mode : str, optional
             Definition to use for M. Must be one of the options listed above.
             Default: 'I'.
-        
+
         band_covar : array_like, optional
             Covariance matrix of the unnormalized bandpowers (i.e., q). Used only
             if requesting the V^-1/2 normalization. Use get_unnormed_V to get the
             covariance to put in here, or provide your own array.
             Default: None
-        
+
         exact_norm : boolean, optional
             Exact normalization (see HERA memo #44, Eq. 11 and documentation
             of q_hat for details). Currently, this is supported only for mode I
@@ -2908,7 +2578,7 @@
         M : array_like
             Normalization matrix, M. (If G was passed in as a dict, a dict of
             array_like will be returned.)
-        
+
         W : array_like
             Window function matrix, W. (If G was passed in as a dict, a dict of
             array_like will be returned.)
@@ -3593,14 +3263,9 @@
     def pspec(self, bls1, bls2, dsets, pols, n_dlys=None,
               input_data_weight='identity', norm='I', taper='none',
               sampling=False, little_h=True, spw_ranges=None, symmetric_taper=True,
-<<<<<<< HEAD
               baseline_tol=1.0, store_cov=False, return_q=False, store_window=True, verbose=True,
               filter_extensions=None, exact_norm=False, history='', r_params=None,
               cov_model='empirical', known_cov=None,allow_fft=False):
-=======
-              baseline_tol=1.0, store_cov=False, store_window=True, return_q=False, verbose=True, filter_extensions=None,
-              exact_norm=False, history='', r_params=None, known_cov=None, cov_model='empirical'):
->>>>>>> 52d21a78
         """
         Estimate the delay power spectrum from a pair of datasets contained in
         this object, using the optimal quadratic estimator of arXiv:1502.06016.
@@ -3693,13 +3358,8 @@
             in the UVPSpec object.
 
         return_q : bool, optional
-<<<<<<< HEAD
             If True, return the results (delay spectra and covariance
             matrices) for the unnormalized bandpowers in the UVPSpec object.
-=======
-            If True, return the results (delay spectra and covariance 
-            matrices) for the unnormalized bandpowers in the UVPSpec object.  
->>>>>>> 52d21a78
 
         store_window : bool, optional
             If True, store the window function of the bandpowers.
@@ -3715,7 +3375,6 @@
             frequency-domain covariances.
 
         known_cov : dicts of input covariance matrices
-<<<<<<< HEAD
             known_cov has a type {Ckey:covariance}, which is the same with
             ds._C. The matrices stored in known_cov are constructed
             outside the PSpecData object, different from those in ds._C which are constructed
@@ -3725,17 +3384,6 @@
             e.g. ((0, 1), ((25,37,"xx"), (25, 37, "xx")), 'empirical', False, True),
             while covariance are ndarrays with shape (Nfreqs, Nfreqs).
             Also see PSpecData.set_C() for more details.
-=======
-            known_cov has a type {Ckey:covariance}, which is the same with 
-            ds._C. The matrices stored in known_cov are constructed 
-            outside the PSpecData object, different from those in ds._C which are constructed 
-            internally. 
-            The Ckey should conform to 
-            (dset_pair_index, blpair_int, model, time_index, conj_1, conj_2),
-            e.g. ((0, 1), ((25,37,"xx"), (25, 37, "xx")), 'empirical', False, True),
-            while covariance are ndarrays with shape (Nfreqs, Nfreqs).
-            Also see PSpecData.set_C() for more details. 
->>>>>>> 52d21a78
 
         verbose : bool, optional
             If True, print progress, warnings and debugging info to stdout.
@@ -3776,11 +3424,7 @@
         Returns
         -------
         uvp : UVPSpec object
-<<<<<<< HEAD
             Instance of UVPSpec that holds the normalized output power spectrum
-=======
-            Instance of UVPSpec that holds the normalized output power spectrum 
->>>>>>> 52d21a78
             data.
 
         Examples
@@ -3979,11 +3623,7 @@
             spw_polpair = []
             spw_cov_real = []
             spw_cov_imag = []
-<<<<<<< HEAD
             spw_window_function = []
-=======
-            spw_window_function = [] 
->>>>>>> 52d21a78
 
             d = self.delays() * 1e-9
             f = dset1.freq_array.flatten()[spw_ranges[i][0]:spw_ranges[i][1]]
@@ -4092,11 +3732,7 @@
 
                     # Calculate unnormalized bandpowers
                     if verbose: print("  Building q_hat...")
-<<<<<<< HEAD
                     qv = self.q_hat(key1, key2, exact_norm=exact_norm, pol=pol, allow_fft=allow_fft)
-=======
-                    qv = self.q_hat(key1, key2, exact_norm=exact_norm, pol=pol)
->>>>>>> 52d21a78
 
                     if verbose: print("  Normalizing power spectrum...")
                     #if norm == 'V^-1/2':
@@ -4121,7 +3757,6 @@
 
                     #Generate the covariance matrix if error bars provided
                     if store_cov:
-<<<<<<< HEAD
                         if verbose: print(" Building q_hat covariance...")
                         cov_q_real, cov_q_imag, cov_real, cov_imag \
                             = self.get_analytic_covariance(key1, key2, Mv,
@@ -4140,39 +3775,13 @@
                                 cov_imag = cov_imag * np.outer(delay_adj, delay_adj)
 
                         if not return_q:
-=======
-                        if verbose: print(" Building q_hat covariance...")                        
-                        cov_q_real, cov_q_imag, cov_real, cov_imag \
-                            = self.get_analytic_covariance(key1, key2, Mv, 
-                                                           exact_norm=exact_norm,
-                                                           pol=pol,
-                                                           model=cov_model, 
-                                                           known_cov=known_cov, )
-                   
-                        if self.primary_beam != None:
-                            delay_adj = self.scalar_delay_adjustment(
-                                             key1, key2, sampling=sampling)
-                            cov_real = cov_real * (scalar)**2.
-                            cov_imag = cov_imag * (scalar)**2.
-                            if norm == 'I' and not(exact_norm):
-                                cov_real = cov_real * (delay_adj)**2.
-                                cov_imag = cov_imag * (delay_adj)**2.
-
-                        if not return_q: 
->>>>>>> 52d21a78
                             pol_cov_real.extend(np.real(cov_real).astype(np.float64))
                             pol_cov_imag.extend(np.real(cov_imag).astype(np.float64))
                         else:
                             pol_cov_real.extend(np.real(cov_q_real).astype(np.float64))
-<<<<<<< HEAD
                             pol_cov_imag.extend(np.real(cov_q_imag).astype(np.float64))
 
 
-=======
-                            pol_cov_imag.extend(np.real(cov_q_imag).astype(np.float64)) 
-
-                    
->>>>>>> 52d21a78
                     # store the window_function
                     pol_window_function.extend(Wv.astype(np.float64))
 
@@ -4238,13 +3847,8 @@
                 spw_data.append(pol_data)
                 spw_wgts.append(pol_wgts)
                 spw_ints.append(pol_ints)
-<<<<<<< HEAD
                 spw_cov_real.append(pol_cov_real)
                 spw_cov_imag.append(pol_cov_imag)
-=======
-                spw_cov_real.append(pol_cov_real) 
-                spw_cov_imag.append(pol_cov_imag) 
->>>>>>> 52d21a78
                 spw_window_function.append(pol_window_function)
 
             # insert into data and integration dictionaries
@@ -4347,11 +3951,7 @@
         uvp.nsample_array = dict(
                         [ (k, np.ones_like(uvp.integration_array[k], np.float))
                          for k in uvp.integration_array.keys() ] )
-<<<<<<< HEAD
-
-=======
-        
->>>>>>> 52d21a78
+
         if store_cov:
             uvp.cov_array_real = cov_array_real
             uvp.cov_array_imag = cov_array_imag
@@ -4362,11 +3962,7 @@
 
         # run check
         uvp.check()
-<<<<<<< HEAD
         return uvp
-=======
-        return uvp 
->>>>>>> 52d21a78
 
     def rephase_to_dset(self, dset_index=0, inplace=True):
         """
@@ -4737,7 +4333,6 @@
         If True, use the beam model provided to convert the units of each
         dataset from Jy to milli-Kelvin. If the visibility data are not in Jy,
         this correction is not applied.
-<<<<<<< HEAD
 
     exact_norm : bool, optional
         If True, estimates power spectrum using Q instead of Q_alt
@@ -4746,22 +4341,12 @@
         turning this True would take ~ 7 sec for computing
         power spectrum for 100 channels per time sample per baseline.
 
-=======
-    
-    exact_norm : bool, optional
-        If True, estimates power spectrum using Q instead of Q_alt
-        (HERA memo #44), where q = R_1 x_1 Q R_2 x_2. 
-        The default options is False. Beware that
-        turning this True would take ~ 7 sec for computing
-        power spectrum for 100 channels per time sample per baseline.
-    
->>>>>>> 52d21a78
     store_cov : boolean, optional
         If True, solve for covariance between bandpowers and store in
         output UVPSpec object.
-    
+
     return_q : bool, optional
-        If True, return the results (delay spectra and covariance matrices) 
+        If True, return the results (delay spectra and covariance matrices)
         for the unnormalized bandpowers in the separate UVPSpec object.
 
     known_cov : dicts of input covariance matrices
@@ -5066,11 +4651,7 @@
         uvp = ds.pspec(bls1_list[i], bls2_list[i], dset_idxs, pol_pairs, symmetric_taper=symmetric_taper,
                        spw_ranges=spw_ranges, n_dlys=n_dlys, r_params=r_params,
                        store_cov=store_cov, input_data_weight=input_data_weight,
-<<<<<<< HEAD
                        exact_norm=exact_norm, sampling=sampling, allow_fft=allow_fft,
-=======
-                       exact_norm=exact_norm, 
->>>>>>> 52d21a78
                        return_q=return_q, cov_model=cov_model, known_cov=known_cov,
                        norm=norm, taper=taper, history=history, verbose=verbose,
                        filter_extensions=filter_extensions, store_window=store_window)
@@ -5083,7 +4664,7 @@
         if verbose: print("Storing {}".format(psname))
         psc.set_pspec(group=groupname, psname=psname, pspec=uvp,
                       overwrite=overwrite)
-       
+
     return ds
 
 
