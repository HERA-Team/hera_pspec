--- conflicted
+++ resolved
@@ -542,10 +542,11 @@
         Ckey = key + key + (model,) + (False,) + (True,) + (subtracted,)
 
         # check cache
-<<<<<<< HEAD
-        if model in ['time_average', 'empirical', 'time_average_diag', 'time_average_mean', 
-        'time_average_min', 'time_average_max']:
-        # calculate covariance from models
+        valid_models = ['time_average', 'empirical', 'time_average_diag', 
+                        'time_average_mean', 'time_average_min', 
+                        'time_average_max']
+        if model in valid_models:
+            # calculate covariance from models
             if 'time_average' in model:
                 data = self.x(key)
                 weights = self.w(key)
@@ -562,13 +563,16 @@
                 weights_square = np.einsum('ab,ac->abc', weights, weights)
                 # (Ntimes, spw_Nfreqs, spw_Nfreqs)
                 
-                covariance = np.sum(data_square * weights_square, axis=0) / np.sum(weights_square, axis=0).clip(1e-10, np.inf)
+                covariance = np.sum(data_square * weights_square, axis=0) \
+                           / np.sum(weights_square, axis=0).clip(1e-10, np.inf)
                 # (spw_Nfreqs, spw_Nfreqs)
                 
                 if subtracted == True:
-                    data_average = np.sum(data * weights, axis=0) / np.sum(weights, axis=0).clip(1e-10, np.inf)
+                    data_average = np.sum(data * weights, axis=0) \
+                                 / np.sum(weights, axis=0).clip(1e-10, np.inf)
                     # (spw_Nfreqs)
-                    data_average_square =  np.einsum('i,j', data_average, data_average.conj())
+                    data_average_square =  np.einsum('i,j', data_average, \
+                                           data_average.conj())
                     # (spw_Nfreqs, spw_Nfreqs)
                     covariance -= data_average_square
                     # (spw_Nfreqs, spw_Nfreqs)
@@ -576,20 +580,20 @@
                 if 'diag' in model:
                     covariance = np.diag(np.diag(covariance))
                 if 'mean' in model:
-                    covariance = np.diag([np.mean(np.diag(covariance))]*len(np.diag(covariance)))
+                    ndiag = len(np.diag(covariance))
+                    covariance = np.diag([np.mean(np.diag(covariance))]*ndiag)
                 if 'max' in model:
-                    covariance = np.diag([np.max(np.diag(covariance))]*len(np.diag(covariance)))
+                    ndiag = len(np.diag(covariance))
+                    covariance = np.diag([np.max(np.diag(covariance))]*ndiag)
                 if 'min' in model:
-                    covariance = np.diag([np.min(np.diag(covariance))]*len(np.diag(covariance)))
+                    ndiag = len(np.diag(covariance))
+                    covariance = np.diag([np.min(np.diag(covariance))]*ndiag)
                 
-                covariance = np.repeat(covariance[np.newaxis,:,:], time_indices, axis=0)
+                covariance = np.repeat(covariance[np.newaxis,:,:], 
+                                       time_indices, axis=0)
                 #(Ntimes, spw_Nfreqs, spw_Nfreqs)
                 self.set_C({Ckey: covariance})
                 
-=======
-        if Ckey not in self._C:
-            # calculate covariance model
->>>>>>> 0bee9d2a
             if model == 'empirical':
                 data = self.x(key)
                 weights = self.w(key)
@@ -609,18 +613,15 @@
             return known_cov[Ckey][:, spw, spw]
             # (Ntimes, spw_Nfreqs, spw_Nfreqs)
 
-<<<<<<< HEAD
-    def cross_covar_model(self, key1, key2, model='time_average', conj_1=False, conj_2=True, subtracted=True, known_cov=None):
-=======
-    def cross_covar_model(self, key1, key2, model='empirical', 
-                          conj_1=False, conj_2=True):
->>>>>>> 0bee9d2a
+    def cross_covar_model(self, key1, key2, model='time_average', 
+                          conj_1=False, conj_2=True, subtracted=True, 
+                          known_cov=None):
         """
         Return a covariance model having specified a key and model type.
 
         Note: Time-dependent flags that differ from frequency channel-to-channel
-        can create spurious spectral structure. Consider factorizing the flags with 
-        self.broadcast_dset_flags() before using model='time_average'.
+        can create spurious spectral structure. Consider factorizing the flags 
+        with self.broadcast_dset_flags() before using model='time_average'.
 
         Parameters
         ----------
@@ -631,12 +632,9 @@
 
         model : string, optional
             Type of covariance model to calculate, if not cached. 
-<<<<<<< HEAD
-            Options=['time_average', 'empirical', 'time_average_diag', 'time_average_mean',
-            'time_average_min', 'time_average_max', ...]
-=======
-            options=['empirical']
->>>>>>> 0bee9d2a
+            Options: 'time_average', 'empirical', 'time_average_diag', 
+                     'time_average_mean', 'time_average_min', 
+                     'time_average_max', ...
 
         conj_1 : boolean, optional
             Whether to conjugate first copy of data in covar or not. 
@@ -647,7 +645,8 @@
             Default: True
 
         subtracted : boolean, default: True
-            Whether or not to subtract the mean value when calculating the covariance.
+            Whether or not to subtract the mean value when calculating the 
+            covariance.
 
         known_cov : dicts of covariance matrices
             Covariance matrices that are not calculated internally from data.
@@ -868,13 +867,8 @@
         Ckey = key + (model,)
 
         # Calculate inverse covariance if not in cache
-<<<<<<< HEAD
         if not self._iC.has_key(Ckey):
             C = self.C_model(key, model=model)[0]
-=======
-        if Ckey not in self._iC:
-            C = self.C_model(key, model=model)
->>>>>>> 0bee9d2a
             U,S,V = np.linalg.svd(C.conj()) # conj in advance of next step
 
             # FIXME: Not sure what these are supposed to do
@@ -887,18 +881,18 @@
 
     def Y(self, key):
         """
-        Return the weighting (diagonal) matrix, Y. This matrix
-        is calculated by taking the logical AND of flags across all times
-        given the dset-baseline-pol specification in 'key', converted
-        into a float, and inserted along the diagonal of an
-        spw_Nfreqs x spw_Nfreqs matrix.
-
-        The logical AND step implies that all time-dependent flagging
-        patterns are automatically broadcasted across all times. This broadcasting
-        follows the principle that, for each freq channel, if at least a single time
-        is unflagged, then the channel is treated as unflagged for all times. Power
-        spectra from certain times, however, can be given zero weight by setting the
-        nsample array to be zero at those times (see self.broadcast_dset_flags).
+        Return the weighting (diagonal) matrix, Y. This matrix is calculated by 
+        taking the logical AND of flags across all times given the 
+        dset-baseline-pol specification in 'key', converted into a float, and 
+        inserted along the diagonal of an spw_Nfreqs x spw_Nfreqs matrix.
+
+        The logical AND step implies that all time-dependent flagging patterns 
+        are automatically broadcasted across all times. This broadcasting
+        follows the principle that, for each freq channel, if at least a single 
+        time is unflagged, then the channel is treated as unflagged for all 
+        times. Power spectra from certain times, however, can be given zero 
+        weight by setting the nsample array to be zero at those times (see 
+        self.broadcast_dset_flags).
 
         Parameters
         ----------
@@ -1406,13 +1400,9 @@
             E_matrices[dly_idx] = np.dot(R1, QR2)
 
         return 0.5 * E_matrices
-<<<<<<< HEAD
+        
     
     def get_unnormed_V(self, key1, key2, model='time_average'):
-=======
-
-    def get_unnormed_V(self, key1, key2, model='empirical'):
->>>>>>> 0bee9d2a
         """
         Calculates the covariance matrix for unnormed bandpowers (i.e., the q
         vectors). If the data were real and x_1 = x_2, the expression would be
@@ -2201,17 +2191,11 @@
 
         return valid
 
-<<<<<<< HEAD
-    def pspec(self, bls1, bls2, dsets, pols, n_dlys=None, input_data_weight='identity',
-              norm='I', taper='none', sampling=False, little_h=True, spw_ranges=None,
-              verbose=True, history='', store_cov=False, save_q=False, cov_models=['time_average']
-              ,known_cov=None):
-=======
     def pspec(self, bls1, bls2, dsets, pols, n_dlys=None, 
               input_data_weight='identity', norm='I', taper='none', 
               sampling=False, little_h=True, spw_ranges=None,
-              store_cov=False, verbose=True, history=''):
->>>>>>> 0bee9d2a
+              store_cov=False, save_q=False, cov_models=['time_average'],
+              known_cov=None, verbose=True, history=''):
         """
         Estimate the delay power spectrum from a pair of datasets contained in
         this object, using the optimal quadratic estimator of arXiv:1502.06016.
@@ -2293,30 +2277,31 @@
             If True, calculate an analytic covariance between bandpowers
             given an input visibility noise model, and store the output
             in the UVPSpec object.
-<<<<<<< HEAD
 
         save_q : boolean, optional
-            If True, store and return the results (delay spectra and covariance matrices) for 
-            the unnormalized bandpowers in a separate UVPSpec object.
+            If True, store and return the results (delay spectra and covariance 
+            matrices) for the unnormalized bandpowers in a separate UVPSpec 
+            object.
 
         cov_models : list of strs, optional
-            A list of the models on how to calculate the input covariance matrix (the covariance matrix
-            for data stored in UVData objects). 
-            Default: ['time_average']. Options: ['time_average', 'time_average_diag', ...]
+            A list of the models on how to calculate the input covariance 
+            matrix (the covariance matrix for data stored in UVData objects). 
+            Options: ['time_average', 'time_average_diag', ...]
+            Default: ['time_average'].
 
         known_cov : dicts of input covariance matrices
-            known_cov has the type {Ckey:covariance}, which is the same with ds._C. The matrices
-            stored in known_cov must be constructed externally, different from those in ds._C which
-            are constructed internally.
-            A typical Ckey is like key1 + key2 + (model,) + (conj_1,) + (conj_2,) + (subtracted,),
+            known_cov has the type {Ckey:covariance}, which is the same with 
+            ds._C. The matrices stored in known_cov must be constructed 
+            externally, different from those in ds._C which are constructed 
+            internally. A typical Ckey is like:
+            
+                key1 + key2 + (model,) + (conj_1,) + (conj_2,) + (subtracted,),
+            
             where 'key1' and 'key2' specifies the dset and baseline index,
-            'model' is the type of covariance, 
-            'conj_1', 'conj_2' and 'subtracted' are all boolean values.
-            covariance has the shape (Ntimes, Nfreqs, Nfreqs).
-
-=======
-        
->>>>>>> 0bee9d2a
+            'model' is the type of covariance, 'conj_1', 'conj_2' and 
+            'subtracted' are all boolean values. 'covariance' has shape 
+            (Ntimes, Nfreqs, Nfreqs).
+
         verbose : bool, optional
             If True, print progress, warnings and debugging info to stdout.
 
@@ -2326,11 +2311,12 @@
         Returns
         -------
         uvp : UVPSpec object
-            Instance of UVPSpec that holds the normalized output power spectrum data.
+            Instance of UVPSpec that holds the normalized output power spectrum 
+            data.
 
         uvp_q : UVPspec object
-            If save_q == True, instance of UVPSpec that holds the unnormalized power spectrum data.
-            Otherwise returned as None.
+            If save_q == True, instance of UVPSpec that holds the unnormalized 
+            power spectrum data. Otherwise returned as None.
 
         Examples
         --------
@@ -2521,16 +2507,11 @@
             spw_wgts = []
             spw_ints = []
             spw_scalar = []
-<<<<<<< HEAD
-            spw_pol = []
+            spw_polpair = []
             spw_cov_real = odict([[cov_model, []] for cov_model in cov_models])
             spw_cov_imag = odict([[cov_model, []] for cov_model in cov_models])
             spw_cov_q_real = odict([[cov_model, []] for cov_model in cov_models])
             spw_cov_q_imag = odict([[cov_model, []] for cov_model in cov_models])
-=======
-            spw_polpair = []
-            spw_cov = []
->>>>>>> 0bee9d2a
 
             d = self.delays() * 1e-9
             f = dset1.freq_array.flatten()[spw_ranges[i][0]:spw_ranges[i][1]]
@@ -2677,33 +2658,29 @@
                     # Generate the covariance matrix if error bars provided
                     if store_cov:
                         if verbose: print(" Building q_hat covariance...")
-<<<<<<< HEAD
-
-                        cov_q_real, cov_q_imag, cov_real, cov_imag = self.get_analytic_covariance(key1, key2, Mv, 
-                            models=cov_models, known_cov=known_cov)
+                        
+                        cov_q_real, cov_q_imag, cov_real, cov_imag \
+                            = self.get_analytic_covariance(key1, key2, Mv, 
+                                                           models=cov_models, 
+                                                           known_cov=known_cov)
 
                         for cov_model in cov_models:
                             if self.primary_beam != None:
-                                cov_real[cov_model] = cov_real[cov_model]*\
-                                (scalar * self.scalar_delay_adjustment(key1, key2, sampling=sampling))**2.
-                                cov_imag[cov_model] = cov_imag[cov_model]*\
-                                (scalar * self.scalar_delay_adjustment(key1, key2, sampling=sampling))**2.
+                                delay_adj = self.scalar_delay_adjustment(
+                                                 key1, key2, sampling=sampling)
+                                cov_real[cov_model] = cov_real[cov_model] \
+                                                    * (scalar * delay_adj)**2.
+                                cov_imag[cov_model] = cov_imag[cov_model] \
+                                                    * (scalar * delay_adj)**2.
                             pol_cov_real[cov_model].extend(cov_real[cov_model]) 
                             pol_cov_imag[cov_model].extend(cov_imag[cov_model])
 
                         if save_q:      
                             for cov_model in cov_models:
-                                pol_cov_q_real[cov_model].extend(cov_q_real[cov_model])
-                                pol_cov_q_imag[cov_model].extend(cov_q_imag[cov_model]) 
-=======
-                        cov_qv = self.cov_q_hat(key1, key2)
-                        cov_pv = self.cov_p_hat(Mv, cov_qv)
-                        if self.primary_beam != None:
-                            cov_pv *= (scalar * \
-                                       self.scalar_delay_adjustment(key1, key2,
-                                                         sampling=sampling))**2.
-                        pol_cov.extend(cov_pv)
->>>>>>> 0bee9d2a
+                                pol_cov_q_real[cov_model].extend(
+                                                        cov_q_real[cov_model] )
+                                pol_cov_q_imag[cov_model].extend(
+                                                        cov_q_imag[cov_model] ) 
 
                     # Get baseline keys
                     if isinstance(blp, list):
@@ -2873,8 +2850,9 @@
             uvp.cov_array_imag = cov_array_imag
         uvp.integration_array = integration_array
         uvp.wgt_array = wgt_array
-<<<<<<< HEAD
-        uvp.nsample_array = dict(map(lambda k: (k, np.ones_like(uvp.integration_array[k], np.float)), uvp.integration_array.keys()))
+        uvp.nsample_array = dict(
+                        [ (k, np.ones_like(uvp.integration_array[k], np.float)) 
+                         for k in uvp.integration_array.keys() ] )
         if save_q:
             uvp_q = copy.deepcopy(uvp)
             uvp_q.data_array = data_array_q
@@ -2885,22 +2863,11 @@
             uvp_q.check()
         else:
             uvp_q = None
+        
         # run check
         uvp.check()
         return uvp, uvp_q
-        
-=======
-        uvp.nsample_array = dict(
-                        [ (k, np.ones_like(uvp.integration_array[k], np.float)) 
-                         for k in uvp.integration_array.keys() ] )
-
-        # run check
-        uvp.check()
-
-        return uvp
-
-
->>>>>>> 0bee9d2a
+
     def rephase_to_dset(self, dset_index=0, inplace=True):
         """
         Rephase visibility data in self.dsets to the LST grid of 
@@ -3096,19 +3063,13 @@
               spw_ranges=None, n_dlys=None, pol_pairs=None, blpairs=None,
               input_data_weight='identity', norm='I', taper='none',
               exclude_auto_bls=False, exclude_permutations=True,
-<<<<<<< HEAD
-              Nblps_per_group=None, bl_len_range=(0, 1e10), bl_deg_range=(0, 180), bl_error_tol=1.0,
-              beam=None, cosmo=None, rephase_to_dset=None, trim_dset_lsts=False, broadcast_dset_flags=True,
-              time_thresh=0.2, Jy2mK=False, overwrite=True, verbose=True, store_cov=False, save_q=False,
-              cov_models=['time_average'], known_cov=None, history=''):
-=======
               Nblps_per_group=None, bl_len_range=(0, 1e10), 
               bl_deg_range=(0, 180), bl_error_tol=1.0,
               beam=None, cosmo=None, rephase_to_dset=None, 
               trim_dset_lsts=False, broadcast_dset_flags=True,
               time_thresh=0.2, Jy2mK=False, overwrite=True, 
-              verbose=True, store_cov=False, history=''):
->>>>>>> 0bee9d2a
+              verbose=True, store_cov=False, save_q=False, 
+              cov_models=['time_average'], known_cov=None, history=''):
     """
     Create a PSpecData object, run OQE delay spectrum estimation and write
     results to a PSpecContainer object.
@@ -3460,18 +3421,11 @@
             continue
 
         # Run OQE
-<<<<<<< HEAD
         uvp, uvp_q = ds.pspec(bls1_list[i], bls2_list[i], dset_idxs, pol_pairs,
-                       spw_ranges=spw_ranges, n_dlys=n_dlys, store_cov=store_cov,
-                       input_data_weight=input_data_weight, norm=norm, taper=taper,
-                       save_q=save_q, cov_models=cov_models, history=history,
-                       verbose=verbose)
-=======
-        uvp = ds.pspec(bls1_list[i], bls2_list[i], dset_idxs, pol_pairs,
                        spw_ranges=spw_ranges, n_dlys=n_dlys, 
                        store_cov=store_cov, input_data_weight=input_data_weight, 
+                       save_q=save_q, cov_models=cov_models,
                        norm=norm, taper=taper, history=history, verbose=verbose)
->>>>>>> 0bee9d2a
 
         # Store output
         psname = '{}_x_{}{}'.format(dset_labels[dset_idxs[0]],
