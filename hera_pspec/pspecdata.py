import numpy as np
import aipy
import pyuvdata
import copy, operator, itertools
from collections import OrderedDict as odict
import hera_cal as hc
from hera_pspec import uvpspec, utils, version
from hera_pspec import uvpspec_utils as uvputils
from pyuvdata import utils as uvutils


class PSpecData(object):

    def __init__(self, dsets=[], wgts=[], labels=None, beam=None):
        """
        Object to store multiple sets of UVData visibilities and perform
        operations such as power spectrum estimation on them.

        Parameters
        ----------
        dsets : list or dict of UVData objects, optional
            Set of UVData objects containing the data that will be used to
            compute the power spectrum. If specified as a dict, the key names 
            will be used to tag each dataset. Default: Empty list.

        wgts : list or dict of UVData objects, optional
            Set of UVData objects containing weights for the input data.
            Default: Empty list.
        
        labels : list of str, optional
            An ordered list of names/labels for each dataset, if dsets was 
            specified as a list. If None, names will not be assigned to the 
            datasets. If dsets was specified as a dict, the keys 
            of that dict will be used instead of this. Default: None.
        
        beam : PspecBeam object, optional
            PspecBeam object containing information about the primary beam
            Default: None.
        """
        self.clear_cov_cache()  # Covariance matrix cache
        self.dsets = []; self.wgts = []; self.labels = []
        self.Nfreqs = None
        self.spw_range = None
        self.spw_Nfreqs = None
        
        # Set R to identity by default
        self.R = self.I

        # Store the input UVData objects if specified
        if len(dsets) > 0:
            self.add(dsets, wgts, labels=labels)

        # Store a primary beam
        self.primary_beam = beam

    def add(self, dsets, wgts, labels=None):
        """
        Add a dataset to the collection in this PSpecData object.

        Parameters
        ----------
        dsets : UVData or list or dict
            UVData object or list of UVData objects containing data to add to
            the collection.

        wgts : UVData or list or dict
            UVData object or list of UVData objects containing weights to add
            to the collection. Must be the same length as dsets. If a weight is
            set to None, the flags of the corresponding
        
        labels : list of str
            An ordered list of names/labels for each dataset, if dsets was 
            specified as a list. If dsets was specified as a dict, the keys 
            of that dict will be used instead.
        """
        # Check for dicts and unpack into an ordered list if found
        if isinstance(dsets, dict):
            # Disallow labels kwarg if a dict was passed
            if labels is not None:
                raise ValueError("If 'dsets' is a dict, 'labels' cannot be "
                                 "specified.")
            
            if not isinstance(wgts, dict):
                raise TypeError("If 'dsets' is a dict, 'wgts' must also be "
                                "a dict")
            
            # Unpack dsets and wgts dicts
            labels = dsets.keys()
            _dsets = [dsets[key] for key in labels]
            _wgts = [wgts[key] for key in labels]
            dsets = _dsets
            wgts = _wgts
            
        # Convert input args to lists if possible
        if isinstance(dsets, pyuvdata.UVData): dsets = [dsets,]
        if isinstance(wgts, pyuvdata.UVData): wgts = [wgts,]
        if isinstance(labels, str): labels = [labels,]
        if wgts is None: wgts = [wgts,]
        if isinstance(dsets, tuple): dsets = list(dsets)
        if isinstance(wgts, tuple): wgts = list(wgts)

        # Only allow UVData or lists
        if not isinstance(dsets, list) or not isinstance(wgts, list):
            raise TypeError("dsets and wgts must be UVData or lists of UVData")

        # Make sure enough weights were specified
        assert(len(dsets) == len(wgts))
        if labels is not None: assert(len(dsets) == len(labels))

        # Check that everything is a UVData object
        for d, w in zip(dsets, wgts):
            if not isinstance(d, pyuvdata.UVData):
                raise TypeError("Only UVData objects can be used as datasets.")
            if not isinstance(w, pyuvdata.UVData) and w is not None:
                raise TypeError("Only UVData objects (or None) can be used as "
                                "weights.")

        # Append to list
        self.dsets += dsets
        self.wgts += wgts
        
        # Store labels (if they were set)
        if labels is None:
            self.labels = [None for d in dsets]
        else:
            self.labels += labels

        # Store no. frequencies and no. times
        self.Nfreqs = self.dsets[0].Nfreqs
        self.Ntimes = self.dsets[0].Ntimes
        
        # Store the actual frequencies
        self.freqs = self.dsets[0].freq_array[0]
        self.spw_range = (0, self.Nfreqs)
        self.spw_Nfreqs = self.Nfreqs
    
    
    def __str__(self):
        """
        Print basic info about this PSpecData object.
        """
        # Basic info
        s = "PSpecData object\n"
        s += "  %d datasets" % len(self.dsets)
        if len(self.dsets) == 0: return s
        
        # Dataset summary
        for i, d in enumerate(self.dsets):
            if self.labels[i] is None:
                s += "  dset (%d): %d bls (freqs=%d, times=%d, pols=%d)\n" \
                      % (i, d.Nbls, d.Nfreqs, d.Ntimes, d.Npols)
            else:
                s += "  dset '%s' (%d): %d bls (freqs=%d, times=%d, pols=%d)\n" \
                      % (self.labels[i], i, d.Nbls, d.Nfreqs, d.Ntimes, d.Npols)
        return s
        
        
    def validate_datasets(self, verbose=True):
        """
        Validate stored datasets and weights to make sure they are consistent
        with one another (e.g. have the same shape, baselines etc.).
        """
        # check dsets and wgts have same number of elements
        if len(self.dsets) != len(self.wgts):
            raise ValueError("self.wgts does not have same length as self.dsets")

        # Check if dsets are all the same shape along freq axis
        Nfreqs = [d.Nfreqs for d in self.dsets]
        if np.unique(Nfreqs).size > 1:
            raise ValueError("all dsets must have the same Nfreqs")

        # Check shape along time axis
        Ntimes = [d.Ntimes for d in self.dsets]
        if np.unique(Ntimes).size > 1:
            raise ValueError("all dsets must have the same Ntimes")

        # raise warnings if times don't match
        lst_diffs = np.array(map(lambda dset: np.unique(self.dsets[0].lst_array) - np.unique(dset.lst_array), self.dsets[1:]))
        if np.max(np.abs(lst_diffs)) > 0.001:
            raise_warning("Warning: taking power spectra between LST bins misaligned by more than 15 seconds",
                            verbose=verbose)

        # raise warning if frequencies don't match       
        freq_diffs = np.array(map(lambda dset: np.unique(self.dsets[0].freq_array) - np.unique(dset.freq_array), self.dsets[1:]))
        if np.max(np.abs(freq_diffs)) > 0.001e6:
            raise_warning("Warning: taking power spectra between frequency bins misaligned by more than 0.001 MHz",
                          verbose=verbose)

        # Check for the same polarizations
        pols = []
        for d in self.dsets: pols.extend(d.polarization_array)
        if np.unique(pols).size > 1:
            raise ValueError("all dsets must have the same number and kind of polarizations: \n{}".format(pols))

        # Check phase type
        phase_types = []
        for d in self.dsets: phase_types.append(d.phase_type)
        if np.unique(phase_types).size > 1:
            raise ValueError("all datasets must have the same phase type (i.e. 'drift', 'phased', ...)\ncurrent phase types are {}".format(phase_types))

        # Check phase centers if phase type is phased
        if 'phased' in set(phase_types):
            phase_ra = map(lambda d: d.phase_center_ra_degrees, self.dsets)
            phase_dec = map(lambda d: d.phase_center_dec_degrees, self.dsets)
            max_diff_ra = np.max(map(lambda d: np.diff(d), itertools.combinations(phase_ra, 2)))
            max_diff_dec = np.max(map(lambda d: np.diff(d), itertools.combinations(phase_dec, 2)))
            max_diff = np.sqrt(max_diff_ra**2 + max_diff_dec**2)
            if max_diff > 0.15: raise_warning("Warning: maximum phase-center difference between datasets is > 10 arcmin", verbose=verbose)
    
    
    def check_key_in_dset(self, key, dset_ind):
        """
        Check 'key' exists in the UVData object self.dsets[dset_ind]

        Parameters
        ----------
        key : tuple
            if length 1: assumed to be polarization number or string
            elif length 2: assumed to be antenna-number tuple (ant1, ant2)
            elif length 3: assumed ot be antenna-number-polarization tuple (ant1, ant2, pol)

        dset_ind : int, the index of the dataset to-be-checked

        Returns
        -------
        exists : bool
            True if the key exists, False otherwise
        """
        #FIXME: Fix this to enable label keys
        
        
        # get iterable
        key = pyuvdata.utils.get_iterable(key)
        if isinstance(key, str):
            key = (key,)

        # check key is a tuple
        if isinstance(key, tuple) == False or len(key) not in (1, 2, 3):
            raise KeyError("key {} must be a length 1, 2 or 3 tuple".format(key))

        try:
            _ = self.dsets[dset_ind]._key2inds(key)
            return True
        except KeyError:
            return False

    def clear_cov_cache(self, keys=None):
        """
        Clear stored covariance data (or some subset of it).

        Parameters
        ----------
        keys : list of tuples, optional
            List of keys to remove from covariance matrix cache. If None, all
            keys will be removed. Default: None.
        """
        if keys is None:
            self._C, self._Cempirical, self._I, self._iC = {}, {}, {}, {}
            self._iCt = {}
        else:
            for k in keys:
                try: del(self._C[k])
                except(KeyError): pass
                try: del(self._Cempirical[k])
                except(KeyError): pass
                try: del(self._I[k])
                except(KeyError): pass
                try: del(self._iC[k])
                except(KeyError): pass
    
    def dset_idx(self, dset):
        """
        Return the index of a dataset, regardless of whether it was specified 
        as an integer of a string.
        
        Parameters
        ----------
        dset : int or str
            Index or name of a dataset belonging to this PSpecData object.
        
        Returns
        -------
        dset_idx : int
            Index of dataset.
        """
        # Look up dset label if it's a string
        if isinstance(dset, str):
            if dset in self.labels:
                return self.labels.index(dset)
            else:
                raise KeyError("dset '%s' not found." % dset)
        elif isinstance(dset, int):
            return dset
        else:
            raise TypeError("dset must be either an int or string")
    
    
    def blkey(self, dset, bl=None, pol=None):
        """
        Return a key specifying a particular dataset, baseline, and 
        (optionally) polarization, in the tuple format used by other methods 
        of PSpecData.
        
        Parameters
        ----------
        dset : int or str
            Index or name of a dataset belonging to this PSpecData object.
        
        bl : tuple, optional
            Baseline ID, specified as a tuple of antenna pairs, e.g. (10, 11). 
            Default: None.
        
        pol : str, optional
            Polarization of the visibility, in linear (e.g. 'xx') or Stokes 
            (e.g. 'I') notation, whatever is supported by the input UVData 
            objects. Default: None (polarization will not be included).
        
        Returns
        -------
        key : tuple
            Tuple containing dataset ID, baseline index (if specified), and 
            polarization (if specified).
        """
        key = ()
        
        # Look up dset label if it's a string
        dset_idx = self.dset_idx(dset)
        key += (dset_idx,)
                
        # Add the baseline tuple if it was specified
        if bl is None: return key
        key += (bl,)
        
        # Polarization
        if pol is not None: key += (pol,)
        return key
        
    
    def x(self, key):
        """
        Get data for a given dataset and baseline, as specified in a standard
        key format.

        Parameters
        ----------
        key : tuple
            Tuple containing dataset ID and baseline index. The first element
            of the tuple is the dataset index (or label), and the subsequent 
            elements are the baseline ID.

        Returns
        -------
        x : array_like
            Array of data from the requested UVData dataset and baseline.
        """
        assert isinstance(key, tuple)
        dset, bl = self.blkey(dset=key[0], bl=key[1:])
        spwmin, spwmax = self.spw_range[0], self.spw_range[1]
        return self.dsets[dset].get_data(bl).T[spwmin:spwmax, :]

    def w(self, key):
        """
        Get weights for a given dataset and baseline, as specified in a
        standard key format.

        Parameters
        ----------
        key : tuple
            Tuple containing dataset ID and baseline index. The first element
            of the tuple is the dataset index, and the subsequent elements are
            the baseline ID.

        Returns
        -------
        x : array_like
            Array of weights for the requested UVData dataset and baseline.
        """
        assert isinstance(key, tuple)
        spwrange = self.spw_range
        dset, bl = self.blkey(dset=key[0], bl=key[1:])
        
        if self.wgts[dset] is not None:
            return self.wgts[dset].get_data(bl).T[spwrange[0]:spwrange[1], :]
        else:
            # If weights were not specified, use the flags built in to the
            # UVData dataset object
            flags = self.dsets[dset].get_flags(bl).astype(float).T[spwrange[0]:spwrange[1], :]
            return 1. - flags # Flag=1 => weight=0

    def C(self, key):
        """
        Estimate covariance matrices from the data.

        Parameters
        ----------
        key : tuple
            Tuple containing indices of dataset and baselines. The first item
            specifies the index (ID) of a dataset in the collection, while
            subsequent indices specify the baseline index, in _key2inds format.

        Returns
        -------
        C : array_like
            (Weighted) empirical covariance of data for baseline 'bl'.
        """
        assert isinstance(key, tuple)
        key = (self.dset_idx(key[0]),) + key[1:]  # Sanitize dataset name
        
        # Set covariance if it's not in the cache
        if not self._C.has_key(key):
            self.set_C( {key : utils.cov(self.x(key), self.w(key))} )
            self._Cempirical[key] = self._C[key]

        # Return cached covariance
        return self._C[key]

    def set_C(self, cov):
        """
        Set the cached covariance matrix to a set of user-provided values.

        Parameters
        ----------
        cov : dict
            Dictionary containing new covariance values for given datasets and
            baselines. Keys of the dictionary are tuples, with the first item
            being the ID (index) of the dataset, and subsequent items being the
            baseline indices.
        """
        self.clear_cov_cache(cov.keys())
        for key in cov: self._C[key] = cov[key]

    def C_empirical(self, key):
        """
        Calculate empirical covariance from the data (with appropriate
        weighting).

        Parameters
        ----------
        key : tuple
            Tuple containing indices of dataset and baselines. The first item
            specifies the index (ID) of a dataset in the collection, while
            subsequent indices specify the baseline index, in _key2inds format.

        Returns
        -------
        C_empirical : array_like
            Empirical covariance for the specified key.
        """
        assert isinstance(key, tuple)
        key = (self.dset_idx(key[0]),) + key[1:]  # Sanitize dataset name
        
        # Check cache for empirical covariance
        if not self._Cempirical.has_key(key):
            self._Cempirical[key] = utils.cov(self.x(key), self.w(key))
        return self._Cempirical[key]

    def I(self, key):
        """
        Return identity covariance matrix.

        Parameters
        ----------
        key : tuple
            Tuple containing indices of dataset and baselines. The first item
            specifies the index (ID) of a dataset in the collection, while
            subsequent indices specify the baseline index, in _key2inds format.

        Returns
        -------
        I : array_like
            Identity covariance matrix, dimension (Nfreqs, Nfreqs).
        """
        assert isinstance(key, tuple)
        key = (self.dset_idx(key[0]),) + key[1:]  # Sanitize dataset name

        if not self._I.has_key(key):
            self._I[key] = np.identity(self.spw_Nfreqs)
        return self._I[key]

    def iC(self, key):
        """
        Return the inverse covariance matrix, C^-1.

        Parameters
        ----------
        key : tuple
            Tuple containing indices of dataset and baselines. The first item
            specifies the index (ID) of a dataset in the collection, while
            subsequent indices specify the baseline index, in _key2inds format.

        Returns
        -------
        iC : array_like
            Inverse covariance matrix for specified dataset and baseline.
        """
        assert isinstance(key, tuple)
        key = (self.dset_idx(key[0]),) + key[1:]  # Sanitize dataset name
        
        # Calculate inverse covariance if not in cache
        if not self._iC.has_key(key):
            C = self.C(key)
            U,S,V = np.linalg.svd(C.conj()) # conj in advance of next step

            # FIXME: Not sure what these are supposed to do
            #if self.lmin is not None: S += self.lmin # ensure invertibility
            #if self.lmode is not None: S += S[self.lmode-1]

            # FIXME: Is series of dot products quicker?
            self.set_iC({key:np.einsum('ij,j,jk', V.T, 1./S, U.T)})
        return self._iC[key]

    def set_iC(self, d):
        """
        Set the cached inverse covariance matrix for a given dataset and
        baseline to a specified value. For now, you should already have applied
        weights to this matrix.

        Parameters
        ----------
        d : dict
            Dictionary containing data to insert into inverse covariance matrix
            cache. Keys are tuples, following the same format as the input to
            self.iC().
        """
        for k in d: self._iC[k] = d[k]
    
    def set_R(self, R_matrix):
        """
        Set the weighting matrix R for later use in q_hat.

        Parameters
        ----------
        R_matrix : string or matrix
            If set to "identity", sets R = I
            If set to "iC", sets R = C^-1
            Otherwise, accepts a user inputted dictionary
        """
        if R_matrix == "identity":
            self.R = self.I
        elif R_matrix == "iC":
            self.R = self.iC
        else:
            self.R = R_matrix
    
    def set_spw(self, spw_range):
        """
        Set the spectral window range

        Parameters
        ----------
        spw_range : tuple, contains start and end of spw in channel indices
            used to slice the frequency array
        """
        assert isinstance(spw_range, tuple), \
            "spw_range must be fed as a len-2 integer tuple"
        assert isinstance(spw_range[0], (int, np.int)), \
            "spw_range must be fed as len-2 integer tuple"
        self.spw_range = spw_range
        self.spw_Nfreqs = spw_range[1] - spw_range[0]

    def q_hat(self, key1, key2, use_fft=True, taper='none'):
        """
        Construct an unnormalized bandpower, q_hat, from a given pair of
        visibility vectors. Returns the following quantity:

          \hat{q}_a = (1/2) conj(x_1) R_1 Q^alt_a R_2 x_2

        Note that the R matrix need not be set to C^-1. This is something that
        is set by the user in the set_R method.

        This is related to Equation 13 of arXiv:1502.06016. However, notice
        that there is a Q^alt_a instead of Q_a. The latter is defined as
        Q_a \equiv dC/dp_a. Since this is the derivative of the covariance
        with respect to the power spectrum, it contains factors of the primary
        beam etc. Q^alt_a strips away all of this, leaving only the barebones
        job of taking a Fourier transform. See HERA memo #44 for details

        Parameters
        ----------
        key1, key2 : tuples or lists of tuples
            Tuples containing indices of dataset and baselines for the two 
            input datavectors. If a list of tuples is provided, the baselines 
            in the list will be combined with inverse noise weights.
            
        use_fft : bool, optional
            Whether to use a fast FFT summation trick to construct q_hat, or
            a simpler brute-force matrix multiplication. The FFT method assumes
            a delta-fn bin in delay space. Default: True.

        taper : str, optional
            Tapering (window) function to apply to the data. Takes the same
            arguments as aipy.dsp.gen_window(). Default: 'none'.

        Returns
        -------
        q_hat : array_like
            Unnormalized bandpowers
        """
        Rx1, Rx2 = 0, 0
        
        # Calculate R x_1
        if isinstance(key1, list):
            for _key in key1: Rx1 += np.dot(self.R(_key), self.x(_key))
        else:
            Rx1 = np.dot(self.R(key1), self.x(key1))
        
        # Calculate R x_2
        if isinstance(key2, list):
            for _key in key2: Rx2 += np.dot(self.R(_key), self.x(_key))
        else:
            Rx2 = np.dot(self.R(key2), self.x(key2))
        
        # Whether to use FFT or slow direct method
        if use_fft:
            if taper != 'none':
                tapering_fct = aipy.dsp.gen_window(self.spw_Nfreqs, taper)
                Rx1 *= tapering_fct[:, None]
                Rx2 *= tapering_fct[:, None]

            _Rx1 = np.fft.fft(Rx1.conj(), axis=0)
            _Rx2 = np.fft.fft(Rx2.conj(), axis=0)
            
            return 0.5 * np.conj(  np.fft.fftshift(_Rx1, axes=0).conj() 
                                 * np.fft.fftshift(_Rx2, axes=0) )
        else:
            # get taper if provided
            if taper != 'none':
                tapering_fct = aipy.dsp.gen_window(self.spw_Nfreqs, taper)

            # Slow method, used to explicitly cross-check FFT code
            q = []
            for i in xrange(self.spw_Nfreqs):
                Q = self.get_Q(i, self.spw_Nfreqs)
                RQR = np.einsum('ab,bc,cd',
                                self.R(key1).T.conj(), Q, self.R(key2))
                x1 = self.x(key1).conj()
                x2 = self.x(key2)
                if taper != 'none':
                    x1 = x1 * tapering_fct[:, None]
                    x2 = x2 * tapering_fct[:, None]
                qi = np.sum(x1*np.dot(RQR, x2), axis=0)
                q.append(qi)
            return 0.5 * np.array(q)

    def get_G(self, key1, key2):
        """
        Calculates

            G_ab = (1/2) Tr[R_1 Q_a R_2 Q_b],

        which is needed for normalizing the power spectrum (see HERA memo #44)

        Note that in the limit that R_1 = R_2 = C^-1, this reduces to the Fisher
        matrix

            F_ab = 1/2 Tr [C^-1 Q_a C^-1 Q_b] (arXiv:1502.06016, Eq. 17)

        Parameters
        ----------
        key1, key2 : tuples or lists of tuples
            Tuples containing indices of dataset and baselines for the two 
            input datavectors. If a list of tuples is provided, the baselines 
            in the list will be combined with inverse noise weights.

        Returns
        -------
        G : array_like, complex
            Fisher matrix, with dimensions (Nfreqs, Nfreqs).
        """
        G = np.zeros((self.spw_Nfreqs, self.spw_Nfreqs), dtype=np.complex)
        R1 = self.R(key1)
        R2 = self.R(key2)

        iR1Q, iR2Q = {}, {}
        for ch in xrange(self.spw_Nfreqs): # this loop is nchan^3
            Q = self.get_Q(ch, self.spw_Nfreqs)
            iR1Q[ch] = np.dot(R1, Q) # R_1 Q
            iR2Q[ch] = np.dot(R2, Q) # R_2 Q

        for i in xrange(self.spw_Nfreqs): # this loop goes as nchan^4
            for j in xrange(self.spw_Nfreqs):
                # tr(R_2 Q_i R_1 Q_j)
                G[i,j] += np.einsum('ab,ba', iR1Q[i], iR2Q[j])

        return G / 2.

    def get_H(self, key1, key2, taper='none'):
        """
        Calculates the response matrix H of the unnormalized band powers q
        to the true band powers p, i.e.,

            <q_a> = \sum_b H_{ab} p_b

        This is given by

            H_ab = (1/2) Tr[R_1 Q_a^alt R_2 Q_b]

        (See HERA memo #44). As currently implemented, this approximates the
        primary beam as frequency independent. Under this approximation, the
        our H_ab is defined using the equation above *except* we have
        Q^tapered rather than Q_b, where

            \overline{Q}^{tapered,beta} 
            = e^{i 2pi eta_beta (nu_i - nu_j)} gamma(nu_i) gamma(nu_j)

        where gamma is the tapering function. Again, see HERA memo #44 for
        details.

        Note that in the limit that R_1 = R_2 = C^-1 and Q_a is used instead
        of Q_a^alt, this reduces to the Fisher matrix

            F_ab = 1/2 Tr [C^-1 Q_a C^-1 Q_b] (arXiv:1502.06016, Eq. 17)

        Parameters
        ----------
        key1, key2 : tuples or lists of tuples
            Tuples containing indices of dataset and baselines for the two 
            input datavectors. If a list of tuples is provided, the baselines 
            in the list will be combined with inverse noise weights.


        taper : str, optional
            Tapering (window) function to apply to the data. Takes the same
            arguments as aipy.dsp.gen_window(). Default: 'none'.

        Returns
        -------
        H : array_like, complex
            Dimensions (Nfreqs, Nfreqs).
        """
        H = np.zeros((self.spw_Nfreqs, self.spw_Nfreqs), dtype=np.complex)
        R1 = self.R(key1)
        R2 = self.R(key2)

        if taper != 'none':
            tapering_fct = aipy.dsp.gen_window(self.spw_Nfreqs, taper)
            tapering_matrix = np.diag(tapering_fct)

        iR1Q_alt, iR2Q = {}, {}
        for ch in xrange(self.spw_Nfreqs): # this loop is nchan^3
            Q_alt = self.get_Q(ch, self.spw_Nfreqs)
            iR1Q_alt[ch] = np.dot(R1, Q_alt) # R_1 Q_alt
            if taper != 'none':
                Q_tapered = np.dot(tapering_matrix, np.dot(Q_alt, tapering_matrix))
                iR2Q[ch] = np.dot(R2, Q_tapered) # R_2 Q
            else:
                iR2Q[ch] = np.dot(R2, Q_alt) # R_2 Q

        for i in xrange(self.spw_Nfreqs): # this loop goes as nchan^4
            for j in xrange(self.spw_Nfreqs):
                # tr(R_2 Q_i R_1 Q_j)
                H[i,j] += np.einsum('ab,ba', iR1Q_alt[i], iR2Q[j])

        return H / 2.
    
    def get_V_gaussian(self, key1, key2):
        """
        Calculates the bandpower covariance matrix,
        
            V_ab = tr(C E_a C E_b)
            
        FIXME: Must check factor of 2 with Wick's theorem for complex vectors,
        and also check expression for when x_1 != x_2.
        
        Parameters
        ----------
        key1, key2 : tuples or lists of tuples
            Tuples containing indices of dataset and baselines for the two 
            input datavectors. If a list of tuples is provided, the baselines 
            in the list will be combined with inverse noise weights.
        
        Returns
        -------
        V : array_like, complex
            Bandpower covariance matrix, with dimensions (Nfreqs, Nfreqs).
        """
        raise NotImplementedError()

    def get_MW(self, G, H, mode='I'):
        """
        Construct the normalization matrix M and window function matrix W for
        the power spectrum estimator. These are defined through Eqs. 14-16 of
        arXiv:1502.06016:

            \hat{p} = M \hat{q}
            <\hat{p}> = W p
            W = M H,

        where p is the true band power and H is the response matrix (defined above
        in get_H) of unnormalized bandpowers to normed bandpowers.

        Several choices for M are supported:
            'I':      Set M to be diagonal (e.g. HERA Memo #44)

        These choices will be supported very soon:
            'G^-1':   Set M = G^-1, the (pseudo)inverse response matrix.
            'G^-1/2': Set M = G^-1/2, the root-inverse response matrix (using SVD).
            'L^-1':   Set M = L^-1, Cholesky decomposition.

        As written, the window functions will not be correclty normalized; it needs
        to be adjusted by the pspec scalar for it to be approximately correctly
        normalized. If the beam is being provided, this will be done in the pspec
        function

        Parameters
        ----------
        G : array_like
            Denominator matrix for the bandpowers, with dimensions (Nfreqs, Nfreqs).

        H : array_like
            Response matrix for the bandpowers, with dimensions (Nfreqs, Nfreqs).

        mode : str, optional
            Definition to use for M. Must be one of the options listed above.
            Default: 'I'.

        Returns
        -------
        M : array_like
            Normalization matrix, M. (If G was passed in as a dict, a dict of
            array_like will be returned.)

        W : array_like
            Window function matrix, W. (If G was passed in as a dict, a dict of
            array_like will be returned.)
        """

        ### Next few lines commented out because (while elegant), the situation
        ### here where G is a distionary is not supported by the rest of the code.
        # Recursive case, if many G's were specified at once
        # if type(G) is dict:
        #     M,W = {}, {}
        #     for key in G: M[key], W[key] = self.get_MW(G[key], mode=mode)
        #     return M, W

        # Check that mode is supported
        modes = ['G^-1', 'G^-1/2', 'I', 'L^-1']
        assert(mode in modes)

        # Build M matrix according to specified mode
        if mode == 'G^-1':
            raise NotImplementedError("G^-1 mode not currently supported.")
            # M = np.linalg.pinv(G, rcond=1e-12)
            # #U,S,V = np.linalg.svd(F)
            # #M = np.einsum('ij,j,jk', V.T, 1./S, U.T)

        elif mode == 'G^-1/2':
            raise NotImplementedError("G^-1/2 mode not currently supported.")
            # U,S,V = np.linalg.svd(G)
            # M = np.einsum('ij,j,jk', V.T, 1./np.sqrt(S), U.T)

        elif mode == 'I':
            # This is not the M matrix as is rigorously defined in the
            # OQE formalism, because the power spectrum scalar is excluded
            # in this matrix normalization (i.e., M doesn't do the full
            # normalization)
            M = np.diag(1. / np.sum(G, axis=1))
            W_norm = np.diag(1. / np.sum(H, axis=1))
            W = np.dot(W_norm, H)
        else:
            raise NotImplementedError("Cholesky decomposition mode not currently supported.")
            # # Cholesky decomposition
            # order = np.arange(G.shape[0]) - np.ceil((G.shape[0]-1.)/2.)
            # order[order < 0] = order[order < 0] - 0.1

            # # Negative integers have larger absolute value so they are sorted
            # # after positive integers.
            # order = (np.abs(order)).argsort()
            # if np.mod(G.shape[0], 2) == 1:
            #     endindex = -2
            # else:
            #     endindex = -1
            # order = np.hstack([order[:5], order[endindex:], order[5:endindex]])
            # iorder = np.argsort(order)

            # G_o = np.take(np.take(G, order, axis=0), order, axis=1)
            # L_o = np.linalg.cholesky(G_o)
            # U,S,V = np.linalg.svd(L_o.conj())
            # M_o = np.dot(np.transpose(V), np.dot(np.diag(1./S), np.transpose(U)))
            # M = np.take(np.take(M_o, iorder, axis=0), iorder, axis=1)

        return M, W

    def get_Q(self, mode, n_k):
        """
        Response of the covariance to a given bandpower, dC / dp_alpha.

        Assumes that Q will operate on a visibility vector in frequency space.
        In other words, produces a matrix Q that performs a two-sided Fourier
        transform and extracts a particular Fourier mode.

        (Computing x^t Q y is equivalent to Fourier transforming x and y
        separately, extracting one element of the Fourier transformed vectors,
        and then multiplying them.)

        Parameters
        ----------
        mode : int
            Central wavenumber (index) of the bandpower, p_alpha.

        n_k : int
            Number of k bins that will be .

        Returns
        -------
        Q : array_like
            Response matrix for bandpower p_alpha.
        """
        _m = np.zeros((n_k,), dtype=np.complex)
        _m[mode] = 1. # delta function at specific delay mode

        # FFT to transform to frequency space
        m = np.fft.fft(np.fft.ifftshift(_m))
        Q = np.einsum('i,j', m, m.conj()) # dot it with its conjugate
        return Q

    def p_hat(self, M, q):
        """
        Optimal estimate of bandpower p_alpha, defined as p_hat = M q_hat.

        Parameters
        ----------
        M : array_like
            Normalization matrix, M.

        q : array_like
            Unnormalized bandpowers, \hat{q}.

        Returns
        -------
        p_hat : array_like
            Optimal estimate of bandpower, \hat{p}.
        """
        return np.dot(M, q)

    def units(self, little_h=True):
        """
        Return the units of the power spectrum. These are inferred from the 
        units reported by the input visibilities (UVData objects).

        Parameters
        ----------
        little_h : boolean, optional
                Whether to have cosmological length units be h^-1 Mpc or Mpc
                Default: h^-1 Mpc

        Returns
        -------
        pspec_units : str
            Units of the power spectrum that is returned by pspec().
        """
        # Work out the power spectrum units
        if len(self.dsets) == 0:
            raise IndexError("No datasets have been added yet; cannot "
                             "calculate power spectrum units.")

        # get visibility units
        vis_units = self.dsets[0].vis_units

        # set pspec norm units
        if self.primary_beam is None:
            norm_units = "Hz str [beam normalization not specified]"
        else:
            if little_h:
                h_unit = "h^-3 "
            else:
                h_unit = ""
            norm_units = "{}Mpc^3".format(h_unit)
        
        return vis_units, norm_units
    
    def delays(self):
        """
        Return an array of delays, tau, corresponding to the bins of the delay 
        power spectrum output by pspec() using self.spw_range to specify the 
        spectral window.
        
        Returns
        -------
        delays : array_like
            Delays, tau. Units: ns.
        """
        # Calculate the delays
        if len(self.dsets) == 0:
            raise IndexError("No datasets have been added yet; cannot "
                             "calculate delays.")
        else:
            return utils.get_delays(self.freqs[self.spw_range[0]:self.spw_range[1]]) * 1e9 # convert to ns    
        
    def scalar(self, pol, taper='none', little_h=True, 
               num_steps=2000, beam=None):
        """
        Computes the scalar function to convert a power spectrum estimate
        in "telescope units" to cosmological units, using self.spw_range to set 
        spectral window.

        See arxiv:1304.4991 and HERA memo #27 for details.

        Parameters
        ----------
        pol: str
                Which polarization to compute the scalar for.
                e.g. 'I', 'Q', 'U', 'V', 'XX', 'YY'...

        taper : str, optional
                Whether a tapering function (e.g. Blackman-Harris) is being
                used in the power spectrum estimation.
                Default: none

        little_h : boolean, optional
                Whether to have cosmological length units be h^-1 Mpc or Mpc
                Default: h^-1 Mpc

        num_steps : int, optional
                Number of steps to use when interpolating primary beams for
                numerical integral
                Default: 10000

        beam : PSpecBeam object
            Option to use a manually-fed PSpecBeam object instead of using 
            self.primary_beam.

        Returns
        -------
        scalar: float
                [\int dnu (\Omega_PP / \Omega_P^2) ( B_PP / B_P^2 ) / (X^2 Y)]^-1
                in h^-3 Mpc^3 or Mpc^3.
        """
        # set spw_range and get freqs
        freqs = self.freqs[self.spw_range[0]:self.spw_range[1]]
        start = freqs[0]
        end = freqs[0] + np.median(np.diff(freqs)) * len(freqs)

        # calculate scalar
        if beam is None:
            scalar = self.primary_beam.compute_pspec_scalar(
                                        start, end, len(freqs), pol=pol,
                                        taper=taper, little_h=little_h, 
                                        num_steps=num_steps)
        else:
            scalar = beam.compute_pspec_scalar(start, end, len(freqs), 
                                               pol=pol, taper=taper, 
                                               little_h=little_h, 
                                               num_steps=num_steps)
        return scalar

    def pspec(self, bls1, bls2, dsets, input_data_weight='identity', norm='I', 
              taper='none', little_h=True, spw_ranges=None, verbose=True, 
              history=''):
        """
        Estimate the delay power spectrum from a pair of datasets contained in this 
        object, using the optimal quadratic estimator from arXiv:1502.06016.

        In this formulation, the power spectrum is proportional to the 
        visibility data via
        
        P = M data_{LH} E data_{RH}

        where E contains the data weighting and FT matrices, M is a 
        normalization matrix, and the two separate datasets are denoted as 
        "left-hand" and "right-hand".

        Each power spectrum is generated by taking a baseline (specified by 
        an antenna-pair and polarization key) from bls1 out of dsets[0] and 
        assigning it as data_LH, and a bl from bls2 out of the dsets[1] and 
        assigning it as data_RH.

        If the bl chosen from bls1 is (ant1, ant2) and the bl chosen from bls2 
        is (ant3, ant4), the "baseline-pair" describing their cross 
        multiplication is ((ant1, ant2), (ant3, ant4)).

        Parameters
        ----------
        bls1 : list of baseline groups, each being a list of ant-pair tuples

        bls2 : list of baseline groups, each being a list of ant-pair tuples

        dsets : length-2 tuple or list
            Contains indices of self.dsets to use in forming power spectra, 
            where the first index is for the Left-Hand dataset and second index 
            is used for the Right-Hand dataset (see above).

        input_data_weight : str, optional
            String specifying which weighting matrix to apply to the input
            data. See the options in the set_R() method for details. 
            Default: 'identity'.

        norm : str, optional
            String specifying how to choose the normalization matrix, M. See 
            the 'mode' argument of get_MW() for options. Default: 'I'.

        taper : str, optional
            Tapering (window) function to apply to the data. Takes the same
            arguments as aipy.dsp.gen_window(). Default: 'none'.

        little_h : boolean, optional
                Whether to have cosmological length units be h^-1 Mpc or Mpc
                Default: h^-1 Mpc

        spw_ranges : list of tuples, optional
            A list of spectral window channel ranges to select within the total 
            bandwidth of the datasets, each of which forms an independent power 
            spectrum estimate. Example: [(220, 320), (650, 775)].
            
            Each tuple should contain a start and stop channel used to index 
            the `freq_array` of each dataset. The default (None) is to use the 
            entire band provided in each dataset.

        verbose : bool, optional
            If True, print progress, warnings and debugging info to stdout.

        history : str, optional
            history string to attach to UVPSpec object

        Returns
        -------
        uvp : UVPSpec object
            Instance of UVPSpec that holds the output power spectrum data.

        Examples
        --------
        Example 1 : no grouping, i.e. each baseline is its own group, no 
        brackets needed for each bl.
        if
            A = (1, 2); B = (2, 3); C = (3, 4); D = (4, 5); E = (5, 6); F = (6, 7)
        and
            bls1 = [ A, B, C ]
            bls2 = [ D, E, F ]
        then
            blpairs = [ (A, D), (B, E), (C, F) ]

        Example 2: grouping, blpairs come in lists of blgroups, which are considered 
        "grouped" in OQE
        if
            bls1 = [ [A, B], [C, D] ]
            bls2 = [ [C, D], [E, F] ]
        then
            blpairs = [ [(A, C), (B, D)], [(C, E), (D, F)] ]   
    
        Example 3: mixed grouping, i.e. some blpairs are grouped, others are not
        if
            bls1 = [ [A, B], C ]
            bls2 = [ [D, E], F ]
        then
            blpairs = [ [(A, D), (B, E)], (C, F)]
        """
        # Validate the input data to make sure it's sensible
        self.validate_datasets(verbose=verbose)

        # Currently the "pspec normalization scalar" doesn't work if a
        # non-identity data weighting AND a non-trivial taper are used
        if taper != 'none' and input_data_weight != 'identity':
            raise_warning("Warning: Scalar power spectrum normalization "
                                  "doesn't work with current implementation "
                                  "if the tapering AND non-identity "
                                  "weighting matrices are both used.", 
                                  verbose=verbose)

        # get datasets
        assert isinstance(dsets, (list, tuple)), "dsets must be fed as length-2 tuple of integers"
        assert len(dsets) == 2, "len(dsets) must be 2"
        assert isinstance(dsets[0], (int, np.int)) and isinstance(dsets[1], (int, np.int)), "dsets must contain integer indices"
        dset1 = self.dsets[self.dset_idx(dsets[0])]
        dset2 = self.dsets[self.dset_idx(dsets[1])]

        # get polarization array from zero'th dset
        pol_arr = map(lambda p: pyuvdata.utils.polnum2str(p), dset1.polarization_array)

        # assert form of bls1 and bls2
        assert len(bls1) == len(bls2), "length of bls1 must equal length of bls2"
        for i in range(len(bls1)):
            if isinstance(bls1[i], tuple):
                assert isinstance(bls2[i], tuple), "bls1[{}] type must match bls2[{}] type".format(i, i)
            else:
                assert len(bls1[i]) == len(bls2[i]), "len(bls1[{}]) must match len(bls2[{}])".format(i, i)

        # construct list of baseline pairs
        bl_pairs = []
        for i in range(len(bls1)):
            if isinstance(bls1[i], tuple):
                bl_pairs.append( (bls1[i], bls2[i]) )
            elif isinstance(bls1[i], list) and len(bls1[i]) == 1:
                bl_pairs.append( (bls1[i][0], bls2[i][0]) )
            else:
                bl_pairs.append(map(lambda j: (bls1[i][j] , bls2[i][j]), range(len(bls1[i]))))

        # validate bl-pair redundancy
        validate_blpairs(bl_pairs, dset1, dset2, baseline_tol=1.0)

        # configure spectral window selections
        if spw_ranges is None:
            spw_ranges = [(0, self.Nfreqs)]
        else:
            assert np.isclose(map(lambda t: len(t), spw_ranges), 2).all(), "spw_ranges must be fed as a list of length-2 tuples"

        # initialize empty lists
        data_array = odict()
        wgt_array = odict()
        integration_array = odict()
        time1 = []
        time2 = []
        lst1 = []
        lst2 = []
        spws = []
        dlys = []
        freqs = []
        sclr_arr = np.ones((len(spw_ranges), len(pol_arr)), np.float)
        blp_arr = []
        bls_arr = []

        # Loop over spectral windows
        for i in range(len(spw_ranges)):
            # set spectral range
            if verbose:
                print( "\nSetting spectral range: {}".format(spw_ranges[i]))
            self.set_spw(spw_ranges[i])

            # clear covariance cache
            self.clear_cov_cache()
            built_GH = False  # haven't built Gv and Hv matrices in this spw loop yet

            # setup emtpy data arrays
            spw_data = []
            spw_wgts = []
            spw_ints = []
            
            d = self.delays() * 1e-9
            dlys.extend(d)
            spws.extend(np.ones_like(d, np.int) * i)
            freqs.extend(
                dset1.freq_array.flatten()[spw_ranges[i][0]:spw_ranges[i][1]] )

            # Loop over polarizations
            for j, p in enumerate(pol_arr):
                pol_data = []
                pol_wgts = []
                pol_ints = []

                # Compute scalar to convert "telescope units" to "cosmo units"
                if self.primary_beam is not None:
<<<<<<< HEAD
                    scalar = self.scalar(taper=taper, little_h=little_h)
=======
                    scalar = self.scalar(p, taper=taper, little_h=True)
>>>>>>> a3040b22
                else: 
                    raise_warning("Warning: self.primary_beam is not defined, "
                                  "so pspectra are not properly normalized", 
                                  verbose=verbose)
                    scalar = 1.0
                sclr_arr[i, j] = scalar

                # Loop over baseline pairs
                for k, blp in enumerate(bl_pairs):

                    # assign keys
                    if isinstance(blp, list):
                        # interpet blp as group of baseline-pairs
                        key1 = [(dsets[0],) + _blp[0] + (p,) for _blp in blp]
                        key2 = [(dsets[1],) + _blp[1] + (p,) for _blp in blp]
                    elif isinstance(blp, tuple):
                        # interpret blp as baseline-pair
                        key1 = (dsets[0],) + blp[0] + (p,)
                        key2 = (dsets[1],) + blp[1] + (p,)
                        
                    if verbose:
                        print("\n(bl1, bl2) pair: {}\npol: {}".format(blp, p))

                    # Set covariance weighting scheme for input data
                    if verbose: print("  Setting weight matrix for input data...")
                    self.set_R(input_data_weight)

                    # Build Fisher matrix
                    if input_data_weight == 'identity' and built_GH:
                        # in this case, all Gv are the same, so skip if already built for this spw!
                        pass
                    else:
                        if verbose: print("  Building G...")
                        Gv = self.get_G(key1, key2)
                        Hv = self.get_H(key1, key2, taper=taper)
                        built_GH = True

                    # Calculate unnormalized bandpowers
                    if verbose: print("  Building q_hat...")
                    qv = self.q_hat(key1, key2, taper=taper)

                    # Normalize power spectrum estimate
                    if verbose: print("  Normalizing power spectrum...")
                    Mv, Wv = self.get_MW(Gv, Hv, mode=norm)
                    pv = self.p_hat(Mv, qv)

                    # Multiply by scalar
                    if self.primary_beam != None:
                        if verbose: print("  Computing and multiplying scalar...")
                        pv *= scalar
                        Mv *= scalar

                    # Get baseline keys
                    if isinstance(blp, list):
                        bl1 = blp[0][0]
                        bl2 = blp[0][1]
                    else:
                        bl1 = blp[0]
                        bl2 = blp[1]

                    # append bls
                    bls_arr.extend([bl1, bl2])

                    # insert pspectra
                    pol_data.extend(pv.T)

                    # get weights
                    wgts1 = self.w(key1).T
                    wgts2 = self.w(key2).T

                    # get average of nsample across frequency axis, weighted by wgts
                    nsamp1 = np.sum(dset1.get_nsamples(bl1)[:, self.spw_range[0]:self.spw_range[1]] * wgts1, axis=1) / np.sum(wgts1, axis=1).clip(1, np.inf)
                    nsamp2 = np.sum(dset2.get_nsamples(bl2)[:, self.spw_range[0]:self.spw_range[1]] * wgts2, axis=1) / np.sum(wgts2, axis=1).clip(1, np.inf)

                    # take average of nsamp1 and nsamp2 and multiply by integration time [seconds] to get total integration
                    pol_ints.extend(np.mean([nsamp1, nsamp2], axis=0) * dset1.integration_time)

                    # combined weight is geometric mean
                    pol_wgts.extend(np.concatenate([wgts1[:, :, None], wgts2[:, :, None]], axis=2))

                    # insert time and blpair info only once
                    if i < 1 and j < 1:
                        # insert time info
                        inds1 = dset1.antpair2ind(*bl1)
                        inds2 = dset1.antpair2ind(*bl2)
                        time1.extend(dset1.time_array[inds1])
                        time2.extend(dset2.time_array[inds2])
                        lst1.extend(dset1.lst_array[inds1])
                        lst2.extend(dset2.lst_array[inds2])

                        # insert blpair info
                        blp_arr.extend(np.ones_like(inds1, np.int) * uvputils._antnums_to_blpair(blp))

                # insert into data and wgts integrations dictionaries
                spw_data.append(pol_data)
                spw_wgts.append(pol_wgts)
                spw_ints.append(pol_ints)

            # insert into data and integration dictionaries
            spw_data = np.moveaxis(np.array(spw_data), 0, -1)
            spw_wgts = np.moveaxis(np.array(spw_wgts), 0, -1)
            spw_ints = np.moveaxis(np.array(spw_ints), 0, -1)
            data_array[i] = spw_data
            wgt_array[i] = spw_wgts
            integration_array[i] = spw_ints

        # fill uvp object
        uvp = uvpspec.UVPSpec()

        # fill meta-data
        uvp.time_1_array = np.array(time1)
        uvp.time_2_array = np.array(time2)
        uvp.time_avg_array = np.mean([uvp.time_1_array, uvp.time_2_array], axis=0)
        uvp.lst_1_array = np.array(lst1)
        uvp.lst_2_array = np.array(lst2)
        uvp.lst_avg_array = np.mean([np.unwrap(uvp.lst_1_array), np.unwrap(uvp.lst_2_array)], axis=0) % (2*np.pi)
        uvp.blpair_array = np.array(blp_arr)
        uvp.Nblpairs = len(np.unique(blp_arr))
        uvp.Ntimes = len(np.unique(time1))
        uvp.Nblpairts = len(time1)
        bls_arr = sorted(set(bls_arr))
        uvp.bl_array = np.array(map(lambda bl: uvp.antnums_to_bl(bl), bls_arr))
        antpos = dict(zip(dset1.antenna_numbers, dset1.antenna_positions))
        uvp.bl_vecs = np.array(map(lambda bl: antpos[bl[0]] - antpos[bl[1]], bls_arr))
        uvp.Nbls = len(uvp.bl_array)
        uvp.spw_array = np.array(spws)
        uvp.freq_array = np.array(freqs)
        uvp.dly_array = np.array(dlys)
        uvp.Nspws = len(np.unique(spws))
        uvp.Ndlys = len(np.unique(dlys))
        uvp.Nspwdlys = len(spws)
        uvp.Nfreqs = len(np.unique(freqs))
        uvp.pol_array = np.array(map(lambda p: uvutils.polstr2num(p), pol_arr))
        uvp.Npols = len(pol_arr)
        uvp.scalar_array = np.array(sclr_arr)
        uvp.channel_width = dset1.channel_width
        uvp.weighting = input_data_weight
        uvp.vis_units, uvp.norm_units = self.units(little_h=little_h)
        uvp.telescope_location = dset1.telescope_location
        uvp.history = dset1.history + dset2.history + history
        uvp.taper = taper
        uvp.norm = norm
        uvp.git_hash = version.git_hash
        
        if self.primary_beam is not None:
            # attach cosmology
            uvp.cosmo = self.primary_beam.cosmo
            # attach beam info
            uvp.beam_freqs = self.primary_beam.beam_freqs
            uvp.OmegaP, uvp.OmegaPP = self.primary_beam.get_Omegas(uvp.pol_array)
            if hasattr(self.primary_beam, 'filename'):
                uvp.beamfile = self.primary_beam.filename
        if hasattr(dset1.extra_keywords, 'filename'):
            uvp.filename1 = dset1.extra_keywords['filename']
        if hasattr(dset2.extra_keywords, 'filename'):
            uvp.filename2 = dset2.extra_keywords['filename']
        lbl1 = self.labels[self.dset_idx(dsets[0])]
        lbl2 = self.labels[self.dset_idx(dsets[1])]
        if lbl1 is not None: uvp.label1 = lbl1
        if lbl2 is not None: uvp.label2 = lbl2

        # fill data arrays
        uvp.data_array = data_array
        uvp.integration_array = integration_array
        uvp.wgt_array = wgt_array
        uvp.nsample_array = dict(map(lambda k: (k, np.ones_like(uvp.integration_array[k], np.float)), uvp.integration_array.keys()))

        # run check
        uvp.check()

        return uvp

    def rephase_to_dset(self, dset_index=0, inplace=True):
        """
        Rephase visibility data in self.dsets to the LST grid of dset[dset_index] 
        using hera_cal.utils.lst_rephase. 

        Each integration in all other dsets are phased to the center of the 
        corresponding LST bin (by index) in dset[dset_index].

        Will only phase if the dataset's phase type is 'drift'.

        Parameters
        ----------
        dset_index : int or str
            Index or label of dataset in self.dset to phase other datasets to.

        inplace : bool, optional
            If True, edits data in dsets in-memory. Else, makes a copy of
            dsets, edits data in the copy and returns to user.

        Returns
        -------
        if inplace:
            return new_dsets
        else:
            return None
        """
        # run dataset validation
        self.validate_datasets()

        # assign dsets
        if inplace:
            dsets = self.dsets
        else:
            dsets = copy.deepcopy(self.dsets)
        
        # Parse dset_index
        dset_index = self.dset_idx(dset_index)
        
        # get LST grid we are phasing to
        lst_grid = []
        lst_array = dsets[dset_index].lst_array.ravel()
        for l in lst_array:
            if l not in lst_grid:
                lst_grid.append(l)
        lst_grid = np.array(lst_grid)

        # get polarization list
        pol_list = dsets[dset_index].polarization_array.tolist()

        # iterate over dsets
        for i, dset in enumerate(dsets):
            # don't rephase dataset we are using as our LST anchor
            if i == dset_index:
                # even though not phasing this dset, must set to match all other 
                # dsets due to phasing-check validation
                dset.phase_type = 'unknown'
                continue

            # skip if dataset is not drift phased
            if dset.phase_type != 'drift':
                print "skipping dataset {} b/c it isn't drift phased".format(i)

            # convert UVData to DataContainers. Note this doesn't make
            # a copy of the data
            (data, flgs, antpos, ants, freqs, times, lsts, 
             pols) = hc.io.load_vis(dset, return_meta=True)

            # make bls dictionary
            bls = dict(map(lambda k: (k, antpos[k[0]] - antpos[k[1]]), data.keys()))

            # Get dlst array
            dlst = lst_grid - lsts

            # get telescope latitude
            lat = dset.telescope_location_lat_lon_alt_degrees[0]

            # rephase
            hc.utils.lst_rephase(data, bls, freqs, dlst, lat=lat)

            # re-insert into dataset
            for j, k in enumerate(data.keys()):
                # get blts indices of basline
                indices = dset.antpair2ind(*k[:2])
                # get index in polarization_array for this polarization
                polind = pol_list.index(hc.io.polstr2num[k[-1]])
                # insert into dset
                dset.data_array[indices, 0, :, polind] = data[k]

            # set phasing in UVData object to unknown b/c there isn't a single
            # consistent phasing for the entire data set.
            dset.phase_type = 'unknown'

        if inplace is False:
            return dsets

def construct_blpairs(bls, exclude_auto_bls=False, exclude_permutations=False, group=False, Nblps_per_group=1):
    """
    Construct a list of baseline-pairs from a baseline-group. This function can be used to easily convert a 
    single list of baselines into the input needed by PSpecData.pspec(bls1, bls2, ...).

    Parameters
    ----------
    bls : list of baseline tuples, Ex. [(1, 2), (2, 3), (3, 4)]

    exclude_auto_bls: boolean, if True, exclude all baselines crossed with itself from the final blpairs list

    exclude_permutations : boolean, if True, exclude permutations and only form combinations of the bls list.
        For example, if bls = [1, 2, 3] (note this isn't the proper form of bls, but makes this example clearer)
        and exclude_permutations = False, then blpairs = [11, 12, 13, 21, 22, 23,, 31, 32, 33].
        If however exclude_permutations = True, then blpairs = [11, 12, 13, 22, 23, 33].
        Furthermore, if exclude_auto_bls = True then 11, 22, and 33 would additionally be excluded.   
        
    group : boolean, optional
        if True, group each consecutive Nblps_per_group blpairs into sub-lists

    Nblps_per_group : integer, number of baseline-pairs to put into each sub-group

    Returns (bls1, bls2, blpairs)
    -------
    bls1 : list of baseline tuples from the zeroth index of the blpair

    bls2 : list of baseline tuples from the first index of the blpair

    blpairs : list of blpair tuples
    """
    # assert form
    assert isinstance(bls, list) and isinstance(bls[0], tuple), "bls must be fed as list of baseline tuples"

    # form blpairs w/o explicitly forming auto blpairs
    # however, if there are repeated bl in bls, there will be auto bls in blpairs
    if exclude_permutations:
        blpairs = list(itertools.combinations(bls, 2))
    else:
        blpairs = list(itertools.permutations(bls, 2))

    # explicitly add in auto baseline pairs
    blpairs.extend(zip(bls, bls))

    # iterate through and eliminate all autos if desired
    if exclude_auto_bls:
        new_blpairs = []
        for blp in blpairs:
            if blp[0] != blp[1]:
                new_blpairs.append(blp)
        blpairs = new_blpairs

    # create bls1 and bls2 list
    bls1 = map(lambda blp: blp[0], blpairs)
    bls2 = map(lambda blp: blp[1], blpairs)

    # group baseline pairs if desired
    if group:
        Nblps = len(blpairs)
        Ngrps = int(np.ceil(float(Nblps) / Nblps_per_group))
        new_blps = []
        new_bls1 = []
        new_bls2 = []
        for i in range(Ngrps):
            new_blps.append(blpairs[i*Nblps_per_group:(i+1)*Nblps_per_group])
            new_bls1.append(bls1[i*Nblps_per_group:(i+1)*Nblps_per_group])
            new_bls2.append(bls2[i*Nblps_per_group:(i+1)*Nblps_per_group])

        bls1 = new_bls1
        bls2 = new_bls2
        blpairs = new_blps

    return bls1, bls2, blpairs


def validate_blpairs(blpairs, uvd1, uvd2, baseline_tol=1.0, verbose=True):
    """
    Validate baseline pairings in the blpair list are redundant within the 
    specified tolerance.

    Parameters
    ----------
    blpairs : list of baseline-pair tuples, Ex. [((1,2),(1,2)), ((2,3),(2,3))]
        See docstring of PSpecData.pspec() for details on format.

    uvd1 : pyuvdata.UVData instance containing visibility data that first bl in blpair will draw from

    uvd2 : pyuvdata.UVData instance containing visibility data that second bl in blpair will draw from

    baseline_tol : float, distance tolerance for notion of baseline "redundancy" in meters

    verbose : bool, if True report feedback to stdout
    """
    # ensure uvd1 and uvd2 are UVData objects
    if isinstance(uvd1, pyuvdata.UVData) == False:
        raise TypeError("uvd1 must be a pyuvdata.UVData instance")
    if isinstance(uvd2, pyuvdata.UVData) == False:
        raise TypeError("uvd2 must be a pyuvdata.UVData instance")

    # get antenna position dictionary
    ap1, a1 = uvd1.get_ENU_antpos(pick_data_ants=True)
    ap2, a2 = uvd1.get_ENU_antpos(pick_data_ants=True)
    ap1 = dict(zip(a1, ap1))
    ap2 = dict(zip(a2, ap2))

    # ensure shared antenna keys match within tolerance
    shared = sorted(set(ap1.keys()) & set(ap2.keys()))
    for k in shared:
        assert np.linalg.norm(ap1[k] - ap2[k]) <= baseline_tol, "uvd1 and uvd2 don't agree on antenna positions within tolerance of {} m".format(baseline_tol)
    ap = ap1
    ap.update(ap2)

    # iterate through baselines and check baselines crossed with each other are within tolerance
    for i, blg in enumerate(blpairs):
        if isinstance(blg, tuple):
            blg = [blg]
        for blp in blg:
            bl1_vec = ap[blp[0][0]] - ap[blp[0][1]]
            bl2_vec = ap[blp[1][0]] - ap[blp[1][1]]
            if np.linalg.norm(bl1_vec - bl2_vec) >= baseline_tol:
                raise_warning("blpair {} exceeds redundancy tolerance of {} m".format(blp, baseline_tol), verbose=verbose)


def raise_warning(warning, verbose=True):
    '''warning function'''
    if verbose:
        print(warning)<|MERGE_RESOLUTION|>--- conflicted
+++ resolved
@@ -1238,11 +1238,7 @@
 
                 # Compute scalar to convert "telescope units" to "cosmo units"
                 if self.primary_beam is not None:
-<<<<<<< HEAD
-                    scalar = self.scalar(taper=taper, little_h=little_h)
-=======
                     scalar = self.scalar(p, taper=taper, little_h=True)
->>>>>>> a3040b22
                 else: 
                     raise_warning("Warning: self.primary_beam is not defined, "
                                   "so pspectra are not properly normalized", 
