import numpy as np
import aipy
from pyuvdata import UVData
import copy, operator, itertools
from collections import OrderedDict as odict
import hera_cal as hc
<<<<<<< HEAD
from hera_pspec import uvpspec, utils, version, pspecbeam, container
=======
from hera_pspec import uvpspec, utils, version, pspecbeam
>>>>>>> 5904c9d9
from hera_pspec import uvpspec_utils as uvputils
from pyuvdata import utils as uvutils
import datetime
import time
import argparse


class PSpecData(object):

    def __init__(self, dsets=[], wgts=[], labels=None, beam=None):
        """
        Object to store multiple sets of UVData visibilities and perform
        operations such as power spectrum estimation on them.

        Parameters
        ----------
        dsets : list or dict of UVData objects, optional
            Set of UVData objects containing the data that will be used to
            compute the power spectrum. If specified as a dict, the key names 
            will be used to tag each dataset. Default: Empty list.

        wgts : list or dict of UVData objects, optional
            Set of UVData objects containing weights for the input data.
            Default: Empty list.
        
        labels : list of str, optional
            An ordered list of names/labels for each dataset, if dsets was 
            specified as a list. If None, names will not be assigned to the 
            datasets. If dsets was specified as a dict, the keys 
            of that dict will be used instead of this. Default: None.
        
        beam : PspecBeam object, optional
            PspecBeam object containing information about the primary beam
            Default: None.
        """
        self.clear_cache()  # clear matrix cache
        self.dsets = []; self.wgts = []; self.labels = []
        self.Nfreqs = None
        self.spw_range = None
        self.spw_Nfreqs = None
        self.spw_Ndlys = None

        # set data weighting to identity by default
        # and taper to none by default
        self.data_weighting = 'identity'
        self.taper = 'none'

        # Store the input UVData objects if specified
        if len(dsets) > 0:
            self.add(dsets, wgts, labels=labels)

        # Store a primary beam
        self.primary_beam = beam

    def add(self, dsets, wgts, labels=None):
        """
        Add a dataset to the collection in this PSpecData object.

        Parameters
        ----------
        dsets : UVData or list or dict
            UVData object or list of UVData objects containing data to add to
            the collection.

        wgts : UVData or list or dict
            UVData object or list of UVData objects containing weights to add
            to the collection. Must be the same length as dsets. If a weight is
            set to None, the flags of the corresponding

        labels : list of str
            An ordered list of names/labels for each dataset, if dsets was 
            specified as a list. If dsets was specified as a dict, the keys 
            of that dict will be used instead.
        """
        # Check for dicts and unpack into an ordered list if found
        if isinstance(dsets, dict):
            # Disallow labels kwarg if a dict was passed
            if labels is not None:
                raise ValueError("If 'dsets' is a dict, 'labels' cannot be "
                                 "specified.")
            
            if not isinstance(wgts, dict):
                raise TypeError("If 'dsets' is a dict, 'wgts' must also be "
                                "a dict")
            
            # Unpack dsets and wgts dicts
            labels = dsets.keys()
            _dsets = [dsets[key] for key in labels]
            _wgts = [wgts[key] for key in labels]
            dsets = _dsets
            wgts = _wgts
            
        # Convert input args to lists if possible
        if isinstance(dsets, UVData): dsets = [dsets,]
        if isinstance(wgts, UVData): wgts = [wgts,]
        if isinstance(labels, str): labels = [labels,]
        if wgts is None: wgts = [wgts,]
        if isinstance(dsets, tuple): dsets = list(dsets)
        if isinstance(wgts, tuple): wgts = list(wgts)

        # Only allow UVData or lists
        if not isinstance(dsets, list) or not isinstance(wgts, list):
            raise TypeError("dsets and wgts must be UVData or lists of UVData")

        # Make sure enough weights were specified
        assert(len(dsets) == len(wgts))
        if labels is not None: assert(len(dsets) == len(labels))

        # Check that everything is a UVData object
        for d, w in zip(dsets, wgts):
            if not isinstance(d, UVData):
                raise TypeError("Only UVData objects can be used as datasets.")
            if not isinstance(w, UVData) and w is not None:
                raise TypeError("Only UVData objects (or None) can be used as "
                                "weights.")

        # Append to list
        self.dsets += dsets
        self.wgts += wgts
        
        # Store labels (if they were set)
        if labels is None:
            self.labels = [None for d in dsets]
        else:
            self.labels += labels

        # Store no. frequencies and no. times
        self.Nfreqs = self.dsets[0].Nfreqs
        self.Ntimes = self.dsets[0].Ntimes
        
        # Store the actual frequencies
        self.freqs = self.dsets[0].freq_array[0]
        self.spw_range = (0, self.Nfreqs)
        self.spw_Nfreqs = self.Nfreqs
        self.spw_Ndlys = self.spw_Nfreqs
    
    def __str__(self):
        """
        Print basic info about this PSpecData object.
        """
        # Basic info
        s = "PSpecData object\n"
        s += "  %d datasets" % len(self.dsets)
        if len(self.dsets) == 0: return s
        
        # Dataset summary
        for i, d in enumerate(self.dsets):
            if self.labels[i] is None:
                s += "  dset (%d): %d bls (freqs=%d, times=%d, pols=%d)\n" \
                      % (i, d.Nbls, d.Nfreqs, d.Ntimes, d.Npols)
            else:
                s += "  dset '%s' (%d): %d bls (freqs=%d, times=%d, pols=%d)\n" \
                      % (self.labels[i], i, d.Nbls, d.Nfreqs, d.Ntimes, d.Npols)
        return s
        
    def validate_datasets(self, verbose=True):
        """
        Validate stored datasets and weights to make sure they are consistent
        with one another (e.g. have the same shape, baselines etc.).
        """
        # check dsets and wgts have same number of elements
        if len(self.dsets) != len(self.wgts):
            raise ValueError("self.wgts does not have same length as self.dsets")

        # Check if dsets are all the same shape along freq axis
        Nfreqs = [d.Nfreqs for d in self.dsets]
        channel_widths = [d.channel_width for d in self.dsets]
        if np.unique(Nfreqs).size > 1:
            raise ValueError("all dsets must have the same Nfreqs")
        if np.unique(channel_widths).size > 1:
            raise ValueError("all dsets must have the same channel_widths")

        # Check shape along time axis
        Ntimes = [d.Ntimes for d in self.dsets]
        if np.unique(Ntimes).size > 1:
            raise ValueError("all dsets must have the same Ntimes")

        # raise warnings if times don't match
        lst_diffs = np.array(map(lambda dset: np.unique(self.dsets[0].lst_array) - np.unique(dset.lst_array), self.dsets[1:]))
        if np.max(np.abs(lst_diffs)) > 0.001:
            raise_warning("Warning: taking power spectra between LST bins misaligned by more than 15 seconds",
                            verbose=verbose)

        # raise warning if frequencies don't match       
        freq_diffs = np.array(map(lambda dset: np.unique(self.dsets[0].freq_array) - np.unique(dset.freq_array), self.dsets[1:]))
        if np.max(np.abs(freq_diffs)) > 0.001e6:
            raise_warning("Warning: taking power spectra between frequency bins misaligned by more than 0.001 MHz",
                          verbose=verbose)

        # Check phase type
        phase_types = []
        for d in self.dsets: phase_types.append(d.phase_type)
        if np.unique(phase_types).size > 1:
            raise ValueError("all datasets must have the same phase type (i.e. 'drift', 'phased', ...)\ncurrent phase types are {}".format(phase_types))

        # Check phase centers if phase type is phased
        if 'phased' in set(phase_types):
            phase_ra = map(lambda d: d.phase_center_ra_degrees, self.dsets)
            phase_dec = map(lambda d: d.phase_center_dec_degrees, self.dsets)
            max_diff_ra = np.max(map(lambda d: np.diff(d), itertools.combinations(phase_ra, 2)))
            max_diff_dec = np.max(map(lambda d: np.diff(d), itertools.combinations(phase_dec, 2)))
            max_diff = np.sqrt(max_diff_ra**2 + max_diff_dec**2)
            if max_diff > 0.15: raise_warning("Warning: maximum phase-center difference between datasets is > 10 arcmin", verbose=verbose)
    
    def check_key_in_dset(self, key, dset_ind):
        """
        Check 'key' exists in the UVData object self.dsets[dset_ind]

        Parameters
        ----------
        key : tuple
            if length 1: assumed to be polarization number or string
            elif length 2: assumed to be antenna-number tuple (ant1, ant2)
            elif length 3: assumed ot be antenna-number-polarization tuple (ant1, ant2, pol)

        dset_ind : int, the index of the dataset to-be-checked

        Returns
        -------
        exists : bool
            True if the key exists, False otherwise
        """
        #FIXME: Fix this to enable label keys
        
        
        # get iterable
        key = uvutils.get_iterable(key)
        if isinstance(key, str):
            key = (key,)

        # check key is a tuple
        if isinstance(key, tuple) == False or len(key) not in (1, 2, 3):
            raise KeyError("key {} must be a length 1, 2 or 3 tuple".format(key))

        try:
            _ = self.dsets[dset_ind]._key2inds(key)
            return True
        except KeyError:
            return False

    def clear_cache(self, keys=None):
        """
        Clear stored matrix data (or some subset of it).

        Parameters
        ----------
        keys : list of tuples, optional
            List of keys to remove from matrix cache. If None, all
            keys will be removed. Default: None.
        """
        if keys is None:
<<<<<<< HEAD
            self._C, self._I, self._iC, self._Y, self._R = {}, {}, {}, {}, {}
=======
            self._C, self._I, self._iC, self._diag_inv_covar = {}, {}, {}, {}
>>>>>>> 5904c9d9
        else:
            for k in keys:
                try: del(self._C[k])
                except(KeyError): pass
                try: del(self._I[k])
                except(KeyError): pass
                try: del(self._iC[k])
                except(KeyError): pass
<<<<<<< HEAD
                try: del(self._Y[k])
                except(KeyError): pass
                try: del(self._R[k])
=======
                try: del(self._diag_inv_covar[k])
>>>>>>> 5904c9d9
                except(KeyError): pass

    def dset_idx(self, dset):
        """
        Return the index of a dataset, regardless of whether it was specified 
        as an integer of a string.

        Parameters
        ----------
        dset : int or str
            Index or name of a dataset belonging to this PSpecData object.

        Returns
        -------
        dset_idx : int
            Index of dataset.
        """
        # Look up dset label if it's a string
        if isinstance(dset, str):
            if dset in self.labels:
                return self.labels.index(dset)
            else:
                raise KeyError("dset '%s' not found." % dset)
        elif isinstance(dset, int):
            return dset
        else:
            raise TypeError("dset must be either an int or string")

    def parse_blkey(self, key):
        """
        Parse a dataset + baseline key in the form (dataset, baseline, [pol]) 
        into a dataset index and a baseline(pol) key, where pol is optional.

        Parameters
        ----------
        key : tuple

        Returns
        -------
        dset : int
            dataset index

        bl : tuple
            baseline (pol) key
        """
        # type check
        assert isinstance(key, tuple), "key must be fed as a tuple"
        assert len(key) > 1, "key must have len >= 2"

        # get dataset index
        dset_idx = self.dset_idx(key[0])
        key = key[1:]

        # get baseline
        bl = key[0]
        if isinstance(bl, (int, np.int, np.int32)):
            assert len(key) > 1, "baseline must be fed as a tuple"
            bl = tuple(key[:2])
            key = key[2:]
        else:
            key = key[1:]
        assert isinstance(bl, tuple), "baseline must be fed as a tuple"

        # put pol into bl key if it exists
        if len(key) > 0:
            pol = key[0]
            assert isinstance(pol, (str, int, np.int, np.int32)), "pol must be fed as a str or int"
            bl += (key[0],)

        return dset_idx, bl

    def x(self, key):
        """
        Get data for a given dataset and baseline, as specified in a standard
        key format.

        Parameters
        ----------
        key : tuple
            Tuple containing dataset ID and baseline index. The first element
            of the tuple is the dataset index (or label), and the subsequent 
            elements are the baseline ID.

        Returns
        -------
        x : array_like
            Array of data from the requested UVData dataset and baseline.
        """
        dset, bl = self.parse_blkey(key)
        spw = slice(self.spw_range[0], self.spw_range[1])
        return self.dsets[dset].get_data(bl).T[spw]

    def w(self, key):
        """
        Get weights for a given dataset and baseline, as specified in a
        standard key format.

        Parameters
        ----------
        key : tuple
            Tuple containing dataset ID and baseline index. The first element
            of the tuple is the dataset index, and the subsequent elements are
            the baseline ID.

        Returns
        -------
        x : array_like
            Array of weights for the requested UVData dataset and baseline.
        """
        dset, bl = self.parse_blkey(key)
        spw = slice(self.spw_range[0], self.spw_range[1])
        
        if self.wgts[dset] is not None:
            return self.wgts[dset].get_data(bl).T[spw]
        else:
            # If weights were not specified, use the flags built in to the
            # UVData dataset object
            wgts = (~self.dsets[dset].get_flags(bl)).astype(float).T[spw]
            return wgts

    def set_C(self, cov):
        """
        Set the cached covariance matrix to a set of user-provided values.

        Parameters
        ----------
        cov : dict
            Dictionary containing new covariance values for given datasets and
            baselines. Keys of the dictionary are tuples, with the first item
            being the ID (index) of the dataset, and subsequent items being the
            baseline indices.
        """
        self.clear_cache(cov.keys())
        for key in cov: self._C[key] = cov[key]

    def C_model(self, key, model='empirical'):
        """
        Return a covariance model having specified a key and model type.

        Parameters
        ----------
        key : tuple
            Tuple containing indices of dataset and baselines. The first item
            specifies the index (ID) of a dataset in the collection, while
            subsequent indices specify the baseline index, in _key2inds format.

        model : string, optional
            Type of covariance model to calculate, if not cached. options=['empirical']

        Returns
        -------
        C : array-like
            Covariance model for the specified key.
        """
        # type check
        assert isinstance(key, tuple), "key must be fed as a tuple"
        assert isinstance(model, (str, np.str)), "model must be a string"
        assert model in ['empirical'], "didn't recognize model {}".format(model)

        # parse key
        dset, bl = self.parse_blkey(key)
        key = (dset,) + (bl,)

        # add model to key
        Ckey = key + (model,)

        # check cache
        if not self._C.has_key(Ckey):
            # calculate covariance model
            if model == 'empirical':
                self.set_C({Ckey: utils.cov(self.x(key), self.w(key))})

        return self._C[Ckey]

    def I(self, key):
        """
        Return identity covariance matrix.

        Parameters
        ----------
        key : tuple
            Tuple containing indices of dataset and baselines. The first item
            specifies the index (ID) of a dataset in the collection, while
            subsequent indices specify the baseline index, in _key2inds format.

        Returns
        -------
        I : array_like
            Identity covariance matrix, dimension (Nfreqs, Nfreqs).
        """
        assert isinstance(key, tuple)
        # parse key
        dset, bl = self.parse_blkey(key)
        key = (dset,) + (bl,)

        if not self._I.has_key(key):
            self._I[key] = np.identity(self.spw_Nfreqs)
        return self._I[key]

    def iC(self, key, model='empirical'):
        """
        Return the inverse covariance matrix, C^-1.

        Parameters
        ----------
        key : tuple
            Tuple containing indices of dataset and baselines. The first item
            specifies the index (ID) of a dataset in the collection, while
            subsequent indices specify the baseline index, in _key2inds format.

        model : string
            Type of covariance model to calculate, if not cached. options=['empirical']

        Returns
        -------
        iC : array_like
            Inverse covariance matrix for specified dataset and baseline.
        """
        assert isinstance(key, tuple)
        # parse key
        dset, bl = self.parse_blkey(key)
        key = (dset,) + (bl,)

        Ckey = key + (model,)

        # Calculate inverse covariance if not in cache
        if not self._iC.has_key(Ckey):
            C = self.C_model(key, model=model)
            U,S,V = np.linalg.svd(C.conj()) # conj in advance of next step

            # FIXME: Not sure what these are supposed to do
            #if self.lmin is not None: S += self.lmin # ensure invertibility
            #if self.lmode is not None: S += S[self.lmode-1]

            # FIXME: Is series of dot products quicker?
            self.set_iC({Ckey:np.einsum('ij,j,jk', V.T, 1./S, U.T)})
        return self._iC[Ckey]

    def Y(self, key):
        """
        Return the flag (binary) weighting (diagonal) matrix, Y. This matrix
        is calculated by taking the logical_OR of flags across all times
        given the dset-baseline-pol specification in 'key', converted
        into a float, and inserted along the diagonal of an 
        spw_Nfreqs x spw_Nfreqs matrix. 

        The logical_OR step implies that all time-dependent flagging 
        patterns are automatically broadcasted across all times. If 
        this property is undesirable, see the PSpecData.broadcast_dset_flags() 
        method to manually broadcast or un-broadcast flags ahead of time.

        Parameters
        ----------
        key : tuple
            Tuple containing indices of dataset and baselines. The first item
            specifies the index (ID) of a dataset in the collection, while
            subsequent indices specify the baseline index, in _key2inds format.

        Returns
        -------
        Y : array_like
            spw_Nfreqs x spw_Nfreqs diagonal matrix holding logical_OR of flags
            across time as a float-type. 
        """
        assert isinstance(key, tuple)
        # parse key
        dset, bl = self.parse_blkey(key)
        key = (dset,) + (bl,)

        if not self._Y.has_key(key):
            self._Y[key] = np.diag(np.min(self.w(key), axis=1))
        return self._Y[key]

    def set_iC(self, d):
        """
        Set the cached inverse covariance matrix for a given dataset and
        baseline to a specified value. For now, you should already have applied
        weights to this matrix.

        Parameters
        ----------
        d : dict
            Dictionary containing data to insert into inverse covariance matrix
            cache. Keys are tuples, following the same format as the input to
            self.iC().
        """
        for k in d: self._iC[k] = d[k]

<<<<<<< HEAD
    def set_R(self, d):
=======
    def diag_inv_covar(self, key):
        """
        Returns diagonal inverse covariance. If the diagonal is not specified
        explicitly, this will use the weights associated with the datasets,
        averaged over time.

        If no weights are provided, this defaults to identity weighting

        Parameters
        ----------
        key : tuple
            Tuple containing indices of dataset and baselines. The first item
            specifies the index (ID) of a dataset in the collection, while
            subsequent indices specify the baseline index, in _key2inds format.

        Returns
        -------
        diag_inv_covar : array_like
            Inverse diagonal covariance matrix, dimension (Nfreqs, Nfreqs).
        """

        assert isinstance(key, tuple)
        # parse key
        dset, bl = self.parse_blkey(key)
        key = (dset,) + (bl,)

        if not self._diag_inv_covar.has_key(key):
            if (self.w(key) == None).any():
                self._diag_inv_covar[key] = np.identity(self.spw_Nfreqs)
            else:
                self._diag_inv_covar[key] = np.diag(np.mean(self.w(key), axis=1))
        return self._diag_inv_covar[key]
    
    def set_R(self, R_matrix):
>>>>>>> 5904c9d9
        """
        Set the data-weighting matrix for a given dataset and baseline to
        a specified value for later use in q_hat. 

        Parameters
        ----------
<<<<<<< HEAD
        d : dict
            Dictionary containing data to insert into data-weighting R matrix
            cache. Keys are tuples, following the same format as the input to
            self.R().
        """
        for k in d: self._R[k] = d[k]

    def R(self, key):
        """
        Return the data-weighting matrix R, which is a product of
        data covariance matrix (I or C^-1), diagonal flag matrix (Y) and 
        diagonal tapering matrix (T):

        R = T^t * Y^t * W * Y * T

        where T is a diagonal matrix holding sqrt(taper) and Y is a diagonal
        matrix holding sqrt(flags). The W matrix comes from either I or iC
        depending on self.data_weighting, and T is informed by self.taper.

        Parameters
        ----------
        key : tuple
            Tuple containing indices of dataset and baselines. The first item
            specifies the index (ID) of a dataset in the collection, while
            subsequent indices specify the baseline index, in _key2inds format.
        """
        assert isinstance(key, tuple)
        # parse key
        dset, bl = self.parse_blkey(key)
        key = (dset,) + (bl,)
        Rkey = key + (self.data_weighting,) + (self.taper,)

        if not self._R.has_key(Rkey):
            # form sqrt(taper) matrix
            if self.taper == 'none':
                T = np.ones(self.spw_Nfreqs).reshape(1, -1)
            else:
                T = np.sqrt(aipy.dsp.gen_window(self.spw_Nfreqs, self.taper)).reshape(1, -1)

            # get flag weight vector
            Y = np.sqrt(self.Y(key).diagonal().reshape(1, -1))

            # replace possible nans with zero (when something dips negative in sqrt for some reason)
            T[np.isnan(T)] = 0.0
            Y[np.isnan(Y)] = 0.0

            # form R matrix
            if self.data_weighting == 'identity':
                self._R[Rkey] = T.T * Y.T * self.I(key) * Y * T

            elif self.data_weighting == 'iC':
                self._R[Rkey] = T.T * Y.T * self.iC(key) * Y * T

        return self._R[Rkey]

    def set_weighting(self, data_weighting):
        """
        Set data weighting type.

        Parameters
        ----------
        data_weighting : str
            Type of data weightings. Options=['identity', 'iC']
        """
        self.data_weighting = data_weighting

    def set_taper(self, taper):
        """
        Set data tapering type.

        Parameters
        ----------
        taper : str
            Type of data tapering. See aipy.dsp.gen_window for options.
        """
        self.taper = taper

=======
        R_matrix : string or matrix
            If set to "identity", sets R = I
            If set to "iC", sets R = C^-1
            If set to "diagonal", sets R = diagonal according to pspecdata weights
            Otherwise, accepts a user inputted dictionary
        """
        if R_matrix == "identity":
            self.R = self.I
        elif R_matrix == "iC":
            self.R = self.iC
        elif R_matrix == "diagonal":
            self.R = self.diag_inv_covar
        else:
            self.R = R_matrix
    
>>>>>>> 5904c9d9
    def set_spw(self, spw_range):
        """
        Set the spectral window range.

        Parameters
        ----------
        spw_range : tuple, contains start and end of spw in channel indices
            used to slice the frequency array
        """
        assert isinstance(spw_range, tuple), \
            "spw_range must be fed as a len-2 integer tuple"
        assert isinstance(spw_range[0], (int, np.int)), \
            "spw_range must be fed as len-2 integer tuple"
        self.spw_range = spw_range
        self.spw_Nfreqs = spw_range[1] - spw_range[0]

    def set_Ndlys(self, ndlys=None):
        """
        Set the number of delay bins used.

        Parameters
        ----------
        ndlys : integer
            Number of delay bins. Default: None, sets number of delay
            bins equal to the number of frequency channels
        """

        if ndlys == None:
            self.spw_Ndlys = self.spw_Nfreqs
        else:
            # Check that one is not trying to estimate more delay channels than there are frequencies
            if self.spw_Nfreqs < ndlys:
                raise ValueError("Cannot estimate more delays than there are frequency channels")
            self.spw_Ndlys = ndlys

    def q_hat(self, key1, key2, allow_fft=False):
        """
        Construct an unnormalized bandpower, q_hat, from a given pair of
        visibility vectors. Returns the following quantity:

          \hat{q}_a = (1/2) conj(x_1) R_1 Q^alt_a R_2 x_2

        Note that the R matrix need not be set to C^-1. This is something that
        is set by the user in the set_R method.

        This is related to Equation 13 of arXiv:1502.06016. However, notice
        that there is a Q^alt_a instead of Q_a. The latter is defined as
        Q_a \equiv dC/dp_a. Since this is the derivative of the covariance
        with respect to the power spectrum, it contains factors of the primary
        beam etc. Q^alt_a strips away all of this, leaving only the barebones
        job of taking a Fourier transform. See HERA memo #44 for details.

        This function uses the state of self.data_weighting and self.taper
        in constructing q_hat. See PSpecData.pspec for details.

        Parameters
        ----------
        key1, key2 : tuples or lists of tuples
            Tuples containing indices of dataset and baselines for the two 
            input datavectors. If a list of tuples is provided, the baselines 
            in the list will be combined with inverse noise weights.
            
        allow_fft : bool, optional
            Whether to use a fast FFT summation trick to construct q_hat, or
            a simpler brute-force matrix multiplication. The FFT method assumes
            a delta-fn bin in delay space. It also only works if the number
            of delay bins is equal to the number of frequencies. Default: False.

        Returns
        -------
        q_hat : array_like
            Unnormalized bandpowers
        """
        Rx1, Rx2 = 0, 0
        
        # Calculate R x_1
        if isinstance(key1, list):
            for _key in key1: Rx1 += np.dot(self.R(_key), self.x(_key))
        else:
            Rx1 = np.dot(self.R(key1), self.x(key1))
        
        # Calculate R x_2
        if isinstance(key2, list):
            for _key in key2: Rx2 += np.dot(self.R(_key), self.x(_key))
        else:
            Rx2 = np.dot(self.R(key2), self.x(key2))

        # use FFT if possible and allowed
        if allow_fft and (self.spw_Nfreqs == self.spw_Ndlys):
            _Rx1 = np.fft.fft(Rx1, axis=0)
            _Rx2 = np.fft.fft(Rx2, axis=0)
            
            return 0.5 * np.fft.fftshift(_Rx1, axes=0).conj() * np.fft.fftshift(_Rx2, axes=0)
        else:
            q = []
            for i in xrange(self.spw_Ndlys):
                Q = self.get_Q_alt(i)
                # Taking the diagonal here is equivalent to not taking cross
                # multiplications across different times. If this gets too
                # slow, can be sped up by not computing off-diagonal terms
                # before taking the diagonal
                qi = np.diag(np.dot(Rx1.T.conj(), np.dot(Q, Rx2)))
                q.append(qi)
            return 0.5 * np.array(q)

    def get_G(self, key1, key2):
        """
        Calculates

            G_ab = (1/2) Tr[R_1 Q^alt_a R_2 Q^alt_b],

        which is needed for normalizing the power spectrum (see HERA memo #44).

        Note that in the limit that R_1 = R_2 = C^-1, this reduces to the Fisher
        matrix

            F_ab = 1/2 Tr [C^-1 Q^alt_a C^-1 Q^alt_b] (arXiv:1502.06016, Eq. 17)

        Parameters
        ----------
        key1, key2 : tuples or lists of tuples
            Tuples containing indices of dataset and baselines for the two 
            input datavectors. If a list of tuples is provided, the baselines 
            in the list will be combined with inverse noise weights.

        Returns
        -------
        G : array_like, complex
            Fisher matrix, with dimensions (Nfreqs, Nfreqs).
        """

        if self.spw_Ndlys == None:
            raise ValueError("Number of delay bins should have been set"
                             "by now! Cannot be equal to None")

        G = np.zeros((self.spw_Ndlys, self.spw_Ndlys), dtype=np.complex)
        R1 = self.R(key1)
        R2 = self.R(key2)

        iR1Q, iR2Q = {}, {}
        for ch in xrange(self.spw_Ndlys):
            Q = self.get_Q_alt(ch)
            iR1Q[ch] = np.dot(R1, Q) # R_1 Q
            iR2Q[ch] = np.dot(R2, Q) # R_2 Q

        for i in xrange(self.spw_Ndlys):
            for j in xrange(self.spw_Ndlys):
                # tr(R_2 Q_i R_1 Q_j)
                G[i,j] += np.einsum('ab,ba', iR1Q[i], iR2Q[j])

        # check if all zeros, in which case turn into identity
        if np.count_nonzero(G) == 0:
            G = np.eye(self.spw_Ndlys)

        return G / 2.

    def get_H(self, key1, key2, sampling=False):
        """
        Calculates the response matrix H of the unnormalized band powers q
        to the true band powers p, i.e.,

            <q_a> = \sum_b H_{ab} p_b

        This is given by

            H_ab = (1/2) Tr[R_1 Q_a^alt R_2 Q_b]

        (See HERA memo #44). As currently implemented, this approximates the
        primary beam as frequency independent. Under this approximation, the
        our H_ab is defined using the equation above *except* we have
        Q^tapered rather than Q_b, where

            \overline{Q}^{tapered,beta} 
            = e^{i 2pi eta_beta (nu_i - nu_j)} gamma(nu_i) gamma(nu_j)

        where gamma is the tapering function. Again, see HERA memo #44 for
        details.

        The sampling option determines whether one is assuming that the
        output points are integrals over k bins or samples at specific
        k values. The effect is to add a dampening of widely separated
        frequency correlations with the addition of the term

            sinc(pi \Delta eta (nu_i - nu_j))

        Note that numpy uses the engineering definition of sinc, where
        sinc(x) = sin(pi x) / (pi x), whereas in the line above and in
        all of our documentation, we use the physicist definition where
        sinc(x) = sin(x) / x

        Note that in the limit that R_1 = R_2 = C^-1 and Q_a is used instead
        of Q_a^alt, this reduces to the Fisher matrix

            F_ab = 1/2 Tr [C^-1 Q_a C^-1 Q_b] (arXiv:1502.06016, Eq. 17)

        This function uses the state of self.taper in constructing H. 
        See PSpecData.pspec for details.

        Parameters
        ----------
        key1, key2 : tuples or lists of tuples
            Tuples containing indices of dataset and baselines for the two 
            input datavectors. If a list of tuples is provided, the baselines 
            in the list will be combined with inverse noise weights.

        sampling : boolean, optional
            Whether to sample the power spectrum or to assume integrated
            bands over wide delay bins. Default: False

        Returns
        -------
        H : array_like, complex
            Dimensions (Nfreqs, Nfreqs).
        """

        if self.spw_Ndlys == None:
            raise ValueError("Number of delay bins should have been set"
                             "by now! Cannot be equal to None")

        H = np.zeros((self.spw_Ndlys, self.spw_Ndlys), dtype=np.complex)
        R1 = self.R(key1)
        R2 = self.R(key2)

        if not sampling:
            sinc_matrix = np.zeros((self.spw_Nfreqs, self.spw_Nfreqs))
            for i in range(self.spw_Nfreqs):
                for j in range(self.spw_Nfreqs):
                    sinc_matrix[i,j] = np.float(i - j)
            sinc_matrix = np.sinc(sinc_matrix / np.float(self.spw_Ndlys))

        iR1Q_alt, iR2Q = {}, {}
        for ch in xrange(self.spw_Ndlys):
            Q_alt = self.get_Q_alt(ch)
            iR1Q_alt[ch] = np.dot(R1, Q_alt) # R_1 Q_alt
            Q = Q_alt

            if not sampling:
                Q *= sinc_matrix

            iR2Q[ch] = np.dot(R2, Q) # R_2 Q

        for i in xrange(self.spw_Ndlys): # this loop goes as nchan^4
            for j in xrange(self.spw_Ndlys):
                # tr(R_2 Q_i R_1 Q_j)
                H[i,j] += np.einsum('ab,ba', iR1Q_alt[i], iR2Q[j])

        # check if all zeros, in which case turn into identity
        if np.count_nonzero(H) == 0:
            H = np.eye(self.spw_Ndlys)

        return H / 2.
    
    def get_V_gaussian(self, key1, key2):
        """
        Calculates the bandpower covariance matrix,
        
            V_ab = tr(C E_a C E_b)
            
        FIXME: Must check factor of 2 with Wick's theorem for complex vectors,
        and also check expression for when x_1 != x_2.
        
        Parameters
        ----------
        key1, key2 : tuples or lists of tuples
            Tuples containing indices of dataset and baselines for the two 
            input datavectors. If a list of tuples is provided, the baselines 
            in the list will be combined with inverse noise weights.
        
        Returns
        -------
        V : array_like, complex
            Bandpower covariance matrix, with dimensions (Nfreqs, Nfreqs).
        """
        raise NotImplementedError()

    def get_MW(self, G, H, mode='I'):
        """
        Construct the normalization matrix M and window function matrix W for
        the power spectrum estimator. These are defined through Eqs. 14-16 of
        arXiv:1502.06016:

            \hat{p} = M \hat{q}
            <\hat{p}> = W p
            W = M H,

        where p is the true band power and H is the response matrix (defined above
        in get_H) of unnormalized bandpowers to normed bandpowers.

        Several choices for M are supported:
            'I':      Set M to be diagonal (e.g. HERA Memo #44)

        These choices will be supported very soon:
            'G^-1':   Set M = G^-1, the (pseudo)inverse response matrix.
            'G^-1/2': Set M = G^-1/2, the root-inverse response matrix (using SVD).
            'L^-1':   Set M = L^-1, Cholesky decomposition.

        As written, the window functions will not be correclty normalized; it needs
        to be adjusted by the pspec scalar for it to be approximately correctly
        normalized. If the beam is being provided, this will be done in the pspec
        function.

        Parameters
        ----------
        G : array_like
            Denominator matrix for the bandpowers, with dimensions (Nfreqs, Nfreqs).

        H : array_like
            Response matrix for the bandpowers, with dimensions (Nfreqs, Nfreqs).

        mode : str, optional
            Definition to use for M. Must be one of the options listed above.
            Default: 'I'.

        Returns
        -------
        M : array_like
            Normalization matrix, M. (If G was passed in as a dict, a dict of
            array_like will be returned.)

        W : array_like
            Window function matrix, W. (If G was passed in as a dict, a dict of
            array_like will be returned.)
        """

        ### Next few lines commented out because (while elegant), the situation
        ### here where G is a distionary is not supported by the rest of the code.
        # Recursive case, if many G's were specified at once
        # if type(G) is dict:
        #     M,W = {}, {}
        #     for key in G: M[key], W[key] = self.get_MW(G[key], mode=mode)
        #     return M, W

        # Check that mode is supported
        modes = ['G^-1', 'G^-1/2', 'I', 'L^-1']
        assert(mode in modes)

        # Build M matrix according to specified mode
        if mode == 'G^-1':
            raise NotImplementedError("G^-1 mode not currently supported.")
            # M = np.linalg.pinv(G, rcond=1e-12)
            # #U,S,V = np.linalg.svd(F)
            # #M = np.einsum('ij,j,jk', V.T, 1./S, U.T)

        elif mode == 'G^-1/2':
            raise NotImplementedError("G^-1/2 mode not currently supported.")
            # U,S,V = np.linalg.svd(G)
            # M = np.einsum('ij,j,jk', V.T, 1./np.sqrt(S), U.T)

        elif mode == 'I':
            # This is not the M matrix as is rigorously defined in the
            # OQE formalism, because the power spectrum scalar is excluded
            # in this matrix normalization (i.e., M doesn't do the full
            # normalization)
            M = np.diag(1. / np.sum(G, axis=1))
            W_norm = np.diag(1. / np.sum(H, axis=1))
            W = np.dot(W_norm, H)
        else:
            raise NotImplementedError("Cholesky decomposition mode not currently supported.")
            # # Cholesky decomposition
            # order = np.arange(G.shape[0]) - np.ceil((G.shape[0]-1.)/2.)
            # order[order < 0] = order[order < 0] - 0.1

            # # Negative integers have larger absolute value so they are sorted
            # # after positive integers.
            # order = (np.abs(order)).argsort()
            # if np.mod(G.shape[0], 2) == 1:
            #     endindex = -2
            # else:
            #     endindex = -1
            # order = np.hstack([order[:5], order[endindex:], order[5:endindex]])
            # iorder = np.argsort(order)

            # G_o = np.take(np.take(G, order, axis=0), order, axis=1)
            # L_o = np.linalg.cholesky(G_o)
            # U,S,V = np.linalg.svd(L_o.conj())
            # M_o = np.dot(np.transpose(V), np.dot(np.diag(1./S), np.transpose(U)))
            # M = np.take(np.take(M_o, iorder, axis=0), iorder, axis=1)

        return M, W

    def get_Q_alt(self, mode, allow_fft=True):
        """
        Response of the covariance to a given bandpower, dC / dp_alpha,
        EXCEPT without the primary beam factors. This is Q_alt as defined
        in HERA memo #44, so it's not dC / dp_alpha, strictly, but is just
        the part that does the Fourier transforms.

        Assumes that Q will operate on a visibility vector in frequency space.
        In the limit that self.spw_Ndlys equals self.spw_Nfreqs, this will
        produce a matrix Q that performs a two-sided FFT and extracts a
        particular Fourier mode.

        (Computing x^t Q y is equivalent to Fourier transforming x and y
        separately, extracting one element of the Fourier transformed vectors,
        and then multiplying them.)

        When self.spw_Ndlys < self.spw_Nfreqs, the effect is similar except
        the delay bins need not be in the locations usually mandated
        by the FFT algorithm.

        Parameters
        ----------
        mode : int
            Central wavenumber (index) of the bandpower, p_alpha.

        allow_fft : boolean, optional
            If set to True, allows a shortcut FFT method when
            the number of delay bins equals the number of delay channels.
            Default: True

        Return
        -------
        Q : array_like
            Response matrix for bandpower p_alpha.
        """
        if self.spw_Ndlys == None:
            self.set_Ndlys()

        if mode >= self.spw_Ndlys:
            raise IndexError("Cannot compute Q matrix for a mode outside"
                             "of allowed range of delay modes.")

        if (self.spw_Ndlys == self.spw_Nfreqs) and (allow_fft == True):
            _m = np.zeros((self.spw_Nfreqs,), dtype=np.complex)
            _m[mode] = 1. # delta function at specific delay mode
            # FFT to transform to frequency space
            m = np.fft.fft(np.fft.ifftshift(_m))
        else:
            if self.spw_Ndlys % 2 == 0:
                start_idx = -self.spw_Ndlys/2
            else:
                start_idx = -(self.spw_Ndlys - 1)/2
            m = (start_idx + mode) * np.arange(self.spw_Nfreqs)
            m = np.exp(-2j * np.pi * m / self.spw_Ndlys)

        Q_alt = np.einsum('i,j', m.conj(), m) # dot it with its conjugate
        return Q_alt

    def p_hat(self, M, q):
        """
        Optimal estimate of bandpower p_alpha, defined as p_hat = M q_hat.

        Parameters
        ----------
        M : array_like
            Normalization matrix, M.

        q : array_like
            Unnormalized bandpowers, \hat{q}.

        Returns
        -------
        p_hat : array_like
            Optimal estimate of bandpower, \hat{p}.
        """
        return np.dot(M, q)

    def broadcast_dset_flags(self, spw_ranges=None, time_thresh=0.2, unflag=False):
        """
        For each dataset in self.dset, update the flag_array such that
        the flagging patterns are time-independent for each baseline given
        a selection for spectral windows.

        For each frequency pixel in a selected spw, if the fraction of flagged
        times exceeds time_thresh, then all times are flagged. If it does not, 
        the specific integrations which hold flags in the spw are flagged across
        all frequencies in the spw.

        Additionally, one can also unflag the flag_array entirely if desired.

        Note: that although technically allowed, this may give unexpected results
        if multiple spectral windows in spw_ranges have frequency overlap.

        Note: it is generally not recommended to set time_thresh > 0.5, which
        could lead to substantial amounts of data being flagged.
    
        Parameters
        ----------
        spw_ranges : list of tuples
            list of len-2 spectral window tuples, specifying the start (inclusive)
            and stop (exclusive) index of the frequency array for each spw.
            Default is to use the whole band

        time_thresh : float
            Fractional threshold of flagged pixels across time needed to flag all times
            per freq channel. It is not recommend to set this greater than 0.5

        unflag : bool
            If True, unflag all data in the spectral window.
        """
        # validate datasets
        self.validate_datasets()

        # clear matrix cache (which may be holding weight matrices Y)
        self.clear_cache()

        # spw type check
        if spw_ranges is None:
            spw_ranges = [(0, self.Nfreqs)]
        assert isinstance(spw_ranges, list), "spw_ranges must be fed as a list of tuples"

        # iterate over datasets
        for dset in self.dsets:
            # iterate over spw ranges
            for spw in spw_ranges:
                self.set_spw(spw)
                # unflag
                if unflag:
                    # unflag for all times
                    dset.flag_array[:, :, self.spw_range[0]:self.spw_range[1], :] = False
                    continue
                # enact time threshold on flag waterfalls
                # iterate over polarizations
                for i in range(dset.Npols):
                    # iterate over unique baselines
                    ubl = np.unique(dset.baseline_array)
                    for bl in ubl:
                        # get baseline-times indices
                        bl_inds = np.where(np.in1d(dset.baseline_array, bl))[0]
                        # get flag waterfall
                        flags = dset.flag_array[bl_inds, 0, :, i].copy()
                        Ntimes = float(flags.shape[0])
                        Nfreqs = float(flags.shape[1])
                        # get time- and freq-continguous flags
                        freq_contig_flgs = np.sum(flags, axis=1) / Nfreqs > 0.999999
                        Ntimes_noncontig = np.sum(~freq_contig_flgs, dtype=np.float)
                        # get freq channels where non-contiguous flags exceed threshold
                        exceeds_thresh = np.sum(flags[~freq_contig_flgs], axis=0, dtype=np.float) / Ntimes_noncontig > time_thresh
                        # flag channels for all times that exceed time_thresh
                        dset.flag_array[bl_inds, :, np.where(exceeds_thresh)[0][:, None], i] = True
                        # for pixels that have flags but didn't meet broadcasting limit
                        # flag the integration within the spw
                        flags[:, np.where(exceeds_thresh)[0]] = False
                        flag_ints = np.max(flags[:, self.spw_range[0]:self.spw_range[1]], axis=1)
                        dset.flag_array[bl_inds[flag_ints], :, self.spw_range[0]:self.spw_range[1], i] = True

    def units(self, little_h=True):
        """
        Return the units of the power spectrum. These are inferred from the 
        units reported by the input visibilities (UVData objects).

        Parameters
        ----------
        little_h : boolean, optional
                Whether to have cosmological length units be h^-1 Mpc or Mpc
                Default: h^-1 Mpc

        Returns
        -------
        pspec_units : str
            Units of the power spectrum that is returned by pspec().
        """
        # Work out the power spectrum units
        if len(self.dsets) == 0:
            raise IndexError("No datasets have been added yet; cannot "
                             "calculate power spectrum units.")

        # get visibility units
        vis_units = self.dsets[0].vis_units

        # set pspec norm units
        if self.primary_beam is None:
            norm_units = "Hz str [beam normalization not specified]"
        else:
            if little_h:
                h_unit = "h^-3 "
            else:
                h_unit = ""
            norm_units = "{}Mpc^3".format(h_unit)
        
        return vis_units, norm_units
    
    def delays(self):
        """
        Return an array of delays, tau, corresponding to the bins of the delay 
        power spectrum output by pspec() using self.spw_range to specify the 
        spectral window.
        
        Returns
        -------
        delays : array_like
            Delays, tau. Units: ns.
        """
        # Calculate the delays
        if len(self.dsets) == 0:
            raise IndexError("No datasets have been added yet; cannot "
                             "calculate delays.")
        else:
            return utils.get_delays(self.freqs[self.spw_range[0]:self.spw_range[1]],
                                    n_dlys=self.spw_Ndlys) * 1e9 # convert to ns    
        
    def scalar(self, pol, little_h=True, num_steps=2000, beam=None):
        """
        Computes the scalar function to convert a power spectrum estimate
        in "telescope units" to cosmological units, using self.spw_range to set 
        spectral window.

        See arxiv:1304.4991 and HERA memo #27 for details.

        This function uses the state of self.taper in constructing scalar.
        See PSpecData.pspec for details.

        Parameters
        ----------
        pol: str
                Which polarization to compute the scalar for.
                e.g. 'I', 'Q', 'U', 'V', 'XX', 'YY'...

        little_h : boolean, optional
                Whether to have cosmological length units be h^-1 Mpc or Mpc
                Default: h^-1 Mpc

        num_steps : int, optional
                Number of steps to use when interpolating primary beams for
                numerical integral
                Default: 10000

        beam : PSpecBeam object
            Option to use a manually-fed PSpecBeam object instead of using 
            self.primary_beam.

        Returns
        -------
        scalar: float
                [\int dnu (\Omega_PP / \Omega_P^2) ( B_PP / B_P^2 ) / (X^2 Y)]^-1
                in h^-3 Mpc^3 or Mpc^3.
        """
        # set spw_range and get freqs
        freqs = self.freqs[self.spw_range[0]:self.spw_range[1]]
        start = freqs[0]
        end = freqs[0] + np.median(np.diff(freqs)) * len(freqs)

        # calculate scalar
        if beam is None:
            scalar = self.primary_beam.compute_pspec_scalar(
                                        start, end, len(freqs), pol=pol,
                                        taper=self.taper, little_h=little_h, 
                                        num_steps=num_steps)
        else:
            scalar = beam.compute_pspec_scalar(start, end, len(freqs), 
                                               pol=pol, taper=self.taper, 
                                               little_h=little_h, 
                                               num_steps=num_steps)
        return scalar

    def scalar_delay_adjustment(self, key1, key2, sampling=False):
        """
        Computes an adjustment factor for the pspec scalar that is needed
        when the number of delay bins is not equal to the number of
        frequency channels.

        This adjustment is necessary because
        \sum_gamma tr[Q^alt_alpha Q^alt_gamma] = N_freq**2
        is something that is true only when N_freqs = N_dlys.

        In general, the result is still independent of alpha, but is
        no longer given by N_freq**2. (Nor is it just N_dlys**2!)

        This function uses the state of self.taper in constructing adjustment.
        See PSpecData.pspec for details.

        Parameters
        ----------
        key1, key2 : tuples or lists of tuples
            Tuples containing indices of dataset and baselines for the two 
            input datavectors. If a list of tuples is provided, the baselines 
            in the list will be combined with inverse noise weights.

        sampling : boolean, optional
            Whether to sample the power spectrum or to assume integrated
            bands over wide delay bins. Default: False

        Returns
        -------
        adjustment : float

        """
        # get ratio
        summed_G = np.sum(self.get_G(key1, key2), axis=1)
        summed_H = np.sum(self.get_H(key1, key2, sampling), axis=1)
        ratio = summed_H.real / summed_G.real

        # fill infs and nans from zeros in summed_G
        ratio[np.isnan(ratio)] = 1.0
        ratio[np.isinf(ratio)] = 1.0

        # get mean ratio
        mean_ratio = np.mean(ratio)
        scatter = np.abs(ratio - mean_ratio)
        if (scatter > 10**-4 * mean_ratio).any():
            raise ValueError("The normalization scalar is band-dependent!")

        adjustment = self.spw_Ndlys / (self.spw_Nfreqs * mean_ratio)

        if self.taper != 'none':
            tapering_fct = aipy.dsp.gen_window(self.spw_Nfreqs, self.taper)
            adjustment *= np.mean(tapering_fct**2)

        return adjustment

    def validate_pol(self, dsets, pol_pair):
        """
        Validate polarization and returns the index of the datasets so that 
        the polarization pair is consistent with the UVData objects.

        Parameters
        ----------
        dsets : length-2 list or length-2 tuple of integers or str
            Contains indices of self.dsets to use in forming power spectra,
            where the first index is for the Left-Hand dataset and second index
            is used for the Right-Hand dataset (see above).

        pol_pair : length-2 tuple of integers or strings
            Contains polarization pair which will be used in estiamting the power 
            spectrum e,g (-5, -5) or  ('xy', 'xy'). Only auto-polarization pairs
            are implemented for the time being.               
    
        Returns
        -------
        valid : boolean
            True if the UVData objects polarizations are consistent with the 
            pol_pair (user specified polarizations) else False.
        """
        err_msg = "polarization must be fed as len-2 tuple of strings or ints"
        assert isinstance(pol_pair, tuple), err_msg

        # convert elements to integers if fed as strings
        if isinstance(pol_pair[0], (str, np.str)):
            pol_pair = (uvutils.polstr2num(pol_pair[0]), pol_pair[1])
        if isinstance(pol_pair[1], (str, np.str)):
            pol_pair = (pol_pair[0], uvutils.polstr2num(pol_pair[1]))

        assert isinstance(pol_pair[0], (int, np.integer)), err_msg
        assert isinstance(pol_pair[1], (int, np.integer)), err_msg
             
        if pol_pair[0] != pol_pair[1]:
            raise NotImplementedError("Only auto/equal polarizations are implement at the moment.") 

        dset_ind1 = self.dset_idx(dsets[0])
        dset_ind2 = self.dset_idx(dsets[1])
        dset1 = self.dsets[dset_ind1]  # first UVData object
        dset2 = self.dsets[dset_ind2]  # second UVData object

        valid = True
        if pol_pair[0] not in dset1.polarization_array:
            print "dset {} does not contain data for polarization {}".format(dset_ind1, pol_pair[0])
            valid = False

        if pol_pair[1] not in dset2.polarization_array:
            print "dset {} does not contain data for polarization {}".format(dset_ind2, pol_pair[1])
            valid = False

        return valid

    def pspec(self, bls1, bls2, dsets, pols, n_dlys=None, input_data_weight='identity',
              norm='I', taper='none', sampling=False, little_h=True, spw_ranges=None,
              verbose=True, history=''):
        """
        Estimate the delay power spectrum from a pair of datasets contained in 
        this object, using the optimal quadratic estimator of arXiv:1502.06016.

        In this formulation, the power spectrum is proportional to the 
        visibility data via
        
        P = M data_{LH} E data_{RH}

        where E contains the data weighting and FT matrices, M is a 
        normalization matrix, and the two separate datasets are denoted as 
        "left-hand" and "right-hand".

        Each power spectrum is generated by taking a baseline (specified by 
        an antenna-pair and polarization key) from bls1 out of dsets[0] and 
        assigning it as data_LH, and a bl from bls2 out of the dsets[1] and 
        assigning it as data_RH.

        If the bl chosen from bls1 is (ant1, ant2) and the bl chosen from bls2 
        is (ant3, ant4), the "baseline-pair" describing their cross 
        multiplication is ((ant1, ant2), (ant3, ant4)).

        Parameters
        ----------
        bls1, bls2 : list
            List of baseline groups, each group being a list of ant-pair tuples.

        dsets : length-2 tuple or list
            Contains indices of self.dsets to use in forming power spectra, 
            where the first index is for the Left-Hand dataset and second index 
            is used for the Right-Hand dataset (see above).
    
        pols : length-2 tuple of strings or integers or list of length-2 tuples of strings or integers
            Contains polarization pairs to use in forming power spectra 
            e.g. ('XX','XX') or [('XX','XX'),('XY','YX')] or list of polarization pairs. 
            Only auto/equal polarization pairs are implemented at the moment. 
            It uses the polarizations of the UVData onjects (specified in dsets)
            by default only if the UVData object consists of equal polarizations.

        n_dlys : list of integer, optional
            The number of delay bins to use. The order in the list corresponds
            to the order in spw_ranges.
            Default: None, which then sets n_dlys = number of frequencies.
    
        input_data_weight : str, optional
            String specifying which weighting matrix to apply to the input
            data. See the options in the set_R() method for details. 
            Default: 'identity'.

        norm : str, optional
            String specifying how to choose the normalization matrix, M. See 
            the 'mode' argument of get_MW() for options. Default: 'I'.

        taper : str, optional
            Tapering (window) function to apply to the data. Takes the same
            arguments as aipy.dsp.gen_window(). Default: 'none'.

        sampling : boolean, optional
            Whether output pspec values are samples at various delay bins
            or are integrated bandpowers over delay bins. Default: False

        little_h : boolean, optional
            Whether to have cosmological length units be h^-1 Mpc or Mpc
            Default: h^-1 Mpc

        spw_ranges : list of tuples, optional
            A list of spectral window channel ranges to select within the total 
            bandwidth of the datasets, each of which forms an independent power 
            spectrum estimate. Example: [(220, 320), (650, 775)].
            Each tuple should contain a start (inclusive) and stop (exclusive) 
            channel used to index the `freq_array` of each dataset. The default 
            (None) is to use the entire band provided in each dataset.
        
        verbose : bool, optional
            If True, print progress, warnings and debugging info to stdout.

        history : str, optional
            history string to attach to UVPSpec object

        Returns
        -------
        uvp : UVPSpec object
            Instance of UVPSpec that holds the output power spectrum data.

        Examples
        --------
        *Example 1:* No grouping; i.e. each baseline is its own group, no 
        brackets needed for each bl. If::
        
            A = (1, 2); B = (2, 3); C = (3, 4); D = (4, 5); E = (5, 6); F = (6, 7)
        
        and::
        
            bls1 = [ A, B, C ]
            bls2 = [ D, E, F ]
        
        then::
        
            blpairs = [ (A, D), (B, E), (C, F) ]

        *Example 2:* Grouping; blpairs come in lists of blgroups, which are 
        considered "grouped" in OQE. 
        If::
        
            bls1 = [ [A, B], [C, D] ]
            bls2 = [ [C, D], [E, F] ]
        
        then::
        
            blpairs = [ [(A, C), (B, D)], [(C, E), (D, F)] ]   
    
        *Example 3:* Mixed grouping; i.e. some blpairs are grouped, others are 
        not. If::
        
            bls1 = [ [A, B], C ]
            bls2 = [ [D, E], F ]
        
        then::
        
            blpairs = [ [(A, D), (B, E)], (C, F)]
        """
        # set taper and data weighting
        self.taper = taper
        self.data_weighting = input_data_weight

        # Validate the input data to make sure it's sensible
        self.validate_datasets(verbose=verbose)

        # Currently the "pspec normalization scalar" doesn't work if a
        # non-identity data weighting AND a non-trivial taper are used
        if taper != 'none' and input_data_weight != 'identity':
            raise_warning("Warning: Scalar power spectrum normalization "
                                  "doesn't work with current implementation "
                                  "if the tapering AND non-identity "
                                  "weighting matrices are both used.", 
                                  verbose=verbose)

        # get datasets
        assert isinstance(dsets, (list, tuple)), "dsets must be fed as length-2 tuple of integers"
        assert len(dsets) == 2, "len(dsets) must be 2"
        assert isinstance(dsets[0], (int, np.int)) and isinstance(dsets[1], (int, np.int)), "dsets must contain integer indices"
        dset1 = self.dsets[self.dset_idx(dsets[0])]
        dset2 = self.dsets[self.dset_idx(dsets[1])]

        # assert form of bls1 and bls2
        assert isinstance(bls1, list), "bls1 and bls2 must be fed as a list of antpair tuples"
        assert isinstance(bls2, list), "bls1 and bls2 must be fed as a list of antpair tuples"
<<<<<<< HEAD
        assert len(bls1) == len(bls2) and len(bls1) > 0, "length of bls1 must equal length of bls2 and be > 0"

=======
        assert len(bls1) == len(bls2), "length of bls1 must equal length of bls2"
>>>>>>> 5904c9d9
        for i in range(len(bls1)):
            if isinstance(bls1[i], tuple):
                assert isinstance(bls2[i], tuple), "bls1[{}] type must match bls2[{}] type".format(i, i)
            else:
                assert len(bls1[i]) == len(bls2[i]), "len(bls1[{}]) must match len(bls2[{}])".format(i, i)

        # construct list of baseline pairs
        bl_pairs = []
        for i in range(len(bls1)):
            if isinstance(bls1[i], tuple):
                bl_pairs.append( (bls1[i], bls2[i]) )
            elif isinstance(bls1[i], list) and len(bls1[i]) == 1:
                bl_pairs.append( (bls1[i][0], bls2[i][0]) )
            else:
                bl_pairs.append(map(lambda j: (bls1[i][j] , bls2[i][j]), range(len(bls1[i]))))

        # validate bl-pair redundancy
        validate_blpairs(bl_pairs, dset1, dset2, baseline_tol=1.0)

        # configure spectral window selections
        if spw_ranges is None:
            spw_ranges = [(0, self.Nfreqs)]
        else:
            assert np.isclose(map(lambda t: len(t), spw_ranges), 2).all(), "spw_ranges must be fed as a list of length-2 tuples"

        # if using default setting of number of delay bins equal to number of frequency channels
        if n_dlys is None:
            n_dlys = [None for i in range(len(spw_ranges))]

        # if using the whole band in the dataset, then there should just be one n_dly parameter specified
        if spw_ranges is None and n_dlys != None:
            assert len(n_dlys) == 1, "Only one spw, so cannot specify more than one n_dly value"

        # assert that the same number of ndlys has been specified as the number of spws
        if (spw_ranges != None) and (n_dlys != None):
            assert len(spw_ranges) == len(n_dlys), "Need to specify number of delay bins for each spw"

        # setup polarization selection
        if isinstance(pols, tuple):
            pols = [pols]

        # convert all polarizations to integers if fed as strings
        _pols = []
        for p in pols:
            if isinstance(p[0], (str, np.str)):
                p = (uvutils.polstr2num(p[0]), p[1])
            if isinstance(p[1], (str, np.str)):
                p = (p[0], uvutils.polstr2num(p[1]))
            _pols.append(p)
        pols = _pols

        # initialize empty lists
        data_array = odict()
        wgt_array = odict()
        integration_array = odict()
        time1 = []
        time2 = []
        lst1 = []
        lst2 = []
        spws = []
        dlys = []
        freqs = []
        sclr_arr = []
        blp_arr = []
        bls_arr = []

        # Loop over spectral windows
        for i in range(len(spw_ranges)):
            # set spectral range
            if verbose:
                print( "\nSetting spectral range: {}".format(spw_ranges[i]))
            self.set_spw(spw_ranges[i])

            # set number of delay bins
            self.set_Ndlys(n_dlys[i])

            # clear covariance cache
            self.clear_cache()
            built_GH = False  # haven't built Gv and Hv matrices in this spw loop yet

            # setup emtpy data arrays
            spw_data = []
            spw_wgts = []
            spw_ints = []
            spw_scalar = []
            spw_pol = []            

            d = self.delays() * 1e-9
            dlys.extend(d)
            spws.extend(np.ones_like(d, np.int) * i)
            freqs.extend(
                dset1.freq_array.flatten()[spw_ranges[i][0]:spw_ranges[i][1]] )

            # Loop over polarizations                
            for j, p in enumerate(pols):
                p_str = tuple(map(lambda _p: uvutils.polnum2str(_p), p))
                if verbose: print( "\nUsing polarization pair: {}".format(p_str))

                # validating polarization pair on UVData objects
                valid = self.validate_pol(dsets, tuple(p))

                if not valid:
                   # storing only one polarization as only equal polarization are allowed at the 
                   # moment and UVPSpec object also understands one polarization
                   print ("Polarization pair: {} failed the validation test, continuing...".format(p_str))
                   continue

                # UVPSpec only takes a single pol currently
                spw_pol.append(p[0]) 
                pol_data = []
                pol_wgts = []
                pol_ints = []

                # Compute scalar to convert "telescope units" to "cosmo units"
                if self.primary_beam is not None:
                    # using zero'th indexed poalrization as cross polarized beam are not yet implemented
                    scalar = self.scalar(p[0], little_h=True)
                else: 
                    raise_warning("Warning: self.primary_beam is not defined, "
                                  "so pspectra are not properly normalized", 
                                  verbose=verbose)
                    scalar = 1.0
                spw_scalar.append(scalar)

                # Loop over baseline pairs
                for k, blp in enumerate(bl_pairs):

                    # assign keys
                    if isinstance(blp, list):
                        # interpet blp as group of baseline-pairs
                        raise NotImplementedError("Baseline lists bls1 and bls2"
                                " must be lists of tuples (not lists of lists"
                                " of tuples).\n"
                                "Use hera_pspec.pspecdata.construct_blpairs()"
                                " to construct appropriately grouped baseline"
                                " lists.")
                        #key1 = [(dsets[0],) + _blp[0] + (p[0],) for _blp in blp]
                        #key2 = [(dsets[1],) + _blp[1] + (p[1],) for _blp in blp]
                    elif isinstance(blp, tuple):
                        # interpret blp as baseline-pair
                        key1 = (dsets[0],) + blp[0] + (p_str[0],)
                        key2 = (dsets[1],) + blp[1] + (p_str[1],)
                        
                    if verbose:
                        print("\n(bl1, bl2) pair: {}\npol: {}".format(blp, tuple(p)))

                    # Build Fisher matrix
                    if input_data_weight == 'identity' and built_GH:
                        # in this case, all Gv are the same, so skip if already built for this spw!
                        pass
                    else:
                        if verbose: print("  Building G...")
                        Gv = self.get_G(key1, key2)
                        Hv = self.get_H(key1, key2, sampling=sampling)
                        built_GH = True

                    # Calculate unnormalized bandpowers
                    if verbose: print("  Building q_hat...")
                    qv = self.q_hat(key1, key2)

                    # Normalize power spectrum estimate
                    if verbose: print("  Normalizing power spectrum...")
                    Mv, Wv = self.get_MW(Gv, Hv, mode=norm)
                    pv = self.p_hat(Mv, qv)

                    # Multiply by scalar
                    if self.primary_beam != None:
                        if verbose: print("  Computing and multiplying scalar...")
                        pv *= scalar * self.scalar_delay_adjustment(key1, key2, sampling=sampling)

                    # Get baseline keys
                    if isinstance(blp, list):
                        bl1 = blp[0][0]
                        bl2 = blp[0][1]
                    else:
                        bl1 = blp[0]
                        bl2 = blp[1]

                    # append bls
                    bls_arr.extend([bl1, bl2])

                    # insert pspectra
                    pol_data.extend(pv.T)

                    # get weights
                    wgts1 = self.w(key1).T
                    wgts2 = self.w(key2).T

                    # get average of nsample across frequency axis, weighted by wgts
                    nsamp1 = np.sum(dset1.get_nsamples(bl1 + (p[0],))[:, self.spw_range[0]:self.spw_range[1]] * wgts1, axis=1) / np.sum(wgts1, axis=1).clip(1, np.inf)
                    nsamp2 = np.sum(dset2.get_nsamples(bl2 + (p[1],))[:, self.spw_range[0]:self.spw_range[1]] * wgts2, axis=1) / np.sum(wgts2, axis=1).clip(1, np.inf)

                    # take inverse average of nsamp1 and nsamp2 and multiply by integration time [seconds] to get total integration
                    # inverse avg is done b/c nsamp_1 ~ 1/sigma_1 and nsamp_2 ~ 1/sigma_2 where sigma is a proxy for std of noise
<<<<<<< HEAD
                    pol_ints.extend(1./np.mean([1./nsamp1, 1./nsamp2], axis=0) * dset1.integration_time)
=======
                    pol_ints.extend(1./np.mean([1./nsamp1.clip(1e-10, np.inf), 1./nsamp2.clip(1e-10, np.inf)], axis=0) * dset1.integration_time)
>>>>>>> 5904c9d9

                    # combined weight is geometric mean
                    pol_wgts.extend(np.concatenate([wgts1[:, :, None], wgts2[:, :, None]], axis=2))

                    # insert time and blpair info only once
                    if i < 1 and j < 1:
                        # insert time info
                        inds1 = dset1.antpair2ind(*bl1)
                        inds2 = dset1.antpair2ind(*bl2)
                        time1.extend(dset1.time_array[inds1])
                        time2.extend(dset2.time_array[inds2])
                        lst1.extend(dset1.lst_array[inds1])
                        lst2.extend(dset2.lst_array[inds2])

                        # insert blpair info
                        blp_arr.extend(np.ones_like(inds1, np.int) * uvputils._antnums_to_blpair(blp))

                # insert into data and wgts integrations dictionaries
                spw_data.append(pol_data)
                spw_wgts.append(pol_wgts)
                spw_ints.append(pol_ints)

            # insert into data and integration dictionaries
            spw_data = np.moveaxis(np.array(spw_data), 0, -1)
            spw_wgts = np.moveaxis(np.array(spw_wgts), 0, -1)
            spw_ints = np.moveaxis(np.array(spw_ints), 0, -1)
            data_array[i] = spw_data
            wgt_array[i] = spw_wgts
            integration_array[i] = spw_ints
            sclr_arr.append(spw_scalar)

        # raise error if none of pols are consistent witht the UVData objects
        if len(spw_pol)==0:
            raise ValueError("None of the specified polarization pair match that of the UVData objects")

        # fill uvp object
        uvp = uvpspec.UVPSpec()

        # fill meta-data
        uvp.time_1_array = np.array(time1)
        uvp.time_2_array = np.array(time2)
        uvp.time_avg_array = np.mean([uvp.time_1_array, uvp.time_2_array], axis=0)
        uvp.lst_1_array = np.array(lst1)
        uvp.lst_2_array = np.array(lst2)
        uvp.lst_avg_array = np.mean([np.unwrap(uvp.lst_1_array), np.unwrap(uvp.lst_2_array)], axis=0) % (2*np.pi)
        uvp.blpair_array = np.array(blp_arr)
        uvp.Nblpairs = len(np.unique(blp_arr))
        uvp.Ntimes = len(np.unique(time1))
        uvp.Nblpairts = len(time1)
        bls_arr = sorted(set(bls_arr))
        uvp.bl_array = np.array(map(lambda bl: uvp.antnums_to_bl(bl), bls_arr))
        antpos = dict(zip(dset1.antenna_numbers, dset1.antenna_positions))
        uvp.bl_vecs = np.array(map(lambda bl: antpos[bl[0]] - antpos[bl[1]], bls_arr))
        uvp.Nbls = len(uvp.bl_array)
        uvp.spw_array = np.array(spws)
        uvp.freq_array = np.array(freqs)
        uvp.dly_array = np.array(dlys)
        uvp.Nspws = len(np.unique(spws))
        uvp.Ndlys = len(np.unique(dlys))
        uvp.Nspwdlys = len(spws)
        uvp.Nfreqs = len(np.unique(freqs))
        uvp.pol_array = np.array(spw_pol, np.int)
        uvp.Npols = len(spw_pol)
        uvp.scalar_array = np.array(sclr_arr)
        uvp.channel_width = dset1.channel_width  # all dsets are validated to agree
        uvp.weighting = input_data_weight
        uvp.vis_units, uvp.norm_units = self.units(little_h=little_h)
        uvp.telescope_location = dset1.telescope_location
        filename1 = getattr(dset1.extra_keywords, 'filename', None)
        filename2 = getattr(dset2.extra_keywords, 'filename', None)
        label1 = self.labels[self.dset_idx(dsets[0])]
        label2 = self.labels[self.dset_idx(dsets[1])]
        uvp.labels = sorted(set([label1, label2]))
        uvp.label_1_array = np.ones((uvp.Nspws, uvp.Nblpairts, uvp.Npols), np.int) \
                            * uvp.labels.index(label1)
        uvp.label_2_array = np.ones((uvp.Nspws, uvp.Nblpairts, uvp.Npols), np.int) \
                            * uvp.labels.index(label2)
        uvp.labels = np.array(uvp.labels, np.str)
        uvp.history = "UVPSpec written on {} with hera_pspec git hash {}\n{}\n" \
                      "dataset1: filename: {}, label: {}, history:\n{}\n{}\n" \
                      "dataset2: filename: {}, label: {}, history:\n{}\n{}\n" \
                      "".format(datetime.datetime.utcnow(), version.git_hash, '-'*20, 
                                filename1, label1, dset1.history, '-'*20, 
                                filename2, label2, dset2.history, '-'*20)
        uvp.taper = taper
        uvp.norm = norm
        
        if self.primary_beam is not None:
            # attach cosmology
            uvp.cosmo = self.primary_beam.cosmo
            # attach beam info
            uvp.beam_freqs = self.primary_beam.beam_freqs
            uvp.OmegaP, uvp.OmegaPP = self.primary_beam.get_Omegas(uvp.pol_array)
            if hasattr(self.primary_beam, 'filename'):
                uvp.beamfile = self.primary_beam.filename

        # fill data arrays
        uvp.data_array = data_array
        uvp.integration_array = integration_array
        uvp.wgt_array = wgt_array
        uvp.nsample_array = dict(map(lambda k: (k, np.ones_like(uvp.integration_array[k], np.float)), uvp.integration_array.keys()))

        # run check
        uvp.check()

        return uvp

    def rephase_to_dset(self, dset_index=0, inplace=True):
        """
        Rephase visibility data in self.dsets to the LST grid of dset[dset_index] 
        using hera_cal.utils.lst_rephase. Each integration in all other dsets is 
        phased to the center of the corresponding LST bin (by index) in dset[dset_index].

        Will only phase if the dataset's phase type is 'drift'. This is because the rephasing
        algorithm assumes the data is drift-phased when applying phasor term.

        Note that PSpecData.Jy_to_mK() must be run after rephase_to_dset(), if one intends
        to use the former capability at any point.

        Parameters
        ----------
        dset_index : int or str
            Index or label of dataset in self.dset to phase other datasets to.

        inplace : bool, optional
            If True, edits data in dsets in-memory. Else, makes a copy of
            dsets, edits data in the copy and returns to user.

        Returns
        -------
        if inplace:
            return new_dsets
        else:
            return None
        """
        # run dataset validation
        self.validate_datasets()

        # assign dsets
        if inplace:
            dsets = self.dsets
        else:
            dsets = copy.deepcopy(self.dsets)
        
        # Parse dset_index
        dset_index = self.dset_idx(dset_index)

        # get LST grid we are phasing to
        lst_grid = []
        lst_array = dsets[dset_index].lst_array.ravel()
        for l in lst_array:
            if l not in lst_grid:
                lst_grid.append(l)
        lst_grid = np.array(lst_grid)

        # get polarization list
        pol_list = dsets[dset_index].polarization_array.tolist()

        # iterate over dsets
        for i, dset in enumerate(dsets):
            # don't rephase dataset we are using as our LST anchor
            if i == dset_index:
                # even though not phasing this dset, must set to match all other 
                # dsets due to phasing-check validation
                dset.phase_type = 'unknown'
                continue

            # skip if dataset is not drift phased
            if dset.phase_type != 'drift':
                print "skipping dataset {} b/c it isn't drift phased".format(i)

            # convert UVData to DataContainers. Note this doesn't make
            # a copy of the data
            (data, flgs, antpos, ants, freqs, times, lsts, 
             pols) = hc.io.load_vis(dset, return_meta=True)

            # make bls dictionary
            bls = dict(map(lambda k: (k, antpos[k[0]] - antpos[k[1]]), data.keys()))

            # Get dlst array
            dlst = lst_grid - lsts

            # get telescope latitude
            lat = dset.telescope_location_lat_lon_alt_degrees[0]

            # rephase
            hc.utils.lst_rephase(data, bls, freqs, dlst, lat=lat)

            # re-insert into dataset
            for j, k in enumerate(data.keys()):
                # get blts indices of basline
                indices = dset.antpair2ind(*k[:2])
                # get index in polarization_array for this polarization
                polind = pol_list.index(hc.io.polstr2num[k[-1]])
                # insert into dset
                dset.data_array[indices, 0, :, polind] = data[k]

            # set phasing in UVData object to unknown b/c there isn't a single
            # consistent phasing for the entire data set.
            dset.phase_type = 'unknown'

        if inplace is False:
            return dsets

    def Jy_to_mK(self, beam=None):
        """
        Convert internal datasets from a Jy-scale to mK scale using a primary beam
        model if available. Note that if you intend to rephase_to_dset(), Jy to mK conversion
        must be done after that step.

        Parameters
        ----------
        beam : 
        """
        # get all unique polarizations of all the datasets
        pols = set(np.ravel([dset.polarization_array for dset in self.dsets]))

        # assign beam
        if beam is None:
            beam = self.primary_beam
        else:
            if self.primary_beam is not None:
                print "Warning: feeding a beam model when self.primary_beam already exists..."

        # assert type of beam
        assert isinstance(beam, pspecbeam.PSpecBeamBase), "beam model must be a subclass of pspecbeam.PSpecBeamBase"

        # iterate over all pols and get conversion factors
        factors = {}
        for p in pols:
            factors[p] = beam.Jy_to_mK(self.freqs, pol=p)

        # iterate over datasets and apply factor
        for i, dset in enumerate(self.dsets):
            # check dset vis units
            if dset.vis_units != 'Jy':
                print "Cannot convert dset {} Jy -> mK because vis_units = {}".format(i, dset.vis_units)
                continue
            for j, p in enumerate(dset.polarization_array):
                dset.data_array[:, :, :, j] *= factors[p][None, None, :]
            dset.vis_units = 'mK'

<<<<<<< HEAD
    def trim_dset_lsts(self, lst_tol=6):
        """
        Assuming all datasets in self.dsets are locked to the same LST grid (but
        each may have a constant offset), trim LSTs from each dset that aren't found
        in all other dsets (within some decimal tolerance specified by lst_tol). 

        Warning: this edits the data in dsets in-place, and is not reversible.

        Parameters
        ----------
        lst_tol : float
            Decimal tolerance [radians] for comparing float-valued LST bins.
        """
        # ensure each dset has same dLST within tolerance / Ntimes
        dlst = np.median(np.diff(np.unique(self.dsets[0].lst_array)))
        for dset in self.dsets:
            _dlst = np.median(np.diff(np.unique(dset.lst_array)))
            if not np.isclose(dlst, _dlst, atol=10**(-lst_tol) / dset.Ntimes):
                print "not all datasets in self.dsets are on the same LST grid, cannot LST trim."
                return

        # get lst array of each dataset and turn into string and add to common_lsts
        lst_arrs = []
        common_lsts = set()
        for i, dset in enumerate(self.dsets):
            lsts = ["{lst:0.{tol}f}".format(lst=l, tol=lst_tol) for l in dset.lst_array]
            lst_arrs.append(lsts)
            if i == 0:
                common_lsts = common_lsts.union(set(lsts))
            else:
                common_lsts = common_lsts.intersection(set(lsts))

        # iterate through dsets and trim off integrations whose lst isn't in common_lsts
        for i, dset in enumerate(self.dsets):
            trim_inds = np.array([l not in common_lsts for l in lst_arrs[i]])
            if np.any(trim_inds):
                self.dsets[i].select(times=dset.time_array[~trim_inds])


def pspec_run(dsets, filename, groupname=None, dset_labels=None, dset_pairs=None, 
              spw_ranges=None, pol_pairs=None, blpairs=None, 
              input_data_weight='identity', norm='I', taper='none',
              exclude_auto_bls=True, exclude_permutations=True, 
              Nblps_per_group=None, bl_len_range=(0, 1e10), bl_error_tol=1.0, 
              beam=None, cosmo=None, rephase_to_dset=None, Jy2mK=True,
              overwrite=True, verbose=True, history=''):
=======

def construct_blpairs(bls, exclude_auto_bls=False, exclude_permutations=False, group=False, Nblps_per_group=1):
>>>>>>> 5904c9d9
    """
    Create a PSpecData object, run OQE delay spectrum estimation and write 
    results to a PSpecContainer object.

    Parameters
    ----------
    dsets : list
        Contains UVData objects or string filepaths to miriad files

    filename : str
        Output filepath for HDF5 PSpecContainer object

    groupname : str
        Groupname of the subdirectory in the HDF5 container to store the 
        UVPSpec objects in. Default is a concatenation the dset_labels.

    dset_labels : list
        List of strings to label the input datasets. These labels form
        the psname of each UVPSpec object. Default is "dset0_x_dset1"
        where 0 and 1 are replaced with the dset index in dsets.

    dset_pairs : list of len-2 integer tuples
        List of tuples specifying the dset pairs to use in OQE estimation.
        Default is to form all N_choose_2 pairs from input dsets.

    spw_ranges : list of len-2 integer tuples
        List of tuples specifying the spectral window range. See
        PSpecData.pspec() for details. Default is the entire band.

    pol_pairs : list of len-2 tuples
        List of string or integer tuples specifying the polarization
        pairs to use in OQE with each dataset pair in dset_pairs.
        Default is to get all unique pols in the datasets and to form
        all auto-pol pairs. See PSpecData.pspec() for details.

    blpairs : list of tuples
        List of tuples specifying the desired baseline pairs to use in OQE.
        Ex. [((1, 2), (3, 4)), ((1, 2), (5, 6)), ...]
        The first bl in a tuple is drawn from zeroth index of a tuple in 
        dset_pairs, while the second bl is drawn from the first index.
        See pspecdata.construct_blpairs for details. If None, the default
        behavior is to use the antenna positions in each UVData object to 
        construct lists of redundant baseline groups to to take all
        cross-multiplies in each redundant baseline group.

    input_data_weight : string
        Data weighting to use in OQE. See PSpecData.pspec for details.
        Default: 'identity'

    norm : string
        Normalization scheme to use in OQE. See PSpecData.pspec for details.
        Default: 'I'

    taper : string
        Tapering to apply to data in OQE. See PSpecData.pspec for details.
        Default: 'none'

    exclude_auto_bls : boolean
        If blpairs is None, redundant baseline groups will be formed and
        all cross-multiplies will be constructed. In doing so, if
        exclude_auto_bls is True, eliminate all instances of a bl crossed 
        with itself. Default: True

    exclude_permutations : boolean
        If blpairs is None, redundant baseline groups will be formed and
        all cross-multiplies will be constructed. In doing so, if
        exclude_permutations is True, eliminates instances of
        (bl_B, bl_A) if (bl_A, bl_B) also exists. Default: True

    Nblps_per_group : integer
        If blpairs is None, group blpairs into sub-groups of baseline-pairs
        of this size. See utils.calc_reds() for details. Default: None

    bl_len_range : len-2 float tuple
        A tuple containing the minimum and maximum baseline length to use
        in utils.calc_reds call. Only used if blpairs is None.

    bl_error_tol : float
        Baseline vector error tolerance when constructing redundant groups.

    beam : PSpecBeam object, UVBeam object or string
        Beam model to use in OQE. Can be a PSpecBeam object or a filepath
        to a beamfits healpix map (see pyuvdata.UVBeam)

    cosmo : conversions.Cosmo_Conversions object
        A Cosmo_Conversions object to use as the cosmology when normalizing
        the power spectra. Default is a Planck cosmology. 
        See conversions.Cosmo_Conversions for details.
    
    rephase_to_dset : integer
        Integer index of the anchor dataset when rephasing all other datasets.
        This adds a phasor correction to all others dataset to phase the 
        visibility data to the LST-grid of this dataset. Default behavior
        is no rephasing.

    Jy2mK : boolean
        If True, use the beam model provided to convert the units of each
        dataset from Jy to milli-Kelvin. If the visibility data are not in Jy,
        this correction is not applied.

    overwrite : boolean
        If True, overwrite outputs if they exist on disk.

    verbose : boolean
        If True, report feedback to standard output.

    history : str
        String to add to history of each UVPSpec object.

    Returns
    -------
    psc : PSpecContainer object
        A container for the output UVPSpec objects, which themselves contain the 
        power spectra and their metadata.
    """
    # type check
    err_msg = "dsets must be fed as a list of dataset string paths or UVData objects."
    if isinstance(dsets, (str, np.str, UVData)):
        dsets = [dsets]
    assert isinstance(dsets, (list, tuple, np.ndarray)), err_msg
    Ndsets = len(dsets)

    # polarizations check
    if pol_pairs is not None:
        pols = sorted(set(np.ravel(pol_pairs)))
    else:
        pols = None

    # baselines check
    if blpairs is not None:
        err_msg = "blpairs must be fed as a list of baseline-pair tuples, Ex: [((1, 2), (3, 4)), ...]"
        assert isinstance(blpairs, list), err_msg
        assert np.all([isinstance(blp, tuple) for blp in blpairs]), err_msg
        bls1 = [blp[0] for blp in blpairs]
        bls2 = [blp[1] for blp in blpairs]
        bls = sorted(set(bls1 + bls2))
    else:
        # get redundant baseline groups
        bls = None

    # load data if fed as filepaths
    if isinstance(dsets[0], (str, np.str)):
        # load data into UVData objects if fed as list of strings
        t0 = time.time()
        _dsets = []
        for d in dsets:
            uvd = UVData()
            uvd.read_miriad(d, ant_pairs_nums=bls, polarizations=pols)
            _dsets.append(uvd)
        dsets = _dsets
        utils.log("Loaded data in %1.1f sec." % (time.time() - t0), lvl=1, verbose=verbose)
    err_msg = "dsets must be fed as a list of dataset string paths or UVData objects."
    assert np.all([isinstance(d, UVData) for d in dsets]), err_msg

    # configure polarization
    if pol_pairs is None:
        unique_pols = reduce(operator.and_, [set(d.polarization_array) for d in dsets])
        pol_pairs = [(up, up) for up in unique_pols]

    assert len(pol_pairs) > 0, "no pol_pairs specified"

    # load beam
    if isinstance(beam, (str, np.str)):
        beam = pspecbeam.PSpecBeamUV(beam, cosmo=cosmo)

    # beam and cosmology check
    if beam is not None:
        assert isinstance(beam, pspecbeam.PSpecBeamBase)
        if cosmo is not None:
            beam.cosmo = cosmo

    # package into PSpecData
    ds = PSpecData(dsets=dsets, wgts=[None for d in dsets], beam=beam)

    # Rephase if desired
    if rephase_to_dset is not None:
        ds.rephase_to_dset(rephase_to_dset)

    # perform Jy to mK conversion if desired
    if Jy2mK:
        ds.Jy_to_mK()

    # Construct dataset pairs to operate on
    if dset_pairs is None:
        dset_pairs = list(itertools.combinations(range(Ndsets), 2))
    if dset_labels is None:
        dset_labels = ["dset{}".format(i) for i in range(Ndsets)]
    err_msg = "dset_pairs must be fed as a list of len-2 integer tuples"
    assert isinstance(dset_pairs, list), err_msg
    assert np.all([isinstance(d, tuple) for d in dset_pairs]), err_msg

    # Get baseline-pairs to use for each dataset pair
    bls1_list, bls2_list = [], []
    for i, dsetp in enumerate(dset_pairs):
        # get bls if blpairs not fed
        if blpairs is None:
            (bls1, bls2, blps, xants1, 
             xants2) = utils.calc_reds(dsets[dsetp[0]], dsets[dsetp[1]],
                                       filter_blpairs=True,
                                       exclude_auto_bls=exclude_auto_bls,
                                       exclude_permutations=exclude_permutations,
                                       Nblps_per_group=Nblps_per_group,
                                       bl_len_range=bl_len_range)
            bls1_list.append(bls1)
            bls2_list.append(bls2)

        # ensure fed blpairs exist in each of the datasets
        else:
            dset1_bls = dsets[dsetp[0]].get_antpairs()
            dset2_bls = dsets[dsetp[1]].get_antpairs()
            _bls1 = []
            _bls2 = []
            for _bl1, _bl2 in zip(bls1, bls2):
                if (_bl1 in dset1_bls or _bl1[::-1] in dset1_bls) \
                    and (_bl2 in dset2_bls or _bls2[::-1] in dset2_bls):
                    _bls1.append(_bl1)
                    _bls2.append(_bl2)

            bls1_list.append(_bls1)
            bls2_list.append(_bls2)

    # Open PSpecContainer to store all output in
    psc = container.PSpecContainer(filename, mode='rw')

    # assign group name
    if groupname is None:
        groupname = '_'.join(dset_labels)

    # Loop over dataset combinations
    for i, dset_idxs in enumerate(dset_pairs):

        # Run OQE
        uvp = ds.pspec(bls1_list[i], bls2_list[i], dset_idxs, pol_pairs, spw_ranges=spw_ranges,
                       input_data_weight=input_data_weight, norm=norm, taper=taper, history=history)

        # Store output
        psname = '{}_x_{}'.format(dset_labels[dset_idxs[0]], dset_labels[dset_idxs[1]])
        psc.set_pspec(group=groupname, psname=psname, pspec=uvp, overwrite=overwrite)

    return psc


def get_pspec_run_argparser():
    a = argparse.ArgumentParser(description="argument parser for pspecdata.pspec_run()")

    a.add_argument("dsets", nargs='*', help="List of UVData objects or miriad filepaths.")
    a.add_argument("filename", type=str, help="Output filename of HDF5 container.")
    a.add_argument("--groupname", default=None, type=str, help="Groupname for the UVPSpec objects in the HDF5 container.")
    a.add_argument("--dset_pairs", default=None, type=tuple, nargs='*', help="List of len-2 integer tuples of dset pairings for OQE.")
    a.add_argument("--dset_labels", default=None, type=str, nargs='*', help="List of string labels for each input dataset.")
    a.add_argument("--spw_ranges", default=None, type=tuple, nargs='*', help="List of len-2 integer tuples of spectral window selections for OQE.")
    a.add_argument("--pol_pairs", default=None, type=tuple, nargs='*', help="List of len-2 integer of string tuples of polarization pairs for OQE.")
    a.add_argument("--blpairs", default=None, type=tuple, nargs='*', help="List of integer tuples containing baseline pair to run OQE on. Ex: [((1, 2), (3, 4)), ((1, 2), (5, 6)), ...]")
    a.add_argument("--input_data_weight", default='identity', type=str, help="Data weighting for OQE. See PSpecData.pspec for details.")
    a.add_argument("--norm", default='I', type=str, help='M-matrix normalization type for OQE. See PSpecData.pspec for details.')
    a.add_argument("--taper", default='none', type=str, help="Taper function to use in OQE delay transform. See PSpecData.pspec for details.")
    a.add_argument("--beam", default=None, type=str, help="Filepath to UVBeam healpix map of antenna beam.")
    a.add_argument("--cosmo", default=None, nargs='*', type=float, help="List of float values for [Om_L, Om_b, Om_c, H0, Om_M, Om_k].")
    a.add_argument("--rephase_to_dset", default=None, type=int, help="dset integer index to phase all other dsets to. Default is no rephasing.")
    a.add_argument("--Jy2mK", default=False, action='store_true', help="Convert datasets from Jy to mK if a beam model is provided.")
    a.add_argument("--exclude_auto_bls", default=False, action='store_true', help='If blpairs is not provided, exclude all baselines paired with itself.')
    a.add_argument("--exclude_permutations", default=False, action='store_true', help='If blpairs is not provided, exclude a basline-pair permutations. Ex: if (A, B) exists, exclude (B, A).')
    a.add_argument("--group", default=False, action='store_true', help="If blpairs is not provided, group baseline pairs together.")
    a.add_argument("--Nblps_per_group", default=1, type=int, help="If blpairs is not provided and group == True, set the number of blpairs in each group.")
    a.add_argument("--bl_len_range", default=(0, 1e10), type=tuple, help="If blpairs is not provided, limit the baselines used based on their minimum and maximum length in meters.")
    a.add_argument("--bl_error_tol", default=1.0, type=float, help="If blpairs is not provided, this is the error tolerance in forming redundant baseline groups in meters.")
    a.add_argument("--overwrite", default=False, action='store_true', help="Overwrite output if it exists.")
    a.add_argument("--verbose", default=False, action='store_true', help="Report feedback to standard output.")
    return a


def validate_blpairs(blpairs, uvd1, uvd2, baseline_tol=1.0, verbose=True):
    """
    Validate baseline pairings in the blpair list are redundant within the 
    specified tolerance.

    Parameters
    ----------
    blpairs : list of baseline-pair tuples, Ex. [((1,2),(1,2)), ((2,3),(2,3))]
        See docstring of PSpecData.pspec() for details on format.

    uvd1 : UVData instance containing visibility data that first bl in blpair will draw from

    uvd2 : UVData instance containing visibility data that second bl in blpair will draw from

    baseline_tol : float, distance tolerance for notion of baseline "redundancy" in meters
    
    verbose : bool, if True report feedback to stdout
    """
    # ensure uvd1 and uvd2 are UVData objects
    if isinstance(uvd1, UVData) == False:
        raise TypeError("uvd1 must be a pyuvdata.UVData instance")
    if isinstance(uvd2, UVData) == False:
        raise TypeError("uvd2 must be a pyuvdata.UVData instance")

    # get antenna position dictionary
    ap1, a1 = uvd1.get_ENU_antpos(pick_data_ants=True)
    ap2, a2 = uvd1.get_ENU_antpos(pick_data_ants=True)
    ap1 = dict(zip(a1, ap1))
    ap2 = dict(zip(a2, ap2))

    # ensure shared antenna keys match within tolerance
    shared = sorted(set(ap1.keys()) & set(ap2.keys()))
    for k in shared:
        assert np.linalg.norm(ap1[k] - ap2[k]) <= baseline_tol, "uvd1 and uvd2 don't agree on antenna positions within tolerance of {} m".format(baseline_tol)
    ap = ap1
    ap.update(ap2)

    # iterate through baselines and check baselines crossed with each other are within tolerance
    for i, blg in enumerate(blpairs):
        if isinstance(blg, tuple):
            blg = [blg]
        for blp in blg:
            bl1_vec = ap[blp[0][0]] - ap[blp[0][1]]
            bl2_vec = ap[blp[1][0]] - ap[blp[1][1]]
            if np.linalg.norm(bl1_vec - bl2_vec) >= baseline_tol:
                raise_warning("blpair {} exceeds redundancy tolerance of {} m".format(blp, baseline_tol), verbose=verbose)

def raise_warning(warning, verbose=True):
    '''warning function'''
    if verbose:
        print(warning)<|MERGE_RESOLUTION|>--- conflicted
+++ resolved
@@ -4,11 +4,7 @@
 import copy, operator, itertools
 from collections import OrderedDict as odict
 import hera_cal as hc
-<<<<<<< HEAD
 from hera_pspec import uvpspec, utils, version, pspecbeam, container
-=======
-from hera_pspec import uvpspec, utils, version, pspecbeam
->>>>>>> 5904c9d9
 from hera_pspec import uvpspec_utils as uvputils
 from pyuvdata import utils as uvutils
 import datetime
@@ -260,11 +256,7 @@
             keys will be removed. Default: None.
         """
         if keys is None:
-<<<<<<< HEAD
             self._C, self._I, self._iC, self._Y, self._R = {}, {}, {}, {}, {}
-=======
-            self._C, self._I, self._iC, self._diag_inv_covar = {}, {}, {}, {}
->>>>>>> 5904c9d9
         else:
             for k in keys:
                 try: del(self._C[k])
@@ -273,13 +265,9 @@
                 except(KeyError): pass
                 try: del(self._iC[k])
                 except(KeyError): pass
-<<<<<<< HEAD
                 try: del(self._Y[k])
                 except(KeyError): pass
                 try: del(self._R[k])
-=======
-                try: del(self._diag_inv_covar[k])
->>>>>>> 5904c9d9
                 except(KeyError): pass
 
     def dset_idx(self, dset):
@@ -568,51 +556,13 @@
         """
         for k in d: self._iC[k] = d[k]
 
-<<<<<<< HEAD
     def set_R(self, d):
-=======
-    def diag_inv_covar(self, key):
-        """
-        Returns diagonal inverse covariance. If the diagonal is not specified
-        explicitly, this will use the weights associated with the datasets,
-        averaged over time.
-
-        If no weights are provided, this defaults to identity weighting
-
-        Parameters
-        ----------
-        key : tuple
-            Tuple containing indices of dataset and baselines. The first item
-            specifies the index (ID) of a dataset in the collection, while
-            subsequent indices specify the baseline index, in _key2inds format.
-
-        Returns
-        -------
-        diag_inv_covar : array_like
-            Inverse diagonal covariance matrix, dimension (Nfreqs, Nfreqs).
-        """
-
-        assert isinstance(key, tuple)
-        # parse key
-        dset, bl = self.parse_blkey(key)
-        key = (dset,) + (bl,)
-
-        if not self._diag_inv_covar.has_key(key):
-            if (self.w(key) == None).any():
-                self._diag_inv_covar[key] = np.identity(self.spw_Nfreqs)
-            else:
-                self._diag_inv_covar[key] = np.diag(np.mean(self.w(key), axis=1))
-        return self._diag_inv_covar[key]
-    
-    def set_R(self, R_matrix):
->>>>>>> 5904c9d9
         """
         Set the data-weighting matrix for a given dataset and baseline to
         a specified value for later use in q_hat. 
 
         Parameters
         ----------
-<<<<<<< HEAD
         d : dict
             Dictionary containing data to insert into data-weighting R matrix
             cache. Keys are tuples, following the same format as the input to
@@ -690,23 +640,7 @@
         """
         self.taper = taper
 
-=======
-        R_matrix : string or matrix
-            If set to "identity", sets R = I
-            If set to "iC", sets R = C^-1
-            If set to "diagonal", sets R = diagonal according to pspecdata weights
-            Otherwise, accepts a user inputted dictionary
-        """
-        if R_matrix == "identity":
-            self.R = self.I
-        elif R_matrix == "iC":
-            self.R = self.iC
-        elif R_matrix == "diagonal":
-            self.R = self.diag_inv_covar
-        else:
-            self.R = R_matrix
-    
->>>>>>> 5904c9d9
+
     def set_spw(self, spw_range):
         """
         Set the spectral window range.
@@ -1611,12 +1545,8 @@
         # assert form of bls1 and bls2
         assert isinstance(bls1, list), "bls1 and bls2 must be fed as a list of antpair tuples"
         assert isinstance(bls2, list), "bls1 and bls2 must be fed as a list of antpair tuples"
-<<<<<<< HEAD
         assert len(bls1) == len(bls2) and len(bls1) > 0, "length of bls1 must equal length of bls2 and be > 0"
 
-=======
-        assert len(bls1) == len(bls2), "length of bls1 must equal length of bls2"
->>>>>>> 5904c9d9
         for i in range(len(bls1)):
             if isinstance(bls1[i], tuple):
                 assert isinstance(bls2[i], tuple), "bls1[{}] type must match bls2[{}] type".format(i, i)
@@ -1811,11 +1741,7 @@
 
                     # take inverse average of nsamp1 and nsamp2 and multiply by integration time [seconds] to get total integration
                     # inverse avg is done b/c nsamp_1 ~ 1/sigma_1 and nsamp_2 ~ 1/sigma_2 where sigma is a proxy for std of noise
-<<<<<<< HEAD
                     pol_ints.extend(1./np.mean([1./nsamp1, 1./nsamp2], axis=0) * dset1.integration_time)
-=======
-                    pol_ints.extend(1./np.mean([1./nsamp1.clip(1e-10, np.inf), 1./nsamp2.clip(1e-10, np.inf)], axis=0) * dset1.integration_time)
->>>>>>> 5904c9d9
 
                     # combined weight is geometric mean
                     pol_wgts.extend(np.concatenate([wgts1[:, :, None], wgts2[:, :, None]], axis=2))
@@ -2058,7 +1984,6 @@
                 dset.data_array[:, :, :, j] *= factors[p][None, None, :]
             dset.vis_units = 'mK'
 
-<<<<<<< HEAD
     def trim_dset_lsts(self, lst_tol=6):
         """
         Assuming all datasets in self.dsets are locked to the same LST grid (but
@@ -2105,10 +2030,6 @@
               Nblps_per_group=None, bl_len_range=(0, 1e10), bl_error_tol=1.0, 
               beam=None, cosmo=None, rephase_to_dset=None, Jy2mK=True,
               overwrite=True, verbose=True, history=''):
-=======
-
-def construct_blpairs(bls, exclude_auto_bls=False, exclude_permutations=False, group=False, Nblps_per_group=1):
->>>>>>> 5904c9d9
     """
     Create a PSpecData object, run OQE delay spectrum estimation and write 
     results to a PSpecContainer object.
