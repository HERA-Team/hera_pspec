import unittest
import nose.tools as nt
import numpy as np
import pyuvdata as uv
import os, copy, sys
from scipy.integrate import simps, trapz
from hera_pspec import pspecdata, pspecbeam, conversions, container, utils
from hera_pspec.data import DATA_PATH
from pyuvdata import UVData
from hera_cal import redcal
from scipy.signal import windows
from scipy.interpolate import interp1d

# Data files to use in tests
dfiles = [
    'zen.2458042.12552.xx.HH.uvXAA',
    'zen.2458042.12552.xx.HH.uvXAA'
]
dfiles_std = [
    'zen.2458042.12552.std.xx.HH.uvXAA',
    'zen.2458042.12552.std.xx.HH.uvXAA'
]

# List of tapering function to use in tests
taper_selection = ['none', 'blackman',]
#taper_selection = ['blackman', 'blackman-harris', 'gaussian0.4', 'kaiser2',
#                   'kaiser3', 'hamming', 'hanning', 'parzen']

def generate_pos_def(n):
    """
    Generate a random positive definite Hermitian matrix.

    Parameters
    ----------
    n : integer
        Size of desired matrix

    Returns
    -------
    A : array_like
        Positive definite matrix
    """
    A = np.random.normal(size=(n,n)) + 1j * np.random.normal(size=(n,n))
    A += np.conjugate(A).T
    # Add just enough of an identity matrix to make all eigenvalues positive
    A += -1.01*np.min(np.linalg.eigvalsh(A))*np.identity(n)
    return A

def generate_pos_def_all_pos(n):
    """
    Generate a random positive definite symmetric matrix, with all entries
    positive.

    Parameters
    ----------
    n : integer
        Size of desired matrix

    Returns
    -------
    A : array_like
        Positive definite matrix
    """
    A = np.random.uniform(size=(n,n))
    A += A.T
    # Add just enough of an identity matrix to make all eigenvalues positive
    A += -1.01*np.min(np.linalg.eigvalsh(A))*np.identity(n)
    return A

def diagonal_or_not(mat, places=7):
    """
    Tests whether a matrix is diagonal or not.

    Parameters
    ----------
    n : array_like
        Matrix to be tested

    Returns
    -------
    diag : bool
        True if matrix is diagonal
    """
    mat_norm = np.linalg.norm(mat)
    diag_mat_norm = np.linalg.norm(np.diag(np.diag(mat)))
    diag = (round(mat_norm-diag_mat_norm, places) == 0)
    return diag

class Test_PSpecData(unittest.TestCase):

    def setUp(self):

        # Instantiate empty PSpecData
        self.ds = pspecdata.PSpecData()

        # Load datafiles
        self.d = []
        for dfile in dfiles:
            _d = uv.UVData()
            _d.read_miriad(os.path.join(DATA_PATH, dfile))
            self.d.append(_d)
        # Load standard deviations
        self.d_std=[]
        for dfile in dfiles_std:
            _d = uv.UVData()
            _d.read_miriad(os.path.join(DATA_PATH,dfile))
            self.d_std.append(_d)

        # Set trivial weights
        self.w = [None for _d in dfiles]

        # Load beam file
        beamfile = os.path.join(DATA_PATH, 'NF_HERA_Beams.beamfits')
        self.bm = pspecbeam.PSpecBeamUV(beamfile)
        self.bm.filename = 'NF_HERA_Beams.beamfits'

        # load another data file
        self.uvd = uv.UVData()
        self.uvd.read_miriad(os.path.join(DATA_PATH,
                                          "zen.2458042.17772.xx.HH.uvXA"))

        self.uvd_std = uv.UVData()
        self.uvd_std.read_miriad(os.path.join(DATA_PATH,
                                          "zen.2458042.17772.std.xx.HH.uvXA"))

    def tearDown(self):
        pass

    def runTest(self):
        pass

    def test_init(self):
        # Test creating empty PSpecData
        ds = pspecdata.PSpecData()

        # Test whether unequal no. of weights is picked up
        self.assertRaises( AssertionError,
                           pspecdata.PSpecData,
                           [uv.UVData(), uv.UVData(), uv.UVData()],
                           [uv.UVData(), uv.UVData()] )

        # Test passing data and weights of the wrong type
        d_arr = np.ones((6, 8))
        d_lst = [[0,1,2] for i in range(5)]
        d_float = 12.
        d_dict = {'(0,1)':np.arange(5), '(0,2)':np.arange(5)}

        self.assertRaises(TypeError, pspecdata.PSpecData, d_arr, d_arr)
        self.assertRaises(TypeError, pspecdata.PSpecData, d_lst, d_lst)
        self.assertRaises(TypeError, pspecdata.PSpecData, d_float, d_float)
        self.assertRaises(TypeError, pspecdata.PSpecData, d_dict, d_dict)

        # Test exception when not a UVData instance
        self.assertRaises(TypeError, ds.add, [1], [None])

    def test_add_data(self):
        """
        Test adding non UVData object.
        """
        nt.assert_raises(TypeError, self.ds.add, 1, 1)
        #test TypeError if dsets is dict but dsets_std is not
        nt.assert_raises(TypeError,self.ds.add,{'d':0},{'w':0},None,[0])
        nt.assert_raises(TypeError,self.ds.add,{'d':0},{'w':0},None,{'e':0})
    def test_labels(self):
        """
        Test that dataset labels work.
        """
        # Check that specifying labels does work
        psd = pspecdata.PSpecData( dsets=[self.d[0], self.d[1],],
                                   wgts=[self.w[0], self.w[1], ],
                                   labels=['red', 'blue'])
        np.testing.assert_array_equal( psd.x(('red', 24, 38)),
                                       psd.x((0, 24, 38)) )

        # Check specifying labels using dicts
        dsdict = {'a':self.d[0], 'b':self.d[1]}
        psd = pspecdata.PSpecData(dsets=dsdict, wgts=dsdict)
        self.assertRaises(ValueError, pspecdata.PSpecData, dsets=dsdict,
                          wgts=dsdict, labels=['a', 'b'])

        # Check that invalid labels raise errors
        self.assertRaises(KeyError, psd.x, ('green', 24, 38))

    def test_parse_blkey(self):
        # make a double-pol UVData
        uvd = copy.deepcopy(self.uvd)
        uvd.polarization_array[0] = -7
        uvd = uvd + self.uvd
        # check parse_blkey
        ds = pspecdata.PSpecData(dsets=[uvd, uvd], wgts=[None, None], labels=['red', 'blue'])
        dset, bl = ds.parse_blkey((0, (24, 25)))
        nt.assert_equal(dset, 0)
        nt.assert_equal(bl, (24, 25))
        dset, bl = ds.parse_blkey(('red', (24, 25), 'xx'))
        nt.assert_equal(dset, 0)
        nt.assert_equal(bl, (24, 25, 'xx'))
        # check PSpecData.x works
        nt.assert_equal(ds.x(('red', (24, 25))).shape, (2, 64, 60))
        nt.assert_equal(ds.x(('red', (24, 25), 'xx')).shape, (64, 60))
        nt.assert_equal(ds.w(('red', (24, 25))).shape, (2, 64, 60))
        nt.assert_equal(ds.w(('red', (24, 25), 'xx')).shape, (64, 60))

    def test_str(self):
        """
        Check that strings can be output.
        """
        ds = pspecdata.PSpecData()
        print(ds) # print empty psd
        ds.add(self.uvd, None)
        print(ds) # print populated psd

    def test_get_Q_alt(self):

        """
        Test the Q = dC/dp function.
        """

        vect_length = 50
        x_vect = np.random.normal(size=vect_length) \
               + 1.j * np.random.normal(size=vect_length)
        y_vect = np.random.normal(size=vect_length) \
               + 1.j * np.random.normal(size=vect_length)

        self.ds.spw_Nfreqs = vect_length

        for i in range(vect_length):
            Q_matrix = self.ds.get_Q_alt(i)
            # Test that if the number of delay bins hasn't been set
            # the code defaults to putting that equal to Nfreqs
            self.assertEqual(self.ds.spw_Ndlys, self.ds.spw_Nfreqs)

            xQy = np.dot(np.conjugate(x_vect), np.dot(Q_matrix, y_vect))
            yQx = np.dot(np.conjugate(y_vect), np.dot(Q_matrix, x_vect))
            xQx = np.dot(np.conjugate(x_vect), np.dot(Q_matrix, x_vect))

            # Test that Q matrix has the right shape
            self.assertEqual(Q_matrix.shape, (vect_length, vect_length))

            # Test that x^t Q y == conj(y^t Q x)
            self.assertAlmostEqual(xQy, np.conjugate(yQx))

            # x^t Q x should be real
            self.assertAlmostEqual(np.imag(xQx), 0.)

        x_vect = np.ones(vect_length)
        Q_matrix = self.ds.get_Q_alt(vect_length/2)
        xQx = np.dot(np.conjugate(x_vect), np.dot(Q_matrix, x_vect))
        self.assertAlmostEqual(xQx, np.abs(vect_length**2.))
        # Sending in sinusoids for x and y should give delta functions


        # Now do all the same tests from above but for a different number
        # of delay channels
        self.ds.set_Ndlys(vect_length-3)
        for i in range(vect_length-3):
            Q_matrix = self.ds.get_Q_alt(i)
            xQy = np.dot(np.conjugate(x_vect), np.dot(Q_matrix, y_vect))
            yQx = np.dot(np.conjugate(y_vect), np.dot(Q_matrix, x_vect))
            xQx = np.dot(np.conjugate(x_vect), np.dot(Q_matrix, x_vect))

            # Test that Q matrix has the right shape
            self.assertEqual(Q_matrix.shape, (vect_length, vect_length))

            # Test that x^t Q y == conj(y^t Q x)
            self.assertAlmostEqual(xQy, np.conjugate(yQx))

            # x^t Q x should be real
            self.assertAlmostEqual(np.imag(xQx), 0.)

        x_vect = np.ones(vect_length)
        Q_matrix = self.ds.get_Q_alt((vect_length-2)/2-1)
        xQx = np.dot(np.conjugate(x_vect), np.dot(Q_matrix, x_vect))
        self.assertAlmostEqual(xQx, np.abs(vect_length**2.))
        # Sending in sinusoids for x and y should give delta functions

        # Make sure that error is raised when asking for a delay mode outside
        # of the range of delay bins
        nt.assert_raises(IndexError, self.ds.get_Q_alt, vect_length-1)

        # Ensure that in the special case where the number of channels equals
        # the number of delay bins, the FFT method gives the same answer as
        # the explicit construction method
        multiplicative_tolerance = 0.001
        self.ds.set_Ndlys(vect_length)
        for alpha in range(vect_length):
            Q_matrix_fft = self.ds.get_Q_alt(alpha)
            Q_matrix = self.ds.get_Q_alt(alpha, allow_fft=False)
            Q_diff_norm = np.linalg.norm(Q_matrix - Q_matrix_fft)
            self.assertLessEqual(Q_diff_norm, multiplicative_tolerance)

    def test_get_MW(self):
        n = 17
        random_G = generate_pos_def_all_pos(n)
        random_H = generate_pos_def_all_pos(n)
        nt.assert_raises(AssertionError, self.ds.get_MW, random_G, random_H, mode='L^3')

        for mode in ['G^-1', 'G^-1/2', 'I', 'L^-1']:
            if mode == 'G^-1':
                # # Test that the window functions are delta functions
                # self.assertEqual(diagonal_or_not(W), True)
                nt.assert_raises(NotImplementedError, self.ds.get_MW, random_G, random_H, mode=mode)
            elif mode == 'G^-1/2':
                # # Test that the error covariance is diagonal
                # error_covariance = np.dot(M, np.dot(random_G, M.T))
                # # FIXME: We should be decorrelating V, not G. See Issue 21
                # self.assertEqual(diagonal_or_not(error_covariance), True)
                nt.assert_raises(NotImplementedError, self.ds.get_MW, random_G, random_H, mode=mode)
            elif mode == 'I':
                # Test that the norm matrix is diagonal
                M, W = self.ds.get_MW(random_G, random_H, mode=mode)
                self.assertEqual(diagonal_or_not(M), True)
                self.assertEqual(M.shape, (n,n))
                self.assertEqual(W.shape, (n,n))
                test_norm = np.sum(W, axis=1)
                for norm in test_norm:
                    self.assertAlmostEqual(norm, 1.)


    def test_cov_q(self):
        """
        Test that q_hat_cov has the right shape and accepts keys in correct
        format.
        """
        self.ds=pspecdata.PSpecData(dsets=self.d,wgts=self.w,dsets_std=self.d_std)
        Nfreq = self.ds.Nfreqs
        Ntime = self.ds.Ntimes

        key1 = (0,24,38)
        key2 = (1,25,38)
        tinds=[0,1,2]
        #key3 = [(0,24,38), (0,24,38)]
        #key4 = [(1,25,38), (1,25,38)]

        for input_data_weight in ['identity','iC']:
            self.ds.set_R(input_data_weight)

            for taper in taper_selection:
                q_hat_cov_a = self.ds.cov_q_hat(0,0,key1,key2,tinds,taper=taper)
                self.assertEqual(q_hat_cov_a.shape,np.array(tinds).shape)

        """
        Now test that analytic Error calculation gives Nchan^2
        """
        self.ds.set_R('identity')
        q_hat_cov_a=self.ds.cov_q_hat(0,0,key1,key2,tinds,taper='none')
        self.assertTrue(np.isclose(q_hat_cov_a[0],
                        Nfreq**2.,atol=1e-6))
        q_hat_cov_a=self.ds.cov_q_hat(0,10,key1,key2,tinds,taper='none')
        self.assertTrue(np.isclose(q_hat_cov_a[0],
                        0.,atol=1e-6))
        """
        Test lists of keys
        """
        self.ds.set_R('identity')
        q_hat_cov_a=self.ds.cov_q_hat(0,0,[key1],[key2],tinds,taper='none')
        self.assertTrue(np.isclose(q_hat_cov_a[0],
                        Nfreq**2.,atol=1e-6))
        q_hat_cov_a=self.ds.cov_q_hat(0,10,[key1],[key2],tinds,taper='none')
        self.assertTrue(np.isclose(q_hat_cov_a[0],
                        0.,atol=1e-6))

    def test_cov_p_hat(self):
        """
        Test cov_p_hat, verify on identity.
        """
        self.ds=pspecdata.PSpecData(dsets=self.d,wgts=self.w,dsets_std=self.d_std)
        cov_p=self.ds.cov_p_hat(np.sqrt(6.)*np.identity(10),5.*np.identity(10))
        for p in range(10):
            for q in range(10):
                if p==q:
                    self.assertTrue(np.isclose(30.,cov_p[p,q],atol=1e-6))
                else:
                    self.assertTrue(np.isclose(0.,cov_p[p,q],atol=1e-6))


    def test_q_hat(self):
        """
        Test that q_hat has right shape and accepts keys in the right format.
        """
        # Set weights and pack data into PSpecData
        self.ds = pspecdata.PSpecData(dsets=self.d, wgts=self.w)
        Nfreq = self.ds.Nfreqs
        Ntime = self.ds.Ntimes
        Ndlys = Nfreq - 3
        self.ds.spw_Ndlys = Ndlys


        # Set baselines to use for tests
        key1 = (0, 24, 38)
        key2 = (1, 25, 38)
        key3 = [(0, 24, 38), (0, 24, 38)]
        key4 = [(1, 25, 38), (1, 25, 38)]

        for input_data_weight in ['identity', 'iC']:
            self.ds.set_weighting(input_data_weight)
            
            # Loop over list of taper functions
            for taper in taper_selection:
                self.ds.set_taper(taper)

                # Calculate q_hat for a pair of baselines and test output shape
                q_hat_a = self.ds.q_hat(key1, key2)
                self.assertEqual(q_hat_a.shape, (Ndlys, Ntime))


                # Check that swapping x_1 <-> x_2 results in complex conj. only
                q_hat_b = self.ds.q_hat(key2, key1)
                q_hat_diff = np.conjugate(q_hat_a) - q_hat_b
                for i in range(Ndlys):
                    for j in range(Ntime):
                        self.assertAlmostEqual(q_hat_diff[i,j].real,
                                               q_hat_diff[i,j].real)
                        self.assertAlmostEqual(q_hat_diff[i,j].imag,
                                               q_hat_diff[i,j].imag)

                # Check that lists of keys are handled properly
                q_hat_aa = self.ds.q_hat(key1, key4) # q_hat(x1, x2+x2)
                q_hat_bb = self.ds.q_hat(key4, key1) # q_hat(x2+x2, x1)
                q_hat_cc = self.ds.q_hat(key3, key4) # q_hat(x1+x1, x2+x2)
                
                # Effectively checks that q_hat(2*x1, 2*x2) = 4*q_hat(x1, x2)
                for i in range(Ndlys):

                    for j in range(Ntime):
                        self.assertAlmostEqual(q_hat_a[i,j].real,
                                               0.25 * q_hat_cc[i,j].real)
                        self.assertAlmostEqual(q_hat_a[i,j].imag,
                                               0.25 * q_hat_cc[i,j].imag)


        self.ds.spw_Ndlys = Nfreq
        # Check that the slow method is the same as the FFT method
        for input_data_weight in ['identity', 'iC']:
            self.ds.set_weighting(input_data_weight)
            # Loop over list of taper functions
            for taper in taper_selection:
<<<<<<< HEAD
                q_hat_a_slow = self.ds.q_hat(key1, key2, allow_fft=False, taper=taper)
                q_hat_a = self.ds.q_hat(key1, key2, allow_fft=True, taper=taper)

=======
                self.ds.set_taper(taper)
                q_hat_a_slow = self.ds.q_hat(key1, key2, allow_fft=False)
                q_hat_a = self.ds.q_hat(key1, key2, allow_fft=True)
>>>>>>> c0244f68
                self.assertTrue(np.isclose(np.real(q_hat_a/q_hat_a_slow), 1).all())
                self.assertTrue(np.isclose(np.imag(q_hat_a/q_hat_a_slow), 0, atol=1e-6).all())

    def test_get_H(self):
        """
        Test Fisher/weight matrix calculation.
        """
        self.ds = pspecdata.PSpecData(dsets=self.d, wgts=self.w)
        Nfreq = self.ds.Nfreqs
        multiplicative_tolerance = 1.
        key1 = (0, 24, 38)
        key2 = (1, 25, 38)

        for input_data_weight in ['identity','iC']:
            self.ds.set_weighting(input_data_weight)
            for taper in taper_selection:
                self.ds.set_taper(taper)
                print 'input_data_weight', input_data_weight

                self.ds.set_Ndlys(Nfreq/3)
                H = self.ds.get_H(key1, key2)
                self.assertEqual(H.shape, (Nfreq/3, Nfreq/3)) # Test shape

                self.ds.set_Ndlys()
                H = self.ds.get_H(key1, key2)
                self.assertEqual(H.shape, (Nfreq, Nfreq)) # Test shape

    def test_get_G(self):
        """
        Test Fisher/weight matrix calculation.
        """
        self.ds = pspecdata.PSpecData(dsets=self.d, wgts=self.w)
        Nfreq = self.ds.Nfreqs
        multiplicative_tolerance = 1.
        key1 = (0, 24, 38)
        key2 = (1, 25, 38)

        for input_data_weight in ['identity','iC']:
            self.ds.set_weighting(input_data_weight)
            for taper in taper_selection:
                self.ds.clear_cache()
                self.ds.set_taper(taper)
                print 'input_data_weight', input_data_weight
                self.ds.set_Ndlys(Nfreq-2)
                G = self.ds.get_G(key1, key2)
                self.assertEqual(G.shape, (Nfreq-2, Nfreq-2)) # Test shape
                print np.min(np.abs(G)), np.min(np.abs(np.linalg.eigvalsh(G)))
                matrix_scale = np.min(np.abs(np.linalg.eigvalsh(G)))

                if input_data_weight == 'identity':
                    # In the identity case, there are three special properties
                    # that are respected:
                    # i) Symmetry: G_ab = G_ba
                    # ii) Cylic property: G = (1/2) tr[R1 Q_a R2 Q_b]
                    #                       = (1/2) tr[R2 Q_b R1 Q_a]
                    # iii) All elements of G are positive.

                    # Test symmetry
                    anti_sym_norm = np.linalg.norm(G - G.T)
                    self.assertLessEqual(anti_sym_norm,
                                        matrix_scale * multiplicative_tolerance)

                    # Test cyclic property of trace, where key1 and key2 can be
                    # swapped without changing the matrix. This is secretly the
                    # same test as the symmetry test, but perhaps there are
                    # creative ways to break the code to break one test but not
                    # the other.
                    G_swapped = self.ds.get_G(key2, key1)
                    G_diff_norm = np.linalg.norm(G - G_swapped)
                    self.assertLessEqual(G_diff_norm,
                                        matrix_scale * multiplicative_tolerance)
                    min_diagonal = np.min(np.diagonal(G))

                    # Test that all elements of G are positive up to numerical
                    # noise with the threshold set to 10 orders of magnitude
                    # down from the smallest value on the diagonal
                    for i in range(Nfreq-2):
                        for j in range(Nfreq-2):
                            self.assertGreaterEqual(G[i,j],

                                       -min_diagonal * multiplicative_tolerance)
                else:
                    # In general, when R_1 != R_2, there is a more restricted
                    # symmetry where swapping R_1 and R_2 *and* taking the
                    # transpose gives the same result
                    G_swapped = self.ds.get_G(key2, key1)
                    G_diff_norm = np.linalg.norm(G - G_swapped.T)
                    self.assertLessEqual(G_diff_norm,
                                         matrix_scale * multiplicative_tolerance)


    '''
    Under Construction
    def test_parseval(self):
        """
        Test that output power spectrum respects Parseval's theorem.
        """
        np.random.seed(10)
        variance_in = 1.
        Nfreq = self.d[0].Nfreqs
        data = self.d[0]
        # Use only the requested number of channels
        data.select(freq_chans=range(Nfreq), bls=[(24,24),])
        # Make it so that the test data is unflagged everywhere
        data.flag_array[:] = False
        # Get list of available baselines and LSTs
        bls = data.get_antpairs()
        nlsts = data.Ntimes
        # Simulate data given a Fourier-space power spectrum
        pk = variance_in * np.ones(Nfreq)
        # Make realisation of (complex) white noise in real space
        g = 1.0 * np.random.normal(size=(nlsts,Nfreq)) \
          + 1.j * np.random.normal(size=(nlsts,Nfreq))
        g /= np.sqrt(2.) # Since Re(C) = Im(C) = C/2
        x = data.freq_array[0]
        dx = x[1] - x[0]
        # Fourier transform along freq. direction in each LST bin
        gnew = np.zeros(g.shape).astype(complex)
        fnew = np.zeros(g.shape).astype(complex)
        for i in range(nlsts):
            f = np.fft.fft(g[i]) * np.sqrt(pk)
            fnew[i] = f
            gnew[i] = np.fft.ifft(f)
        # Parseval's theorem test: integral of F^2(k) dk = integral of f^2(x) dx
        k = np.fft.fftshift( np.fft.fftfreq(Nfreq, d=(x[1]-x[0])) )
        fsq = np.fft.fftshift( np.mean(fnew * fnew.conj(), axis=0) )
        gsq = np.mean(gnew * gnew.conj(), axis=0)
        # Realize set of Gaussian random datasets and pack into PSpecData
        data.data_array = np.expand_dims(np.expand_dims(gnew, axis=1), axis=3)
        ds = pspecdata.PSpecData()
        ds.add([data, data], [None, None])
        # Use true covariance instead
        exact_cov = {
            (0,24,24): np.eye(Nfreq),
            (1,24,24): np.eye(Nfreq)
        }
        ds.set_C(exact_cov)

        # Calculate OQE power spectrum using true covariance matrix
        tau = np.fft.fftshift( ds.delays() )
        ps, _ = ds.pspec(bls, input_data_weight='iC', norm='I')
        ps_avg = np.fft.fftshift( np.mean(ps[0], axis=1) )

        # Calculate integrals for Parseval's theorem
        parseval_real = simps(gsq, x)
        parseval_ft = dx**2. * simps(fsq, k)
        parseval_phat = simps(ps_avg, tau)

        # Report on results for different ways of calculating Parseval integrals
        print "Parseval's theorem:"
        print "  \int [g(x)]^2 dx = %3.6e, %3.6e" % (parseval_real.real,
                                                     parseval_real.imag)
        print "  \int [f(k)]^2 dk = %3.6e, %3.6e" % (parseval_ft.real,
                                                     parseval_ft.imag)
        print "  \int p_hat(k) dk = %3.6e, %3.6e" % (parseval_phat.real,
                                                     parseval_phat.imag)

        # Perform approx. equality test (this is a stochastic quantity, so we
        # only expect equality to ~10^-2 to 10^-3
        np.testing.assert_allclose(parseval_phat, parseval_real, rtol=1e-3)
    '''

    def test_get_V_gaussian(self):
        nt.assert_raises(NotImplementedError, self.ds.get_V_gaussian,
                         (0,1), (0,1))

    def test_scalar_delay_adjustment(self):
        self.ds = pspecdata.PSpecData(dsets=self.d, wgts=self.w, beam=self.bm)
        key1 = (0, 24, 38)
        key2 = (1, 25, 38)

        # Test that when:
        # i) Nfreqs = Ndlys, ii) Sampling, iii) No tapering, iv) R is identity
        # are all satisfied, the scalar adjustment factor is unity
        self.ds.set_weighting('identity')
        self.ds.spw_Ndlys = self.ds.spw_Nfreqs
        adjustment = self.ds.scalar_delay_adjustment(key1, key2, sampling=True)
        self.assertAlmostEqual(adjustment, 1.0)


    def test_scalar(self):
        self.ds = pspecdata.PSpecData(dsets=self.d, wgts=self.w, beam=self.bm)

        gauss = pspecbeam.PSpecBeamGauss(0.8,
                                  np.linspace(115e6, 130e6, 50, endpoint=False))
        ds2 = pspecdata.PSpecData(dsets=self.d, wgts=self.w, beam=gauss)

        # Precomputed results in the following test were done "by hand"
        # using iPython notebook "Scalar_dev2.ipynb" in the tests/ directory
        # FIXME: Uncomment when pyuvdata support for this is ready
        #scalar = self.ds.scalar()
        #self.assertAlmostEqual(scalar, 3732415176.85 / 10.**9)

        # FIXME: Remove this when pyuvdata support for the above is ready
        #self.assertRaises(NotImplementedError, self.ds.scalar)

    def test_validate_datasets(self):
        # test freq exception
        uvd = copy.deepcopy(self.d[0])
        uvd2 = uvd.select(frequencies=np.unique(uvd.freq_array)[:10], inplace=False)
        ds = pspecdata.PSpecData(dsets=[uvd, uvd2], wgts=[None, None])
        nt.assert_raises(ValueError, ds.validate_datasets)
        # test time exception
        uvd2 = uvd.select(times=np.unique(uvd.time_array)[:10], inplace=False)
        ds = pspecdata.PSpecData(dsets=[uvd, uvd2], wgts=[None, None])
        nt.assert_raises(ValueError, ds.validate_datasets)
        # test std exception
        ds.dsets_std=ds.dsets_std[:1]
        nt.assert_raises(ValueError, ds.validate_datasets)
        # test wgt exception
        ds.wgts = ds.wgts[:1]
        nt.assert_raises(ValueError, ds.validate_datasets)
        # test warnings
        uvd = copy.deepcopy(self.d[0])
        uvd2 = copy.deepcopy(self.d[0])
        uvd.select(frequencies=np.unique(uvd.freq_array)[:10], times=np.unique(uvd.time_array)[:10])
        uvd2.select(frequencies=np.unique(uvd2.freq_array)[10:20], times=np.unique(uvd2.time_array)[10:20])
        ds = pspecdata.PSpecData(dsets=[uvd, uvd2], wgts=[None, None])
        ds.validate_datasets()
        # test phasing
        uvd = copy.deepcopy(self.d[0])
        uvd2 = copy.deepcopy(self.d[0])
        uvd.phase_to_time(2458042)
        ds = pspecdata.PSpecData(dsets=[uvd, uvd2], wgts=[None, None])
        nt.assert_raises(ValueError, ds.validate_datasets)
        uvd2.phase_to_time(2458042.5)
        ds.validate_datasets()

    def test_rephase_to_dst(self):
        # generate two uvd objects w/ different LST grids
        uvd1 = copy.deepcopy(self.uvd)
        uvd2 = uv.UVData()
        uvd2.read_miriad(os.path.join(DATA_PATH, "zen.2458042.19263.xx.HH.uvXA"))

        # null test: check nothing changes when dsets contain same UVData object
        ds = pspecdata.PSpecData(dsets=[copy.deepcopy(uvd1), copy.deepcopy(uvd1)], wgts=[None, None])
        # get normal pspec
        bls = [(37, 39)]
        uvp1 = ds.pspec(bls, bls, (0, 1), pols=('xx','xx'), verbose=False)
        # rephase and get pspec
        ds.rephase_to_dset(0)
        uvp2 = ds.pspec(bls, bls, (0, 1), pols=('xx','xx'), verbose=False)
        blp = (0, ((37,39),(37,39)), 'XX')
        nt.assert_true(np.isclose(np.abs(uvp2.get_data(blp)/uvp1.get_data(blp)), 1.0).min())

    def test_Jy_to_mK(self):
        # test basic execution
        uvd = self.uvd
        uvd.vis_units = 'Jy'
        ds = pspecdata.PSpecData(dsets=[copy.deepcopy(uvd), copy.deepcopy(uvd)],
                                 wgts=[None, None], beam=self.bm)
        ds.Jy_to_mK()
        nt.assert_true(ds.dsets[0].vis_units, 'mK')
        nt.assert_true(ds.dsets[1].vis_units, 'mK')
        nt.assert_true(uvd.get_data(24, 25, 'xx')[30, 30] / ds.dsets[0].get_data(24, 25, 'xx')[30, 30] < 1.0)

        # test feeding beam
        ds2 = pspecdata.PSpecData(dsets=[copy.deepcopy(uvd), copy.deepcopy(uvd)],
                                 wgts=[None, None], beam=self.bm)
        ds2.Jy_to_mK(beam=self.bm)
        nt.assert_equal(ds.dsets[0], ds2.dsets[0])

        # test vis_units no Jansky
        uvd2 = copy.deepcopy(uvd)
        uvd2.polarization_array[0] = 1
        uvd2.vis_units = 'UNCALIB'
        ds = pspecdata.PSpecData(dsets=[copy.deepcopy(uvd), copy.deepcopy(uvd2)],
                                 wgts=[None, None], beam=self.bm)
        ds.Jy_to_mK()
        nt.assert_equal(ds.dsets[0].vis_units, "mK")
        nt.assert_equal(ds.dsets[1].vis_units, "UNCALIB")
        nt.assert_not_equal(ds.dsets[0].get_data(24, 25, 'xx')[30, 30], ds.dsets[1].get_data(24, 25, 'pI')[30, 30])

    def test_trim_dset_lsts(self):
        fname = os.path.join(DATA_PATH, "zen.2458042.17772.xx.HH.uvXA")
        uvd1 = UVData()
        uvd1.read_miriad(fname)
        uvd2 = copy.deepcopy(uvd1)
        uvd2.lst_array = (uvd2.lst_array + 10 * np.median(np.diff(np.unique(uvd2.lst_array)))) % (2*np.pi)
        # test basic execution
        ds = pspecdata.PSpecData(dsets=[copy.deepcopy(uvd1), copy.deepcopy(uvd2)], wgts=[None, None])
        ds.trim_dset_lsts()
        nt.assert_true(ds.dsets[0].Ntimes, 52)
        nt.assert_true(ds.dsets[1].Ntimes, 52)
        nt.assert_true(np.all( (2458042.178948477 < ds.dsets[0].time_array) \
                        + (ds.dsets[0].time_array < 2458042.1843023109)))
        # test exception
        uvd2.lst_array += np.linspace(0, 1e-3, uvd2.Nblts)
        ds = pspecdata.PSpecData(dsets=[copy.deepcopy(uvd1), copy.deepcopy(uvd2)], wgts=[None, None])
        ds.trim_dset_lsts()
        nt.assert_true(ds.dsets[0].Ntimes, 60)
        nt.assert_true(ds.dsets[1].Ntimes, 60)

    def test_units(self):
        ds = pspecdata.PSpecData()
        # test exception
        nt.assert_raises(IndexError, ds.units)
        ds.add(self.uvd, None)
        # test basic execution
        vis_u, norm_u = ds.units()
        nt.assert_equal(vis_u, "UNCALIB")
        nt.assert_equal(norm_u, "Hz str [beam normalization not specified]")

    def test_delays(self):
        ds = pspecdata.PSpecData()
        # test exception
        nt.assert_raises(IndexError, ds.delays)
        ds.add([self.uvd, self.uvd], [None, None])
        d = ds.delays()
        nt.assert_true(len(d), ds.dsets[0].Nfreqs)

    def test_check_in_dset(self):
        # generate ds
        uvd = copy.deepcopy(self.d[0])
        ds = pspecdata.PSpecData(dsets=[uvd, uvd], wgts=[None, None])
        # check for existing key
        nt.assert_true(ds.check_key_in_dset(('xx'), 0))
        nt.assert_true(ds.check_key_in_dset((24, 25), 0))
        nt.assert_true(ds.check_key_in_dset((24, 25, 'xx'), 0))
        # check for non-existing key
        nt.assert_false(ds.check_key_in_dset('yy', 0))
        nt.assert_false(ds.check_key_in_dset((24, 26), 0))
        nt.assert_false(ds.check_key_in_dset((24, 26, 'yy'), 0))
        # check exception
        nt.assert_raises(KeyError, ds.check_key_in_dset, (1,2,3,4,5), 0)

    def test_pspec(self):
        # generate ds
        uvd = copy.deepcopy(self.uvd)
        ds = pspecdata.PSpecData(dsets=[uvd, uvd], wgts=[None, None],beam=self.bm, labels=['red', 'blue'])

        # check basic execution with baseline list
        bls = [(24, 25), (37, 38), (38, 39), (52, 53)]
        uvp = ds.pspec(bls, bls, (0, 1), ('xx','xx'), input_data_weight='identity', norm='I', taper='none',
                                little_h=True, verbose=False)
        nt.assert_equal(len(uvp.bl_array), len(bls))
        nt.assert_true(uvp.antnums_to_blpair(((24, 25), (24, 25))) in uvp.blpair_array)
        nt.assert_equal(uvp.data_array[0].dtype, np.complex128)
        nt.assert_equal(uvp.data_array[0].shape, (240, 64, 1))

        # check with redundant baseline group list
        antpos, ants = uvd.get_ENU_antpos(pick_data_ants=True)
        antpos = dict(zip(ants, antpos))
        red_bls = map(lambda blg: sorted(blg), redcal.get_pos_reds(antpos, low_hi=True))[2]
        bls1, bls2, blps = utils.construct_blpairs(red_bls, exclude_permutations=True)
        uvp = ds.pspec(bls1, bls2, (0, 1), ('xx','xx'), input_data_weight='identity', norm='I', taper='none',
                                little_h=True, verbose=False)
        nt.assert_true(uvp.antnums_to_blpair(((24, 25), (37, 38))) in uvp.blpair_array)
        nt.assert_equal(uvp.Nblpairs, 10)
        uvp = ds.pspec(bls1, bls2, (0, 1), ('xx','xx'), input_data_weight='identity', norm='I', taper='none',
                                little_h=True, verbose=False)
        nt.assert_true(uvp.antnums_to_blpair(((24, 25), (52, 53))) in uvp.blpair_array)
        nt.assert_true(uvp.antnums_to_blpair(((52, 53), (24, 25))) not in uvp.blpair_array)
        nt.assert_equal(uvp.Nblpairs, 10)

        # test mixed bl group and non blgroup, currently bl grouping of more than 1 blpair doesn't work
        bls1 = [[(24, 25)], (52, 53)]
        bls2 = [[(24, 25)], (52, 53)]
        uvp = ds.pspec(bls1, bls2, (0, 1), ('xx','xx'), input_data_weight='identity', norm='I', taper='none',
                                little_h=True, verbose=False)
        # test select
        red_bls = [(24, 25), (37, 38), (38, 39), (52, 53)]
        bls1, bls2, blp = utils.construct_blpairs(red_bls, exclude_permutations=False, exclude_auto_bls=False)
        uvd = copy.deepcopy(self.uvd)
        ds = pspecdata.PSpecData(dsets=[uvd, uvd], wgts=[None, None], beam=self.bm)
        uvp = ds.pspec(bls1, bls2, (0, 1), ('xx','xx'), spw_ranges=[(20,30), (30,40)], verbose=False)
        nt.assert_equal(uvp.Nblpairs, 16)
        nt.assert_equal(uvp.Nspws, 2)
        uvp2 = uvp.select(spws=[0], bls=[(24, 25)], only_pairs_in_bls=False, inplace=False)
        nt.assert_equal(uvp2.Nspws, 1)
        nt.assert_equal(uvp2.Nblpairs, 7)
        uvp.select(spws=0, bls=(24, 25), only_pairs_in_bls=True, inplace=True)
        nt.assert_equal(uvp.Nspws, 1)
        nt.assert_equal(uvp.Nblpairs, 1)

        # check w/ multiple spectral ranges
        uvd = copy.deepcopy(self.uvd)
        ds = pspecdata.PSpecData(dsets=[uvd, uvd], wgts=[None, None], beam=self.bm)
        uvp = ds.pspec(bls, bls, (0, 1), ('xx','xx'), spw_ranges=[(10, 24), (30, 40), (45, 64)], verbose=False)
        nt.assert_equal(uvp.Nspws, 3)
        nt.assert_equal(uvp.Nspwdlys, 43)
        nt.assert_equal(uvp.data_array[0].shape, (240, 14, 1))
        nt.assert_equal(uvp.get_data(0, 24025024025, 'xx').shape, (60, 14))

        # check select
        uvp.select(spws=[1])
        nt.assert_equal(uvp.Nspws, 1)
        nt.assert_equal(uvp.Ndlys, 10)
        nt.assert_equal(len(uvp.data_array), 1)

        # test polarization pairs
        uvd = copy.deepcopy(self.uvd)
        ds = pspecdata.PSpecData(dsets=[uvd, uvd], wgts=[None, None], beam=self.bm)
        uvp = ds.pspec(bls, bls, (0, 1), ('xx','xx'), spw_ranges=[(10, 24)], verbose=False)
        nt.assert_raises(NotImplementedError, ds.pspec, bls, bls, (0, 1), pols=[('xx','yy')])
        uvd = copy.deepcopy(self.uvd)
        ds = pspecdata.PSpecData(dsets=[uvd, uvd], wgts=[None, None], beam=self.bm)
        uvp = ds.pspec(bls, bls, (0, 1), [('xx','xx'), ('yy','yy')], spw_ranges=[(10, 24)], verbose=False)

        uvd = copy.deepcopy(self.uvd)
        ds = pspecdata.PSpecData(dsets=[uvd, uvd], wgts=[None, None], beam=self.bm)
        uvp = ds.pspec(bls, bls, (0, 1), (-5, -5), spw_ranges=[(10, 24)], verbose=False)

        # test exceptions
        nt.assert_raises(AssertionError, ds.pspec, bls1[:1], bls2, (0, 1), ('xx','xx'))
        nt.assert_raises(ValueError, ds.pspec, bls, bls, (0, 1), pols=('yy','yy'))
        uvd1 = copy.deepcopy(self.uvd)
        uvd1.polarization_array = np.array([-6])
        ds = pspecdata.PSpecData(dsets=[uvd, uvd1], wgts=[None, None], beam=self.bm)
        nt.assert_raises(ValueError, ds.pspec, bls, bls, (0, 1), ('xx','xx'))

        # test files with more than one polarizations
        uvd1 = copy.deepcopy(self.uvd)
        uvd1.polarization_array = np.array([-6])
        uvd2 = self.uvd + uvd1
        ds = pspecdata.PSpecData(dsets=[uvd2, uvd2], wgts=[None, None], beam=self.bm)
        uvp = ds.pspec(bls, bls, (0, 1), [('xx','xx'), ('yy','yy')], spw_ranges=[(10, 24)], verbose=False)

        uvd1 = copy.deepcopy(self.uvd)
        uvd1.polarization_array = np.array([-6])
        uvd2 = self.uvd + uvd1
        ds = pspecdata.PSpecData(dsets=[uvd2, uvd2], wgts=[None, None], beam=self.bm)
        uvp = ds.pspec(bls, bls, (0, 1), [('xx','xx'), ('xy','xy')], spw_ranges=[(10, 24)], verbose=False)


        # test with nsamp set to zero
        uvd = copy.deepcopy(self.uvd)
        uvd.nsample_array[uvd.antpair2ind(24, 25)] = 0.0
        ds = pspecdata.PSpecData(dsets=[uvd, uvd], wgts=[None, None], beam=self.bm)
        uvp = ds.pspec([(24, 25)], [(37, 38)], (0, 1), [('xx', 'xx')])
        nt.assert_true(np.all(np.isclose(uvp.integration_array[0], 0.0)))

        # test covariance calculation runs with small number of delays
        uvd = copy.deepcopy(self.uvd)
        uvd_std=copy.deepcopy(self.uvd_std)
        ds = pspecdata.PSpecData(dsets=[uvd, uvd], wgts=[None, None],
        dsets_std=[uvd_std,uvd_std], beam=self.bm)
        uvp = ds.pspec(bls1, bls2, (0, 1), ('xx','xx'), input_data_weight='identity', norm='I', taper='none',
                                little_h=True, verbose=True, spw_ranges=[(10,14)], covariance=True)

    def test_normalization(self):
        # Test Normalization of pspec() compared to PAPER legacy techniques
        d1 = self.uvd.select(times=np.unique(self.uvd.time_array)[:-1:2],
                             frequencies=np.unique(self.uvd.freq_array)[40:51], inplace=False)
        d2 = self.uvd.select(times=np.unique(self.uvd.time_array)[1::2],
                             frequencies=np.unique(self.uvd.freq_array)[40:51], inplace=False)
        freqs = np.unique(d1.freq_array)

        # Setup baselines
        bls1 = [(24, 25)]
        bls2 = [(37, 38)]

        # Get beam
        beam = copy.deepcopy(self.bm)
        cosmo = conversions.Cosmo_Conversions()

        # Set to mK scale
        d1.data_array *= beam.Jy_to_mK(freqs)[None, None, :, None]
        d2.data_array *= beam.Jy_to_mK(freqs)[None, None, :, None]

        # Compare using no taper
        OmegaP = beam.power_beam_int()
        OmegaPP = beam.power_beam_sq_int()
        OmegaP = interp1d(beam.beam_freqs/1e6, OmegaP)(freqs/1e6)
        OmegaPP = interp1d(beam.beam_freqs/1e6, OmegaPP)(freqs/1e6)
        NEB = 1.0
        Bp = np.median(np.diff(freqs)) * len(freqs)
        scalar = cosmo.X2Y(np.mean(cosmo.f2z(freqs))) * np.mean(OmegaP**2/OmegaPP) * Bp * NEB
        data1 = d1.get_data(bls1[0])
        data2 = d2.get_data(bls2[0])
        legacy = np.fft.fftshift(np.conj(np.fft.fft(data1, axis=1)) * np.fft.fft(data2, axis=1) * scalar / len(freqs)**2, axes=1)[0]
        # hera_pspec OQE
        ds = pspecdata.PSpecData(dsets=[d1, d2], wgts=[None, None], beam=beam)
        uvp = ds.pspec(bls1, bls2, (0, 1), pols=('xx','xx'), taper='none', input_data_weight='identity', norm='I', sampling=True)
        oqe = uvp.get_data(0, ((24, 25), (37, 38)), 'xx')[0]
        # assert answers are same to within 3%
        nt.assert_true(np.isclose(np.real(oqe)/np.real(legacy), 1, atol=0.03, rtol=0.03).all())
        # taper
        window = windows.blackmanharris(len(freqs))
        NEB = Bp / trapz(window**2, x=freqs)
        scalar = cosmo.X2Y(np.mean(cosmo.f2z(freqs))) * np.mean(OmegaP**2/OmegaPP) * Bp * NEB
        data1 = d1.get_data(bls1[0])
        data2 = d2.get_data(bls2[0])
        legacy = np.fft.fftshift(np.conj(np.fft.fft(data1*window[None, :], axis=1)) * np.fft.fft(data2*window[None, :], axis=1) * scalar / len(freqs)**2, axes=1)[0]
        # hera_pspec OQE
        ds = pspecdata.PSpecData(dsets=[d1, d2], wgts=[None, None], beam=beam)
        uvp = ds.pspec(bls1, bls2, (0, 1), ('xx','xx'), taper='blackman-harris', input_data_weight='identity', norm='I')
        oqe = uvp.get_data(0, ((24, 25), (37, 38)), 'xx')[0]
        # assert answers are same to within 3%
        nt.assert_true(np.isclose(np.real(oqe)/np.real(legacy), 1, atol=0.03, rtol=0.03).all())

    def test_broadcast_dset_flags(self):
        # setup
        fname = os.path.join(DATA_PATH, "zen.all.xx.LST.1.06964.uvA")
        uvd = UVData()
        uvd.read_miriad(fname)
        Nfreq = uvd.data_array.shape[2]

        # test basic execution w/ a spw selection
        ds = pspecdata.PSpecData(dsets=[copy.deepcopy(uvd), copy.deepcopy(uvd)], wgts=[None, None])
        ds.broadcast_dset_flags(spw_ranges=[(400, 800)], time_thresh=0.2)
        nt.assert_false(ds.dsets[0].get_flags(24, 25)[:, 550:650].any())

        # test w/ no spw selection
        ds = pspecdata.PSpecData(dsets=[copy.deepcopy(uvd), copy.deepcopy(uvd)], wgts=[None, None])
        ds.broadcast_dset_flags(spw_ranges=None, time_thresh=0.2)
        nt.assert_true(ds.dsets[0].get_flags(24, 25)[:, 550:650].any())

        # test unflagging
        ds = pspecdata.PSpecData(dsets=[copy.deepcopy(uvd), copy.deepcopy(uvd)], wgts=[None, None])
        ds.broadcast_dset_flags(spw_ranges=None, time_thresh=0.2, unflag=True)
        nt.assert_false(ds.dsets[0].get_flags(24, 25)[:, :].any())

        # test single integration being flagged within spw
        ds = pspecdata.PSpecData(dsets=[copy.deepcopy(uvd), copy.deepcopy(uvd)], wgts=[None, None])
        ds.dsets[0].flag_array[ds.dsets[0].antpair2ind(24, 25)[3], 0, 600, 0] = True
        ds.broadcast_dset_flags(spw_ranges=[(400, 800)], time_thresh=0.25, unflag=False)
        nt.assert_true(ds.dsets[0].get_flags(24, 25)[3, 400:800].all())
        nt.assert_false(ds.dsets[0].get_flags(24, 25)[3, :].all())

        # test pspec run sets flagged integration to have zero weight
        uvd.flag_array[uvd.antpair2ind(24, 25)[3], 0, 400, :] = True
        ds = pspecdata.PSpecData(dsets=[copy.deepcopy(uvd), copy.deepcopy(uvd)], wgts=[None, None])
        ds.broadcast_dset_flags(spw_ranges=[(400, 450)], time_thresh=0.25)
        uvp = ds.pspec([(24, 25), (37, 38), (38, 39)], [(24, 25), (37, 38), (38, 39)], (0, 1), ('xx', 'xx'),
                        spw_ranges=[(400, 450)], verbose=False)
        # assert flag broadcast above hits weight arrays in uvp
        nt.assert_true(np.all(np.isclose(uvp.get_wgts(0, ((24, 25), (24, 25)), 'xx')[3], 0.0)))
        # assert flag broadcast above hits integration arrays
        nt.assert_true(np.isclose(uvp.get_integrations(0, ((24, 25), (24, 25)), 'xx')[3], 0.0))
        # average spectra
        avg_uvp = uvp.average_spectra(blpair_groups=[sorted(np.unique(uvp.blpair_array))], time_avg=True, inplace=False)
        # repeat but change data in flagged portion
        ds.dsets[0].data_array[uvd.antpair2ind(24, 25)[3], 0, 400:450, :] *= 100
        uvp2 = ds.pspec([(24, 25), (37, 38), (38, 39)], [(24, 25), (37, 38), (38, 39)], (0, 1), ('xx', 'xx'),
                        spw_ranges=[(400, 450)], verbose=False)
        avg_uvp2 = uvp.average_spectra(blpair_groups=[sorted(np.unique(uvp.blpair_array))], time_avg=True, inplace=False)
        # assert average before and after are the same!
        nt.assert_equal(avg_uvp, avg_uvp2)

    def test_RFI_flag_propagation(self):
        # generate ds and weights
        uvd = copy.deepcopy(self.uvd)
        uvd.flag_array[:] = False
        Nfreq = uvd.data_array.shape[2]

        # Basic test of shape
        ds = pspecdata.PSpecData(dsets=[uvd, uvd], wgts=[None, None], beam=self.bm)
        test_R = ds.R((1, 37, 38, 'XX'))
        nt.assert_equal(test_R.shape, (Nfreq, Nfreq))

        # First test that turning-off flagging does nothing if there are no flags in the data
        bls1 = [(24, 25)]
        bls2 = [(37, 38)]
        ds = pspecdata.PSpecData(dsets=[uvd, uvd], wgts=[None, None], beam=self.bm, labels=['red', 'blue'])
        uvp_flagged = ds.pspec(bls1, bls2, (0, 1), ('xx','xx'), input_data_weight='identity', norm='I', taper='none',
                                little_h=True, verbose=False)
        ds.broadcast_dset_flags(unflag=True)
        uvp_unflagged = ds.pspec(bls1, bls2, (0, 1), ('xx','xx'), input_data_weight='identity', norm='I', taper='none',
                                little_h=True, verbose=False)
        qe_unflagged = uvp_unflagged.get_data(0, ((24, 25), (37, 38)), 'xx')[0]
        qe_flagged = uvp_flagged.get_data(0, ((24, 25), (37, 38)), 'xx')[0]

        # assert answers are same to within 0.1%
        nt.assert_true(np.isclose(np.real(qe_unflagged)/np.real(qe_flagged), 1, atol=0.001, rtol=0.001).all())

        # Test that when flagged, the data within a channel really don't have any effect on the final result
        uvd2 = copy.deepcopy(uvd)
        uvd2.flag_array[uvd.antpair2ind(24, 25)] = True
        ds = pspecdata.PSpecData(dsets=[uvd2, uvd2], wgts=[None, None], beam=self.bm)
        uvp_flagged = ds.pspec(bls1, bls2, (0, 1), ('xx','xx'), input_data_weight='identity', norm='I', taper='none',
                                little_h=True, verbose=False)

        uvd2.data_array[uvd.antpair2ind(24, 25)] *= 9234.913
        ds = pspecdata.PSpecData(dsets=[uvd2, uvd2], wgts=[None, None], beam=self.bm)
        uvp_flagged_mod = ds.pspec(bls1, bls2, (0, 1), ('xx','xx'), input_data_weight='identity', norm='I', taper='none',
                                little_h=True, verbose=False)

        qe_flagged_mod = uvp_flagged_mod.get_data(0, ((24, 25), (37, 38)), 'xx')[0]
        qe_flagged = uvp_flagged.get_data(0, ((24, 25), (37, 38)), 'xx')[0]        

        # assert answers are same to within 0.1%
        nt.assert_true(np.isclose(np.real(qe_flagged_mod), np.real(qe_flagged), atol=0.001, rtol=0.001).all())

        # Test below commented out because this sort of aggressive symmetrization is not yet implemented.
        # # Test that flagging a channel for one dataset (e.g. just left hand dataset x2) 
        # # is equivalent to flagging for both x1 and x2.
        # test_wgts_flagged = copy.deepcopy(test_wgts)
        # test_wgts_flagged.data_array[:,:,40:60] = 0. # Flag 20 channels
        # ds = pspecdata.PSpecData(dsets=[uvd, uvd], wgts=[test_wgts_flagged, test_wgts_flagged], beam=self.bm)
        # print "mode alpha"
        # uvp_flagged = ds.pspec(bls1, bls2, (0, 1), ('xx','xx'), input_data_weight='diagonal', norm='I', taper='none',
        #                         little_h=True, verbose=False)
        # ds = pspecdata.PSpecData(dsets=[uvd, uvd], wgts=[None, test_wgts_flagged], beam=self.bm)
        # print "mode beta"
        # uvp_flagged_asymm = ds.pspec(bls1, bls2, (0, 1), ('xx','xx'), input_data_weight='diagonal', norm='I', taper='none',
        #                         little_h=True, verbose=False)

        # qe_flagged_asymm = uvp_flagged_asymm .get_data(0, ((24, 25), (37, 38)), 'xx')[0]
        # qe_flagged = uvp_flagged.get_data(0, ((24, 25), (37, 38)), 'xx')[0]

        # #print np.real(qe_flagged_asymm)/np.real(qe_flagged)

        # # assert answers are same to within 3%
        # nt.assert_true(np.isclose(np.real(qe_flagged_asymm)/np.real(qe_flagged), 1, atol=0.03, rtol=0.03).all())

        print uvd.data_array.shape

    def test_validate_blpairs(self):
        # test exceptions
        uvd = copy.deepcopy(self.uvd)
        nt.assert_raises(TypeError, pspecdata.validate_blpairs, [((1, 2), (2, 3))], None, uvd)
        nt.assert_raises(TypeError, pspecdata.validate_blpairs, [((1, 2), (2, 3))], uvd, None)

        bls = [(24,25),(37,38)]
        bls1, bls2, blpairs = utils.construct_blpairs(bls, exclude_permutations=False, exclude_auto_bls=True)
        pspecdata.validate_blpairs(blpairs, uvd, uvd)
        bls1, bls2, blpairs = utils.construct_blpairs(bls, exclude_permutations=False, exclude_auto_bls=True,
                                                          group=True)

        pspecdata.validate_blpairs(blpairs, uvd, uvd)

        # test non-redundant
        blpairs = [((24, 25), (24, 38))]
        pspecdata.validate_blpairs(blpairs, uvd, uvd)

def test_pspec_run():
    fnames = [os.path.join(DATA_PATH, d) for d in ['zen.even.xx.LST.1.28828.uvOCRSA',
                                                   'zen.odd.xx.LST.1.28828.uvOCRSA']]
    beamfile = os.path.join(DATA_PATH, "NF_HERA_Beams.beamfits")

    # test basic execution
    psc = pspecdata.pspec_run(fnames, "./out.hdf5", Jy2mK=False, verbose=False, overwrite=True)
    nt.assert_true(isinstance(psc, container.PSpecContainer))
    nt.assert_equal(psc.groups(), ['dset0_dset1'])
    nt.assert_equal(psc.spectra(psc.groups()[0]), ['dset0_x_dset1'])
    nt.assert_true(os.path.exists("./out.hdf5"))
    if os.path.exists("./out.hdf5"):
        os.remove("./out.hdf5")

    # test Jy2mK, rephase_to_dset, blpairs and dset_labels
    cosmo = conversions.Cosmo_Conversions(Om_L=0.0)
    psc = pspecdata.pspec_run(fnames, "./out.hdf5", Jy2mK=True, beam=beamfile, verbose=False, overwrite=True,
                              rephase_to_dset=0, blpairs=[((37, 38), (37, 38)), ((37, 38), (52, 53))],
                              pol_pairs=[('xx', 'xx'), ('xx', 'xx')], dset_labels=["foo", "bar"],
                              dset_pairs=[(0, 0), (0, 1)], spw_ranges=[(50, 75), (120, 140)],
                              cosmo=cosmo)
    nt.assert_true("foo_bar" in psc.groups())
    nt.assert_equal(psc.spectra('foo_bar'), [u'foo_x_bar', u'foo_x_foo'])
    uvp = psc.get_pspec("foo_bar", "foo_x_bar")
    nt.assert_true(uvp.vis_units, "mK")
    nt.assert_equal(uvp.bl_array.tolist(), [37038, 52053])
    nt.assert_equal(uvp.pol_array.tolist(), [-5, -5])
    nt.assert_equal(uvp.cosmo, cosmo)
    #nt.assert_equal(uvp.labels, [])
    #nt.assert_equal(uvp.get_spw_ranges, [])

    # test exceptions
    nt.assert_raises(AssertionError, pspecdata.pspec_run, (1, 2), "./out.hdf5")
    nt.assert_raises(AssertionError, pspecdata.pspec_run, [1, 2], "./out.hdf5")
    nt.assert_raises(AssertionError, pspecdata.pspec_run, fnames, "./out.hdf5", blpairs=(1, 2), verbose=False)
    nt.assert_raises(AssertionError, pspecdata.pspec_run, fnames, "./out.hdf5", blpairs=[1, 2], verbose=False)
    nt.assert_raises(AssertionError, pspecdata.pspec_run, fnames, "./out.hdf5", beam=1, verbose=False)

    if os.path.exists("./out.hdf5"):
        os.remove("./out.hdf5")

def test_get_argparser():
    args = pspecdata.get_pspec_run_argparser()
    a = args.parse_args([['foo'], 'bar'])


"""
# LEGACY MONTE CARLO TESTS
    def validate_get_G(self,tolerance=0.2,NDRAWS=100,NCHAN=8):
        '''
        Test get_G where we interpret G in this case to be the Fisher Matrix.
        Args:
            tolerance, required max fractional difference from analytical
                       solution to pass.
            NDRAWS, number of random data sets to sample frome.
            NCHAN, number of channels. Must be less than test data sets.
        '''
        #read in data.
        dpath=os.path.join(DATA_PATH,'zen.2458042.12552.xx.HH.uvXAA')
        data=uv.UVData()
        wghts=uv.UVData()
        data.read_miriad(dpath)
        wghts.read_miriad(dpath)
        assert(NCHAN<data.Nfreqs)
        #make sure we use fewer channels.
        data.select(freq_chans=range(NCHAN))
        wghts.select(freq_chans=range(NCHAN))
        #********************************************************************
        #set data to random white noise with a random variance and mean.
        ##!!!Set mean to zero for now since analyitic solutions assumed mean
        ##!!!Subtracted data which oqe isn't actually doing.
        #*******************************************************************
        test_mean=0.*np.abs(np.random.randn())
        test_std=np.abs(np.random.randn())
        #*******************************************************************
        #Make sure that all of the flags are set too true for analytic case.
        #*******************************************************************
        data.flag_array[:]=False
        wghts.data_array[:]=1.
        wghts.flag_array[:]=False
        bllist=data.get_antpairs()
        #*******************************************************************
        #These are the averaged "fisher matrices"
        #*******************************************************************
        f_mat=np.zeros((data.Nfreqs,data.Nfreqs),dtype=complex)
        f_mat_true=np.zeros((data.Nfreqs,data.Nfreqs),dtype=complex)
        nsamples=0
        for datanum in range(NDATA):
            #for each data draw, generate a random data set.
            pspec=pspecdata.PSpecData()
            data.data_array=test_std\
            *np.random.standard_normal(size=data.data_array.shape)\
            /np.sqrt(2.)+1j*test_std\
            *np.random.standard_normal(size=data.data_array.shape)\
            /np.sqrt(2.)+(1.+1j)*test_mean
            pspec.add([data],[wghts])
            #get empirical Fisher matrix for baselines 0 and 1.
            pair1=bllist[0]
            pair2=bllist[1]
            k1=(0,pair1[0],pair1[1],-5)
            k2=(0,pair2[0],pair2[1],-5)
            #add to fisher averages.
            f_mat_true=f_mat_true+pspec.get_F(k1,k2,true_fisher=True)
            f_mat=f_mat+pspec.get_F(k1,k2)
            #test identity
            self.assertTrue(np.allclose(pspec.get_F(k1,k2,use_identity=True)/data.Nfreqs**2.,
                            np.identity(data.Nfreqs).astype(complex)))
            del pspec
        #divide out empirical Fisher matrices by analytic solutions.
        f_mat=f_mat/NDATA/data.Nfreqs**2.*test_std**4.
        f_mat_true=f_mat_true/NDATA/data.Nfreqs**2.*test_std**4.
        #test equality to analytic solutions
        self.assertTrue(np.allclose(f_mat,
                        np.identity(data.Nfreqs).astype(complex),
                        rtol=tolerance,
                        atol=tolerance)
        self.assertTrue(np.allclose(f_mat_true,
                                    np.identity(data.Nfreqs).astype(complex),
                                    rtol=tolerance,
                                    atol=tolerance)
        #TODO: Need a test case for some kind of taper.
    def validate_get_MW(self,NCHANS=20):
        '''
        Test get_MW with analytical case.
        Args:
            NCHANS, number of channels to validate.
        '''
        ###
        test_std=np.abs(np.random.randn())
        f_mat=np.identity(NCHANS).astype(complex)/test_std**4.*nchans**2.
        pspec=pspecdata.PSpecData()
        m,w=pspec.get_MW(f_mat,mode='G^-1')
        #test M/W matrices are close to analytic solutions
        #check that rows in W sum to unity.
        self.assertTrue(np.all(np.abs(w.sum(axis=1)-1.)<=tolerance))
        #check that W is analytic soluton (identity)
        self.assertTrue(np.allclose(w,np.identity(nchans).astype(complex)))
        #check that M.F = W
        self.assertTrue(np.allclose(np.dot(m,f_mat),w))
        m,w=pspec.get_MW(f_mat,mode='G^-1/2')
        #check W is identity
        self.assertTrue(np.allclose(w,np.identity(nchans).astype(complex)))
        self.assertTrue(np.allclose(np.dot(m,f_mat),w))
        #check that L^-1 runs.
        m,w=pspec.get_MW(f_mat,mode='G^-1')
    def validate_q_hat(self,NCHAN=8,NDATA=1000,):
        '''
        validate q_hat calculation by drawing random white noise data sets
        '''
        dpath=os.path.join(DATA_PATH,'zen.2458042.12552.xx.HH.uvXAA')
        data=uv.UVData()
        wghts=uv.UVData()
        data.read_miriad(dpath)
        wghts.read_miriad(dpath)
        assert(NCHAN<=data.Nfreqs)
        data.select(freq_chans=range(NCHAN))
        wghts.select(freq_chans=range(NCHAN))
        #***************************************************************
        #set data to random white noise with a random variance and mean
        #q_hat does not subtract a mean so I will set it to zero for
        #the test.
        #****************************************************************
        test_mean=0.*np.abs(np.random.randn())#*np.abs(np.random.randn())
        test_std=np.abs(np.random.randn())
        data.flag_array[:]=False#Make sure that all of the flags are set too true for analytic case.
        wghts.data_array[:]=1.
        wghts.flag_array[:]=False
        bllist=data.get_antpairs()
        q_hat=np.zeros(NCHAN).astype(complex)
        q_hat_id=np.zeros_like(q_hat)
        q_hat_fft=np.zeros_like(q_hat)
        nsamples=0
        for datanum in range(NDATA):
            pspec=pspecdata.PSpecData()
            data.data_array=test_std*np.random.standard_normal(size=data.data_array.shape)/np.sqrt(2.)\
            +1j*test_std*np.random.standard_normal(size=data.data_array.shape)/np.sqrt(2.)+(1.+1j)*test_mean
            pspec.add([data],[wghts])
            for j in range(data.Nbls):
                #get baseline index
                pair1=bllist[j]
                k1=(0,pair1[0],pair1[1],-5)
                k2=(0,pair1[0],pair1[1],-5)
                #get q
                #test identity
                q_hat=q_hat+np.mean(pspec.q_hat(k1,k2,use_fft=False),
                axis=1)
                q_hat_id=q_hat_id+np.mean(pspec.q_hat(k1,k2,use_identity=True),
                axis=1)
                q_hat_fft=q_hat_fft+np.mean(pspec.q_hat(k1,k2),axis=1)
                nsamples=nsamples+1
            del pspec
        #print nsamples
        nfactor=test_std**2./data.Nfreqs/nsamples
        q_hat=q_hat*nfactor
        q_hat_id=q_hat_id*nfactor/test_std**4.
        q_hat_fft=q_hat_fft*nfactor
        #print q_hat
        #print q_hat_id
        #print q_hat_fft
        self.assertTrue(np.allclose(q_hat,
        np.identity(data.Nfreqs).astype(complex)))
        self.assertTrue(np.allclose(q_hat_id,
        np.identity(data.Nfreqs).astype(complex)))
        self.assertTrue(np.allclose(q_hat_fft,
        np.identity(data.Nfreqs).astype(complex)))
"""

if __name__ == "__main__":
    unittest.main()<|MERGE_RESOLUTION|>--- conflicted
+++ resolved
@@ -434,15 +434,10 @@
             self.ds.set_weighting(input_data_weight)
             # Loop over list of taper functions
             for taper in taper_selection:
-<<<<<<< HEAD
-                q_hat_a_slow = self.ds.q_hat(key1, key2, allow_fft=False, taper=taper)
-                q_hat_a = self.ds.q_hat(key1, key2, allow_fft=True, taper=taper)
-
-=======
+
                 self.ds.set_taper(taper)
                 q_hat_a_slow = self.ds.q_hat(key1, key2, allow_fft=False)
                 q_hat_a = self.ds.q_hat(key1, key2, allow_fft=True)
->>>>>>> c0244f68
                 self.assertTrue(np.isclose(np.real(q_hat_a/q_hat_a_slow), 1).all())
                 self.assertTrue(np.isclose(np.imag(q_hat_a/q_hat_a_slow), 0, atol=1e-6).all())
 
