--- conflicted
+++ resolved
@@ -231,7 +231,6 @@
                     for j in range(Nfreq):
                         self.assertGreaterEqual(G[i,j], -min_diagonal*10**-10)
 
-<<<<<<< HEAD
     def test_scalar(self):
         dfiles = [
             'zen.2458042.12552.xx.HH.uvXAA',
@@ -246,11 +245,13 @@
         w = [None for _d in dfiles]
         self.ds = pspecdata.PSpecData(dsets=d, wgts=w, beam=self.bm)
 
-        # Precomputed results in the following test were done  "by hand" using iPython
-        # notebook "Scalar_dev2.ipynb" in tests directory
+        # Precomputed results in the following test were done "by hand" 
+        # using iPython notebook "Scalar_dev2.ipynb" in the tests/ directory
         scalar = self.ds.scalar()       
         self.assertAlmostEqual(scalar,3732415176.85 / 10**9) 
-=======
+
+
+"""
 
     def validate_get_G(self,tolerance=0.2,NDRAWS=100,NCHAN=8):
         '''
@@ -418,9 +419,7 @@
         self.assertTrue(np.allclose(q_hat_fft,
         np.identity(data.Nfreqs).astype(complex)))
 
-
-
->>>>>>> 01be9a1c
+"""
 
 if __name__ == "__main__":
     unittest.main()