--- conflicted
+++ resolved
@@ -311,10 +311,11 @@
             Q_matrix = self.ds.get_Q_alt(alpha, allow_fft=False)
             Q_diff_norm = np.linalg.norm(Q_matrix - Q_matrix_fft)
             self.assertLessEqual(Q_diff_norm, multiplicative_tolerance)
-<<<<<<< HEAD
+        
+        # Check for error handling
+        nt.assert_raises(ValueError, self.ds.set_Ndlys, vect_length+100)
     
     def test_get_Q(self):
-
         """
         Test the Q = dC_ij/dp function.
         
@@ -396,11 +397,6 @@
         # Make sure that error is raised when asking for a delay mode outside
         # of the range of delay bins
         nt.assert_raises(IndexError, self.ds.get_Q, vect_length-1)
-=======
-        
-        # Check for error handling
-        nt.assert_raises(ValueError, self.ds.set_Ndlys, vect_length+100)
->>>>>>> 0bee9d2a
 
     def test_get_unnormed_E(self):
         """
@@ -573,15 +569,11 @@
                 # Test that the norm matrix is diagonal
                 M, W = self.ds.get_MW(random_G, random_H, mode=mode)
                 self.assertEqual(diagonal_or_not(M), True)
-<<<<<<< HEAD
-            
-=======
             elif mode == 'L^-1':
                 # Test that Cholesky mode is disabled 
                 nt.assert_raises(NotImplementedError, 
                                  self.ds.get_MW, random_G, random_H, mode=mode)
                 
->>>>>>> 0bee9d2a
             # Test sizes for everyone
             self.assertEqual(M.shape, (n,n))
             self.assertEqual(W.shape, (n,n))
