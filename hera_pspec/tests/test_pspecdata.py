import unittest
import nose.tools as nt
import numpy as np
import pyuvdata as uv
import os, copy, sys
from scipy.integrate import simps, trapz
from hera_pspec import pspecdata, pspecbeam, conversions, container, utils
from hera_pspec.data import DATA_PATH
from pyuvdata import UVData
from hera_cal import redcal
from scipy.signal import windows
from scipy.interpolate import interp1d

# Data files to use in tests
dfiles = [
    'zen.2458042.12552.xx.HH.uvXAA',
    'zen.2458042.12552.xx.HH.uvXAA'
]
dfiles_std = [
    'zen.2458042.12552.std.xx.HH.uvXAA',
    'zen.2458042.12552.std.xx.HH.uvXAA'
]

# List of tapering function to use in tests
taper_selection = ['none', 'blackman',]
#taper_selection = ['blackman', 'blackman-harris', 'gaussian0.4', 'kaiser2',
#                   'kaiser3', 'hamming', 'hanning', 'parzen']

def generate_pos_def(n):
    """
    Generate a random positive definite Hermitian matrix.

    Parameters
    ----------
    n : integer
        Size of desired matrix

    Returns
    -------
    A : array_like
        Positive definite matrix
    """
    A = np.random.normal(size=(n,n)) + 1j * np.random.normal(size=(n,n))
    A += np.conjugate(A).T
    # Add just enough of an identity matrix to make all eigenvalues positive
    A += -1.01*np.min(np.linalg.eigvalsh(A))*np.identity(n)
    return A

def generate_pos_def_all_pos(n):
    """
    Generate a random positive definite symmetric matrix, with all entries
    positive.

    Parameters
    ----------
    n : integer
        Size of desired matrix

    Returns
    -------
    A : array_like
        Positive definite matrix
    """
    A = np.random.uniform(size=(n,n))
    A += A.T
    # Add just enough of an identity matrix to make all eigenvalues positive
    A += -1.01*np.min(np.linalg.eigvalsh(A))*np.identity(n)
    return A

def diagonal_or_not(mat, places=7):
    """
    Tests whether a matrix is diagonal or not.

    Parameters
    ----------
    n : array_like
        Matrix to be tested

    Returns
    -------
    diag : bool
        True if matrix is diagonal
    """
    mat_norm = np.linalg.norm(mat)
    diag_mat_norm = np.linalg.norm(np.diag(np.diag(mat)))
    diag = (round(mat_norm-diag_mat_norm, places) == 0)
    return diag

class Test_PSpecData(unittest.TestCase):

    def setUp(self):

        # Instantiate empty PSpecData
        self.ds = pspecdata.PSpecData()

        # Load datafiles
        self.d = []
        for dfile in dfiles:
            _d = uv.UVData()
            _d.read_miriad(os.path.join(DATA_PATH, dfile))
            self.d.append(_d)
        # Load standard deviations
        self.d_std=[]
        for dfile in dfiles_std:
            _d = uv.UVData()
            _d.read_miriad(os.path.join(DATA_PATH,dfile))
            self.d_std.append(_d)

        # Set trivial weights
        self.w = [None for _d in dfiles]

        # Load beam file
        beamfile = os.path.join(DATA_PATH, 'HERA_NF_dipole_power.beamfits')
        self.bm = pspecbeam.PSpecBeamUV(beamfile)
        self.bm.filename = 'HERA_NF_dipole_power.beamfits'

        # load another data file
        self.uvd = uv.UVData()
        self.uvd.read_miriad(os.path.join(DATA_PATH,
                                          "zen.2458042.17772.xx.HH.uvXA"))

        self.uvd_std = uv.UVData()
        self.uvd_std.read_miriad(os.path.join(DATA_PATH,
                                          "zen.2458042.17772.std.xx.HH.uvXA"))

    def tearDown(self):
        pass

    def runTest(self):
        pass

    def test_init(self):
        # Test creating empty PSpecData
        ds = pspecdata.PSpecData()

        # Test whether unequal no. of weights is picked up
        self.assertRaises( AssertionError,
                           pspecdata.PSpecData,
                           [uv.UVData(), uv.UVData(), uv.UVData()],
                           [uv.UVData(), uv.UVData()] )

        # Test passing data and weights of the wrong type
        d_arr = np.ones((6, 8))
        d_lst = [[0,1,2] for i in range(5)]
        d_float = 12.
        d_dict = {'(0,1)':np.arange(5), '(0,2)':np.arange(5)}

        self.assertRaises(TypeError, pspecdata.PSpecData, d_arr, d_arr)
        self.assertRaises(TypeError, pspecdata.PSpecData, d_lst, d_lst)
        self.assertRaises(TypeError, pspecdata.PSpecData, d_float, d_float)
        self.assertRaises(TypeError, pspecdata.PSpecData, d_dict, d_dict)

        # Test exception when not a UVData instance
        self.assertRaises(TypeError, ds.add, [1], [None])

    def test_add_data(self):
        """
        Test adding non UVData object.
        """
        nt.assert_raises(TypeError, self.ds.add, 1, 1)
        #test TypeError if dsets is dict but dsets_std is not
        nt.assert_raises(TypeError,self.ds.add,{'d':0},{'w':0},None,[0])
        nt.assert_raises(TypeError,self.ds.add,{'d':0},{'w':0},None,{'e':0})
    def test_labels(self):
        """
        Test that dataset labels work.
        """
        # Check that specifying labels does work
        psd = pspecdata.PSpecData( dsets=[self.d[0], self.d[1],],
                                   wgts=[self.w[0], self.w[1], ],
                                   labels=['red', 'blue'])
        np.testing.assert_array_equal( psd.x(('red', 24, 38)),
                                       psd.x((0, 24, 38)) )

        # Check specifying labels using dicts
        dsdict = {'a':self.d[0], 'b':self.d[1]}
        psd = pspecdata.PSpecData(dsets=dsdict, wgts=dsdict)
        self.assertRaises(ValueError, pspecdata.PSpecData, dsets=dsdict,
                          wgts=dsdict, labels=['a', 'b'])

        # Check that invalid labels raise errors
        self.assertRaises(KeyError, psd.x, ('green', 24, 38))

    def test_parse_blkey(self):
        # make a double-pol UVData
        uvd = copy.deepcopy(self.uvd)
        uvd.polarization_array[0] = -7
        uvd = uvd + self.uvd
        # check parse_blkey
        ds = pspecdata.PSpecData(dsets=[uvd, uvd], wgts=[None, None], labels=['red', 'blue'])
        dset, bl = ds.parse_blkey((0, (24, 25)))
        nt.assert_equal(dset, 0)
        nt.assert_equal(bl, (24, 25))
        dset, bl = ds.parse_blkey(('red', (24, 25), 'xx'))
        nt.assert_equal(dset, 0)
        nt.assert_equal(bl, (24, 25, 'xx'))
        # check PSpecData.x works
        nt.assert_equal(ds.x(('red', (24, 25))).shape, (2, 64, 60))
        nt.assert_equal(ds.x(('red', (24, 25), 'xx')).shape, (64, 60))
        nt.assert_equal(ds.w(('red', (24, 25))).shape, (2, 64, 60))
        nt.assert_equal(ds.w(('red', (24, 25), 'xx')).shape, (64, 60))

    def test_str(self):
        """
        Check that strings can be output.
        """
        ds = pspecdata.PSpecData()
        print(ds) # print empty psd
        ds.add(self.uvd, None)
        print(ds) # print populated psd

    def test_get_Q_alt(self):

        """
        Test the Q = dC/dp function.
        """

        vect_length = 50
        x_vect = np.random.normal(size=vect_length) \
               + 1.j * np.random.normal(size=vect_length)
        y_vect = np.random.normal(size=vect_length) \
               + 1.j * np.random.normal(size=vect_length)

        self.ds.spw_Nfreqs = vect_length

        for i in range(vect_length):
            Q_matrix = self.ds.get_Q_alt(i)
            # Test that if the number of delay bins hasn't been set
            # the code defaults to putting that equal to Nfreqs
            self.assertEqual(self.ds.spw_Ndlys, self.ds.spw_Nfreqs)

            xQy = np.dot(np.conjugate(x_vect), np.dot(Q_matrix, y_vect))
            yQx = np.dot(np.conjugate(y_vect), np.dot(Q_matrix, x_vect))
            xQx = np.dot(np.conjugate(x_vect), np.dot(Q_matrix, x_vect))

            # Test that Q matrix has the right shape
            self.assertEqual(Q_matrix.shape, (vect_length, vect_length))

            # Test that x^t Q y == conj(y^t Q x)
            self.assertAlmostEqual(xQy, np.conjugate(yQx))

            # x^t Q x should be real
            self.assertAlmostEqual(np.imag(xQx), 0.)

        x_vect = np.ones(vect_length)
        Q_matrix = self.ds.get_Q_alt(vect_length/2)
        xQx = np.dot(np.conjugate(x_vect), np.dot(Q_matrix, x_vect))
        self.assertAlmostEqual(xQx, np.abs(vect_length**2.))
        # Sending in sinusoids for x and y should give delta functions


        # Now do all the same tests from above but for a different number
        # of delay channels
        self.ds.set_Ndlys(vect_length-3)
        for i in range(vect_length-3):
            Q_matrix = self.ds.get_Q_alt(i)
            xQy = np.dot(np.conjugate(x_vect), np.dot(Q_matrix, y_vect))
            yQx = np.dot(np.conjugate(y_vect), np.dot(Q_matrix, x_vect))
            xQx = np.dot(np.conjugate(x_vect), np.dot(Q_matrix, x_vect))

            # Test that Q matrix has the right shape
            self.assertEqual(Q_matrix.shape, (vect_length, vect_length))

            # Test that x^t Q y == conj(y^t Q x)
            self.assertAlmostEqual(xQy, np.conjugate(yQx))

            # x^t Q x should be real
            self.assertAlmostEqual(np.imag(xQx), 0.)

        x_vect = np.ones(vect_length)
        Q_matrix = self.ds.get_Q_alt((vect_length-2)/2-1)
        xQx = np.dot(np.conjugate(x_vect), np.dot(Q_matrix, x_vect))
        self.assertAlmostEqual(xQx, np.abs(vect_length**2.))
        # Sending in sinusoids for x and y should give delta functions

        # Make sure that error is raised when asking for a delay mode outside
        # of the range of delay bins
        nt.assert_raises(IndexError, self.ds.get_Q_alt, vect_length-1)

        # Ensure that in the special case where the number of channels equals
        # the number of delay bins, the FFT method gives the same answer as
        # the explicit construction method
        multiplicative_tolerance = 0.001
        self.ds.set_Ndlys(vect_length)
        for alpha in range(vect_length):
            Q_matrix_fft = self.ds.get_Q_alt(alpha)
            Q_matrix = self.ds.get_Q_alt(alpha, allow_fft=False)
            Q_diff_norm = np.linalg.norm(Q_matrix - Q_matrix_fft)
            self.assertLessEqual(Q_diff_norm, multiplicative_tolerance)

    def test_get_unnormed_E(self):
        """
        Test the E function
        """
        # Test that error is raised if spw_Ndlys is not set
        uvd = copy.deepcopy(self.uvd)
        ds = pspecdata.PSpecData(dsets=[uvd, uvd], wgts=[None, None], labels=['red', 'blue'])
        ds.spw_Ndlys = None
        nt.assert_raises(ValueError, ds.get_unnormed_E, 'placeholder', 'placeholder')

        # Test that if R1 = R2, then the result is Hermitian
        ds.spw_Ndlys = 7
        random_R = generate_pos_def_all_pos(ds.spw_Nfreqs)
        wgt_matrix_dict = {} # The keys here have no significance except they are formatted right
        wgt_matrix_dict[('red', (24, 25))] = random_R
        wgt_matrix_dict[('blue', (24, 25))] = random_R
        ds.set_R(wgt_matrix_dict)
        E_matrices = ds.get_unnormed_E(('red', (24, 25)), ('blue', (24, 25)))
        multiplicative_tolerance = 0.0000001
        for matrix in E_matrices:
            diff_norm = np.linalg.norm(matrix.T.conj() - matrix)
            self.assertLessEqual(diff_norm, multiplicative_tolerance)

        # Test that if R1 != R2, then i) E^{12,dagger} = E^{21}
        random_R2 = generate_pos_def_all_pos(ds.spw_Nfreqs)
        wgt_matrix_dict = {}
        wgt_matrix_dict[('red', (24, 25))] = random_R
        wgt_matrix_dict[('blue', (24, 25))] = random_R2
        ds.set_R(wgt_matrix_dict)
        E12_matrices = ds.get_unnormed_E(('red', (24, 25)), ('blue', (24, 25)))
        E21_matrices = ds.get_unnormed_E(('blue', (24, 25)), ('red', (24, 25)))
        multiplicative_tolerance = 0.0000001
        for mat12,mat21 in zip(E12_matrices,E21_matrices):
            diff_norm = np.linalg.norm(mat12.T.conj() - mat21)
            self.assertLessEqual(diff_norm, multiplicative_tolerance)

        # Test that if there is only one delay bin and R1 = R2 = I, then
        # the E matrices are all 0.5s exept in flagged channels.
        ds.spw_Ndlys = 1
        wgt_matrix_dict = {}
        wgt_matrix_dict[('red', (24, 25))] = np.eye(ds.spw_Nfreqs)
        wgt_matrix_dict[('blue', (24, 25))] = np.eye(ds.spw_Nfreqs)
        flags1 = np.diag(ds.Y(('red', (24, 25))))
        flags2 = np.diag(ds.Y(('blue', (24, 25))))
        ds.set_R(wgt_matrix_dict)
        E_matrices = ds.get_unnormed_E(('red', (24, 25)), ('blue', (24, 25)))
        multiplicative_tolerance = 0.0000001
        for matrix in E_matrices:
            for i in range(ds.spw_Nfreqs):
                for j in range(ds.spw_Nfreqs):
                    if flags1[i] * flags2[j] == 0: # either channel flagged
                        self.assertAlmostEqual(matrix[i,j], 0.)
                    else:
                        self.assertAlmostEqual(matrix[i,j], 0.5)

    def test_cross_covar_model(self):
        uvd = copy.deepcopy(self.uvd)
        ds = pspecdata.PSpecData(dsets=[uvd, uvd], wgts=[None, None], labels=['red', 'blue'])
        key1 = ('red', (24, 25), 'xx')
        key2 = ('blue', (25, 38), 'xx')

        nt.assert_raises(AssertionError, ds.cross_covar_model, key1, key2, model='other_string')
        nt.assert_raises(AssertionError, ds.cross_covar_model, key1, 'a_string')

        conj1_conj1 = ds.cross_covar_model(key1, key1, conj_1=True, conj_2=True)
        conj1_real1 = ds.cross_covar_model(key1, key1, conj_1=True, conj_2=False)
        real1_conj1 = ds.cross_covar_model(key1, key1, conj_1=False, conj_2=True)
        real1_real1 = ds.cross_covar_model(key1, key1, conj_1=False, conj_2=False)

        # Check matrix sizes
        for matrix in [conj1_conj1, conj1_real1, real1_conj1, real1_real1]:
            self.assertEqual(matrix.shape, (ds.spw_Nfreqs, ds.spw_Nfreqs))

        for i in range(ds.spw_Nfreqs):
            for j in range(ds.spw_Nfreqs):
                # Check that the matrices that ought to be Hermitian are indeed Hermitian
                self.assertAlmostEqual(conj1_real1.conj().T[i,j], conj1_real1[i,j])
                self.assertAlmostEqual(real1_conj1.conj().T[i,j], real1_conj1[i,j])
                # Check that real_real and conj_conj are complex conjugates of each other
                # Also check that they are symmetric
                self.assertAlmostEqual(real1_real1.conj()[i,j], conj1_conj1[i,j])
                self.assertAlmostEqual(real1_real1[j,i], real1_real1[i,j])
                self.assertAlmostEqual(conj1_conj1[j,i], conj1_conj1[i,j])


        real1_real2 = ds.cross_covar_model(key1, key2, conj_1=False, conj_2=False)
        real2_real1 = ds.cross_covar_model(key2, key1, conj_1=False, conj_2=False)
        conj1_conj2 = ds.cross_covar_model(key1, key2, conj_1=True, conj_2=True)
        conj2_conj1 = ds.cross_covar_model(key2, key1, conj_1=True, conj_2=True)
        conj1_real2 = ds.cross_covar_model(key1, key2, conj_1=True, conj_2=False)
        conj2_real1 = ds.cross_covar_model(key2, key1, conj_1=True, conj_2=False)
        real1_conj2 = ds.cross_covar_model(key1, key2, conj_1=False, conj_2=True)
        real2_conj1 = ds.cross_covar_model(key2, key1, conj_1=False, conj_2=True)

        # And some similar tests for cross covariances
        for i in range(ds.spw_Nfreqs):
            for j in range(ds.spw_Nfreqs):
                self.assertAlmostEqual(real1_real2.T[i,j], real2_real1[i,j])
                self.assertAlmostEqual(conj1_conj2.T[i,j], conj2_conj1[i,j])
                self.assertAlmostEqual(conj1_real2.conj()[j,i], conj2_real1[i,j])
                self.assertAlmostEqual(real1_conj2.conj()[j,i], real2_conj1[i,j])

    def test_get_unnormed_V(self):
        self.ds = pspecdata.PSpecData(dsets=self.d, wgts=self.w, labels=['red', 'blue'])
        key1 = ('red', (24, 25), 'xx')
        key2 = ('blue', (25, 38), 'xx')
        self.ds.spw_Ndlys = 5

        V = self.ds.get_unnormed_V(key1, key2)
        # Check size
        self.assertEqual(V.shape, (self.ds.spw_Ndlys,self.ds.spw_Ndlys))
        # Test hermiticity. Generally this is only good to about 1 part in 10^15.
        # If this is an issue downstream, should investigate more in the future.
        tol = 1e-10
        frac_non_herm = abs(V.conj().T - V)/abs(V)
        for i in range(self.ds.spw_Ndlys):
            for j in range(self.ds.spw_Ndlys):
                self.assertLessEqual(frac_non_herm[i,j], tol)


    def test_get_MW(self):
        n = 17
        random_G = generate_pos_def_all_pos(n)
        random_H = generate_pos_def_all_pos(n)
<<<<<<< HEAD
=======
        random_V = generate_pos_def_all_pos(n)

>>>>>>> a362c5db
        nt.assert_raises(AssertionError, self.ds.get_MW, random_G, random_H, mode='L^3')
        
        for mode in ['H^-1', 'V^-1/2', 'I', 'L^-1']:
            if mode == 'H^-1':
                # Test that if we have full-rank matrices, the resulting window functions
                # are indeed delta functions
                M, W = self.ds.get_MW(random_G, random_H, mode=mode)
                Hinv = np.linalg.inv(random_H)
                for i in range(n):
                    self.assertAlmostEqual(W[i,i], 1.)
                    for j in range(n):
                        self.assertAlmostEqual(M[i,j], Hinv[i,j])

                # When the matrices are not full rank, test that the window functions
                # are at least properly normalized.
                deficient_H = np.ones((3,3))
                M, W = self.ds.get_MW(deficient_H, deficient_H, mode=mode)
                norm = np.sum(W, axis=1)
                for i in range(3):
                    self.assertAlmostEqual(norm[i], 1.)

                # Check that a warning is raised when H matrix is not square
                rectangle_H = np.ones((4,3))
                nt.assert_raises(np.linalg.LinAlgError, self.ds.get_MW, random_G, rectangle_H, mode=mode)

                # Check that the method ignores G
                M, W = self.ds.get_MW(random_G, random_H, mode=mode)
                M_other, W_other = self.ds.get_MW(random_H, random_H, mode=mode)
                for i in range(n):
                    for j in range(n):
                        self.assertAlmostEqual(M[i,j], M_other[i,j])
                        self.assertAlmostEqual(W[i,j], W_other[i,j])

            elif mode == 'V^-1/2':
                # Test that we are checking for the presence of a covariance matrix
                nt.assert_raises(ValueError, self.ds.get_MW, random_G, random_H, mode=mode)
                # Test that the error covariance is diagonal
                M, W = self.ds.get_MW(random_G, random_H, mode=mode, band_covar=random_V)
                band_covar = np.dot(M, np.dot(random_V, M.T))
                self.assertEqual(diagonal_or_not(band_covar), True)

            elif mode == 'I':
                # Test that the norm matrix is diagonal
                M, W = self.ds.get_MW(random_G, random_H, mode=mode)
                self.assertEqual(diagonal_or_not(M), True)
            
            # Test sizes for everyone
            self.assertEqual(M.shape, (n,n))
            self.assertEqual(W.shape, (n,n))

            # Window function matrices should have each row sum to unity
            # regardless of the mode chosen
            test_norm = np.sum(W, axis=1)
            for norm in test_norm:
                self.assertAlmostEqual(norm, 1.)


    def test_cov_q(self,ndlys=10):
        """
        Test that q_hat_cov has the right shape and accepts keys in correct
        format. Also validate with arbitrary number of delays.
        """
        for d in self.d:
            d.flag_array[:]=False #ensure that there are no flags!
            d.select(times=np.unique(d.time_array)[:10],frequencies=d.freq_array[0,:16])
        for d_std in self.d_std:
            d_std.flag_array[:]=False
            d_std.select(times=np.unique(d_std.time_array)[:10],frequencies=d_std.freq_array[0,:16])
        self.ds=pspecdata.PSpecData(dsets=self.d,wgts=self.w,dsets_std=self.d_std)
        self.ds=pspecdata.PSpecData(dsets=self.d,wgts=self.w,dsets_std=self.d_std)
        Ntime = self.ds.Ntimes
        self.ds.set_Ndlys(ndlys)
        #Here is the analytic covariance matrix...
        chan_x,chan_y=np.meshgrid(range(self.ds.Nfreqs),range(self.ds.Nfreqs))
        cov_analytic=np.zeros((self.ds.spw_Ndlys,self.ds.spw_Ndlys),dtype=np.complex128)
        for alpha in range(self.ds.spw_Ndlys):
            for beta in range(self.ds.spw_Ndlys):
                cov_analytic[alpha,beta]=np.exp(-2j*np.pi*(alpha-beta)*(chan_x-chan_y)/self.ds.spw_Ndlys).sum()
        key1 = (0,24,38)
        key2 = (1,25,38)
        print(cov_analytic)

        for input_data_weight in ['identity','iC']:
            self.ds.set_weighting(input_data_weight)

            for taper in taper_selection:
                qc = self.ds.cov_q_hat(key1,key2)
                self.assertTrue(np.allclose(np.array(list(qc.shape)),
                np.array([self.ds.Ntimes,self.ds.spw_Ndlys,self.ds.spw_Ndlys]),atol=1e-6))

        """
        Now test that analytic Error calculation gives Nchan^2
        """
        self.ds.set_weighting('identity')
        qc=self.ds.cov_q_hat(key1,key2)
        self.assertTrue(np.allclose(qc,
                        np.repeat(cov_analytic[np.newaxis,:,:],self.ds.Ntimes,axis=0),atol=1e-6))
        """
        Test lists of keys
        """
        self.ds.set_weighting('identity')
        qc=self.ds.cov_q_hat([key1],[key2],time_indices=[0])
        self.assertTrue(np.allclose(qc,
                        np.repeat(cov_analytic[np.newaxis,:,:],self.ds.Ntimes,axis=0),atol=1e-6))
        self.assertRaises(ValueError,self.ds.cov_q_hat,key1,key2,200)
        self.assertRaises(ValueError,self.ds.cov_q_hat,key1,key2,"watch out!")
    def test_cov_p_hat(self):
        """
        Test cov_p_hat, verify on identity.
        """
        self.ds=pspecdata.PSpecData(dsets=self.d,wgts=self.w,dsets_std=self.d_std)
        cov_p=self.ds.cov_p_hat(np.sqrt(6.)*np.identity(10),np.array([5.*np.identity(10)]))
        for p in range(10):
            for q in range(10):
                if p==q:
                    self.assertTrue(np.isclose(30.,cov_p[0,p,q],atol=1e-6))
                else:
                    self.assertTrue(np.isclose(0.,cov_p[0,p,q],atol=1e-6))


    def test_q_hat(self):
        """
        Test that q_hat has right shape and accepts keys in the right format.
        """
        # Set weights and pack data into PSpecData
        self.ds = pspecdata.PSpecData(dsets=self.d, wgts=self.w)
        Nfreq = self.ds.Nfreqs
        Ntime = self.ds.Ntimes
        Ndlys = Nfreq - 3
        self.ds.spw_Ndlys = Ndlys


        # Set baselines to use for tests
        key1 = (0, 24, 38)
        key2 = (1, 25, 38)
        key3 = [(0, 24, 38), (0, 24, 38)]
        key4 = [(1, 25, 38), (1, 25, 38)]

        for input_data_weight in ['identity', 'iC']:
            self.ds.set_weighting(input_data_weight)

            # Loop over list of taper functions
            for taper in taper_selection:
                self.ds.set_taper(taper)

                # Calculate q_hat for a pair of baselines and test output shape
                q_hat_a = self.ds.q_hat(key1, key2)
                self.assertEqual(q_hat_a.shape, (Ndlys, Ntime))


                # Check that swapping x_1 <-> x_2 results in complex conj. only
                q_hat_b = self.ds.q_hat(key2, key1)
                q_hat_diff = np.conjugate(q_hat_a) - q_hat_b
                for i in range(Ndlys):
                    for j in range(Ntime):
                        self.assertAlmostEqual(q_hat_diff[i,j].real,
                                               q_hat_diff[i,j].real)
                        self.assertAlmostEqual(q_hat_diff[i,j].imag,
                                               q_hat_diff[i,j].imag)

                # Check that lists of keys are handled properly
                q_hat_aa = self.ds.q_hat(key1, key4) # q_hat(x1, x2+x2)
                q_hat_bb = self.ds.q_hat(key4, key1) # q_hat(x2+x2, x1)
                q_hat_cc = self.ds.q_hat(key3, key4) # q_hat(x1+x1, x2+x2)

                # Effectively checks that q_hat(2*x1, 2*x2) = 4*q_hat(x1, x2)
                for i in range(Ndlys):

                    for j in range(Ntime):
                        self.assertAlmostEqual(q_hat_a[i,j].real,
                                               0.25 * q_hat_cc[i,j].real)
                        self.assertAlmostEqual(q_hat_a[i,j].imag,
                                               0.25 * q_hat_cc[i,j].imag)


        self.ds.spw_Ndlys = Nfreq
        # Check that the slow method is the same as the FFT method
        for input_data_weight in ['identity', 'iC']:
            self.ds.set_weighting(input_data_weight)
            # Loop over list of taper functions
            for taper in taper_selection:

                self.ds.set_taper(taper)
                q_hat_a_slow = self.ds.q_hat(key1, key2, allow_fft=False)
                q_hat_a = self.ds.q_hat(key1, key2, allow_fft=True)
                self.assertTrue(np.isclose(np.real(q_hat_a/q_hat_a_slow), 1).all())
                self.assertTrue(np.isclose(np.imag(q_hat_a/q_hat_a_slow), 0, atol=1e-6).all())

    def test_get_H(self):
        """
        Test Fisher/weight matrix calculation.
        """
        self.ds = pspecdata.PSpecData(dsets=self.d, wgts=self.w)
        Nfreq = self.ds.Nfreqs
        multiplicative_tolerance = 1.
        key1 = (0, 24, 38)
        key2 = (1, 25, 38)

        for input_data_weight in ['identity','iC']:
            self.ds.set_weighting(input_data_weight)
            for taper in taper_selection:
                self.ds.set_taper(taper)

                self.ds.set_Ndlys(Nfreq/3)
                H = self.ds.get_H(key1, key2)
                self.assertEqual(H.shape, (Nfreq/3, Nfreq/3)) # Test shape

                self.ds.set_Ndlys()
                H = self.ds.get_H(key1, key2)
                self.assertEqual(H.shape, (Nfreq, Nfreq)) # Test shape

    def test_get_G(self):
        """
        Test Fisher/weight matrix calculation.
        """
        self.ds = pspecdata.PSpecData(dsets=self.d, wgts=self.w)
        Nfreq = self.ds.Nfreqs
        multiplicative_tolerance = 1.
        key1 = (0, 24, 38)
        key2 = (1, 25, 38)

        for input_data_weight in ['identity','iC']:
            self.ds.set_weighting(input_data_weight)
            for taper in taper_selection:
                self.ds.clear_cache()
                self.ds.set_taper(taper)
                #print 'input_data_weight', input_data_weight
                self.ds.set_Ndlys(Nfreq-2)
                G = self.ds.get_G(key1, key2)
                self.assertEqual(G.shape, (Nfreq-2, Nfreq-2)) # Test shape
                #print np.min(np.abs(G)), np.min(np.abs(np.linalg.eigvalsh(G)))
                matrix_scale = np.min(np.abs(np.linalg.eigvalsh(G)))

                if input_data_weight == 'identity':
                    # In the identity case, there are three special properties
                    # that are respected:
                    # i) Symmetry: G_ab = G_ba
                    # ii) Cylic property: G = (1/2) tr[R1 Q_a R2 Q_b]
                    #                       = (1/2) tr[R2 Q_b R1 Q_a]
                    # iii) All elements of G are positive.

                    # Test symmetry
                    anti_sym_norm = np.linalg.norm(G - G.T)
                    self.assertLessEqual(anti_sym_norm,
                                        matrix_scale * multiplicative_tolerance)

                    # Test cyclic property of trace, where key1 and key2 can be
                    # swapped without changing the matrix. This is secretly the
                    # same test as the symmetry test, but perhaps there are
                    # creative ways to break the code to break one test but not
                    # the other.
                    G_swapped = self.ds.get_G(key2, key1)
                    G_diff_norm = np.linalg.norm(G - G_swapped)
                    self.assertLessEqual(G_diff_norm,
                                        matrix_scale * multiplicative_tolerance)
                    min_diagonal = np.min(np.diagonal(G))

                    # Test that all elements of G are positive up to numerical
                    # noise with the threshold set to 10 orders of magnitude
                    # down from the smallest value on the diagonal
                    for i in range(Nfreq-2):
                        for j in range(Nfreq-2):
                            self.assertGreaterEqual(G[i,j],

                                       -min_diagonal * multiplicative_tolerance)
                else:
                    # In general, when R_1 != R_2, there is a more restricted
                    # symmetry where swapping R_1 and R_2 *and* taking the
                    # transpose gives the same result
                    G_swapped = self.ds.get_G(key2, key1)
                    G_diff_norm = np.linalg.norm(G - G_swapped.T)
                    self.assertLessEqual(G_diff_norm,
                                         matrix_scale * multiplicative_tolerance)


    '''
    Under Construction
    def test_parseval(self):
        """
        Test that output power spectrum respects Parseval's theorem.
        """
        np.random.seed(10)
        variance_in = 1.
        Nfreq = self.d[0].Nfreqs
        data = self.d[0]
        # Use only the requested number of channels
        data.select(freq_chans=range(Nfreq), bls=[(24,24),])
        # Make it so that the test data is unflagged everywhere
        data.flag_array[:] = False
        # Get list of available baselines and LSTs
        bls = data.get_antpairs()
        nlsts = data.Ntimes
        # Simulate data given a Fourier-space power spectrum
        pk = variance_in * np.ones(Nfreq)
        # Make realisation of (complex) white noise in real space
        g = 1.0 * np.random.normal(size=(nlsts,Nfreq)) \
          + 1.j * np.random.normal(size=(nlsts,Nfreq))
        g /= np.sqrt(2.) # Since Re(C) = Im(C) = C/2
        x = data.freq_array[0]
        dx = x[1] - x[0]
        # Fourier transform along freq. direction in each LST bin
        gnew = np.zeros(g.shape).astype(complex)
        fnew = np.zeros(g.shape).astype(complex)
        for i in range(nlsts):
            f = np.fft.fft(g[i]) * np.sqrt(pk)
            fnew[i] = f
            gnew[i] = np.fft.ifft(f)
        # Parseval's theorem test: integral of F^2(k) dk = integral of f^2(x) dx
        k = np.fft.fftshift( np.fft.fftfreq(Nfreq, d=(x[1]-x[0])) )
        fsq = np.fft.fftshift( np.mean(fnew * fnew.conj(), axis=0) )
        gsq = np.mean(gnew * gnew.conj(), axis=0)
        # Realize set of Gaussian random datasets and pack into PSpecData
        data.data_array = np.expand_dims(np.expand_dims(gnew, axis=1), axis=3)
        ds = pspecdata.PSpecData()
        ds.add([data, data], [None, None])
        # Use true covariance instead
        exact_cov = {
            (0,24,24): np.eye(Nfreq),
            (1,24,24): np.eye(Nfreq)
        }
        ds.set_C(exact_cov)

        # Calculate OQE power spectrum using true covariance matrix
        tau = np.fft.fftshift( ds.delays() )
        ps, _ = ds.pspec(bls, input_data_weight='iC', norm='I')
        ps_avg = np.fft.fftshift( np.mean(ps[0], axis=1) )

        # Calculate integrals for Parseval's theorem
        parseval_real = simps(gsq, x)
        parseval_ft = dx**2. * simps(fsq, k)
        parseval_phat = simps(ps_avg, tau)

        # Report on results for different ways of calculating Parseval integrals
        print "Parseval's theorem:"
        print "  \int [g(x)]^2 dx = %3.6e, %3.6e" % (parseval_real.real,
                                                     parseval_real.imag)
        print "  \int [f(k)]^2 dk = %3.6e, %3.6e" % (parseval_ft.real,
                                                     parseval_ft.imag)
        print "  \int p_hat(k) dk = %3.6e, %3.6e" % (parseval_phat.real,
                                                     parseval_phat.imag)

        # Perform approx. equality test (this is a stochastic quantity, so we
        # only expect equality to ~10^-2 to 10^-3
        np.testing.assert_allclose(parseval_phat, parseval_real, rtol=1e-3)
    '''

    def test_scalar_delay_adjustment(self):
        self.ds = pspecdata.PSpecData(dsets=self.d, wgts=self.w, beam=self.bm)
        key1 = (0, 24, 38)
        key2 = (1, 25, 38)

        # Test that when:
        # i) Nfreqs = Ndlys, ii) Sampling, iii) No tapering, iv) R is identity
        # are all satisfied, the scalar adjustment factor is unity
        self.ds.set_weighting('identity')
        self.ds.spw_Ndlys = self.ds.spw_Nfreqs
        adjustment = self.ds.scalar_delay_adjustment(key1, key2, sampling=True)
        self.assertAlmostEqual(adjustment, 1.0)


    def test_scalar(self):
        self.ds = pspecdata.PSpecData(dsets=self.d, wgts=self.w, beam=self.bm)

        gauss = pspecbeam.PSpecBeamGauss(0.8,
                                  np.linspace(115e6, 130e6, 50, endpoint=False))
        ds2 = pspecdata.PSpecData(dsets=self.d, wgts=self.w, beam=gauss)

        # Precomputed results in the following test were done "by hand"
        # using iPython notebook "Scalar_dev2.ipynb" in the tests/ directory
        # FIXME: Uncomment when pyuvdata support for this is ready
        #scalar = self.ds.scalar()
        #self.assertAlmostEqual(scalar, 3732415176.85 / 10.**9)

        # FIXME: Remove this when pyuvdata support for the above is ready
        #self.assertRaises(NotImplementedError, self.ds.scalar)

    def test_validate_datasets(self):
        # test freq exception
        uvd = copy.deepcopy(self.d[0])
        uvd2 = uvd.select(frequencies=np.unique(uvd.freq_array)[:10], inplace=False)
        ds = pspecdata.PSpecData(dsets=[uvd, uvd2], wgts=[None, None])
        nt.assert_raises(ValueError, ds.validate_datasets)
        # test time exception
        uvd2 = uvd.select(times=np.unique(uvd.time_array)[:10], inplace=False)
        ds = pspecdata.PSpecData(dsets=[uvd, uvd2], wgts=[None, None])
        nt.assert_raises(ValueError, ds.validate_datasets)
        # test std exception
        ds.dsets_std=ds.dsets_std[:1]
        nt.assert_raises(ValueError, ds.validate_datasets)
        # test wgt exception
        ds.wgts = ds.wgts[:1]
        nt.assert_raises(ValueError, ds.validate_datasets)
        # test warnings
        uvd = copy.deepcopy(self.d[0])
        uvd2 = copy.deepcopy(self.d[0])
        uvd.select(frequencies=np.unique(uvd.freq_array)[:10], times=np.unique(uvd.time_array)[:10])
        uvd2.select(frequencies=np.unique(uvd2.freq_array)[10:20], times=np.unique(uvd2.time_array)[10:20])
        ds = pspecdata.PSpecData(dsets=[uvd, uvd2], wgts=[None, None])
        ds.validate_datasets()
        # test phasing
        uvd = copy.deepcopy(self.d[0])
        uvd2 = copy.deepcopy(self.d[0])
        uvd.phase_to_time(2458042)
        ds = pspecdata.PSpecData(dsets=[uvd, uvd2], wgts=[None, None])
        nt.assert_raises(ValueError, ds.validate_datasets)
        uvd2.phase_to_time(2458042.5)
        ds.validate_datasets()

    def test_rephase_to_dst(self):
        # generate two uvd objects w/ different LST grids
        uvd1 = copy.deepcopy(self.uvd)
        uvd2 = uv.UVData()
        uvd2.read_miriad(os.path.join(DATA_PATH, "zen.2458042.19263.xx.HH.uvXA"))

        # null test: check nothing changes when dsets contain same UVData object
        ds = pspecdata.PSpecData(dsets=[copy.deepcopy(uvd1), copy.deepcopy(uvd1)], wgts=[None, None])
        # get normal pspec
        bls = [(37, 39)]
        uvp1 = ds.pspec(bls, bls, (0, 1), pols=('xx','xx'), verbose=False)
        # rephase and get pspec
        ds.rephase_to_dset(0)
        uvp2 = ds.pspec(bls, bls, (0, 1), pols=('xx','xx'), verbose=False)
        blp = (0, ((37,39),(37,39)), 'XX')
        nt.assert_true(np.isclose(np.abs(uvp2.get_data(blp)/uvp1.get_data(blp)), 1.0).min())

    def test_Jy_to_mK(self):
        # test basic execution
        uvd = self.uvd
        uvd.vis_units = 'Jy'
        ds = pspecdata.PSpecData(dsets=[copy.deepcopy(uvd), copy.deepcopy(uvd)],
                                 wgts=[None, None], beam=self.bm)
        ds.Jy_to_mK()
        nt.assert_true(ds.dsets[0].vis_units, 'mK')
        nt.assert_true(ds.dsets[1].vis_units, 'mK')
        nt.assert_true(uvd.get_data(24, 25, 'xx')[30, 30] / ds.dsets[0].get_data(24, 25, 'xx')[30, 30] < 1.0)

        # test feeding beam
        ds2 = pspecdata.PSpecData(dsets=[copy.deepcopy(uvd), copy.deepcopy(uvd)],
                                 wgts=[None, None], beam=self.bm)
        ds2.Jy_to_mK(beam=self.bm)
        nt.assert_equal(ds.dsets[0], ds2.dsets[0])

        # test vis_units no Jansky
        uvd2 = copy.deepcopy(uvd)
        uvd2.polarization_array[0] = -6
        uvd2.vis_units = 'UNCALIB'
        ds = pspecdata.PSpecData(dsets=[copy.deepcopy(uvd), copy.deepcopy(uvd2)],
                                 wgts=[None, None], beam=self.bm)
        ds.Jy_to_mK()
        nt.assert_equal(ds.dsets[0].vis_units, "mK")
        nt.assert_equal(ds.dsets[1].vis_units, "UNCALIB")
        nt.assert_not_equal(ds.dsets[0].get_data(24, 25, 'xx')[30, 30], ds.dsets[1].get_data(24, 25, 'yy')[30, 30])

    def test_trim_dset_lsts(self):
        fname = os.path.join(DATA_PATH, "zen.2458042.17772.xx.HH.uvXA")
        uvd1 = UVData()
        uvd1.read_miriad(fname)
        uvd2 = copy.deepcopy(uvd1)
        uvd2.lst_array = (uvd2.lst_array + 10 * np.median(np.diff(np.unique(uvd2.lst_array)))) % (2*np.pi)
        # test basic execution
        ds = pspecdata.PSpecData(dsets=[copy.deepcopy(uvd1), copy.deepcopy(uvd2)], wgts=[None, None])
        ds.trim_dset_lsts()
        nt.assert_true(ds.dsets[0].Ntimes, 52)
        nt.assert_true(ds.dsets[1].Ntimes, 52)
        nt.assert_true(np.all( (2458042.178948477 < ds.dsets[0].time_array) \
                        + (ds.dsets[0].time_array < 2458042.1843023109)))
        # test exception
        uvd2.lst_array += np.linspace(0, 1e-3, uvd2.Nblts)
        ds = pspecdata.PSpecData(dsets=[copy.deepcopy(uvd1), copy.deepcopy(uvd2)], wgts=[None, None])
        ds.trim_dset_lsts()
        nt.assert_true(ds.dsets[0].Ntimes, 60)
        nt.assert_true(ds.dsets[1].Ntimes, 60)

    def test_units(self):
        ds = pspecdata.PSpecData()
        # test exception
        nt.assert_raises(IndexError, ds.units)
        ds.add(self.uvd, None)
        # test basic execution
        vis_u, norm_u = ds.units()
        nt.assert_equal(vis_u, "UNCALIB")
        nt.assert_equal(norm_u, "Hz str [beam normalization not specified]")

    def test_delays(self):
        ds = pspecdata.PSpecData()
        # test exception
        nt.assert_raises(IndexError, ds.delays)
        ds.add([self.uvd, self.uvd], [None, None])
        d = ds.delays()
        nt.assert_true(len(d), ds.dsets[0].Nfreqs)

    def test_check_in_dset(self):
        # generate ds
        uvd = copy.deepcopy(self.d[0])
        ds = pspecdata.PSpecData(dsets=[uvd, uvd], wgts=[None, None])
        # check for existing key
        nt.assert_true(ds.check_key_in_dset(('xx'), 0))
        nt.assert_true(ds.check_key_in_dset((24, 25), 0))
        nt.assert_true(ds.check_key_in_dset((24, 25, 'xx'), 0))
        # check for non-existing key
        nt.assert_false(ds.check_key_in_dset('yy', 0))
        nt.assert_false(ds.check_key_in_dset((24, 26), 0))
        nt.assert_false(ds.check_key_in_dset((24, 26, 'yy'), 0))
        # check exception
        nt.assert_raises(KeyError, ds.check_key_in_dset, (1,2,3,4,5), 0)

    def test_pspec(self):
        # generate ds
        uvd = copy.deepcopy(self.uvd)
        ds = pspecdata.PSpecData(dsets=[uvd, uvd], wgts=[None, None],beam=self.bm, labels=['red', 'blue'])

        # check basic execution with baseline list
        bls = [(24, 25), (37, 38), (38, 39), (52, 53)]
        uvp = ds.pspec(bls, bls, (0, 1), ('xx','xx'), input_data_weight='identity', norm='I', taper='none',
                                little_h=True, verbose=False)
        nt.assert_equal(len(uvp.bl_array), len(bls))
        nt.assert_true(uvp.antnums_to_blpair(((24, 25), (24, 25))) in uvp.blpair_array)
        nt.assert_equal(uvp.data_array[0].dtype, np.complex128)
        nt.assert_equal(uvp.data_array[0].shape, (240, 64, 1))

        # check with redundant baseline group list
        antpos, ants = uvd.get_ENU_antpos(pick_data_ants=True)
        antpos = dict(zip(ants, antpos))
        red_bls = map(lambda blg: sorted(blg), redcal.get_pos_reds(antpos, low_hi=True))[2]
        bls1, bls2, blps = utils.construct_blpairs(red_bls, exclude_permutations=True)
        uvp = ds.pspec(bls1, bls2, (0, 1), ('xx','xx'), input_data_weight='identity', norm='I', taper='none',
                                little_h=True, verbose=False)
        nt.assert_true(uvp.antnums_to_blpair(((24, 25), (37, 38))) in uvp.blpair_array)
        nt.assert_equal(uvp.Nblpairs, 10)
        uvp = ds.pspec(bls1, bls2, (0, 1), ('xx','xx'), input_data_weight='identity', norm='I', taper='none',
                                little_h=True, verbose=False)
        nt.assert_true(uvp.antnums_to_blpair(((24, 25), (52, 53))) in uvp.blpair_array)
        nt.assert_true(uvp.antnums_to_blpair(((52, 53), (24, 25))) not in uvp.blpair_array)
        nt.assert_equal(uvp.Nblpairs, 10)

        # test mixed bl group and non blgroup, currently bl grouping of more than 1 blpair doesn't work
        bls1 = [[(24, 25)], (52, 53)]
        bls2 = [[(24, 25)], (52, 53)]
        uvp = ds.pspec(bls1, bls2, (0, 1), ('xx','xx'), input_data_weight='identity', norm='I', taper='none',
                                little_h=True, verbose=False)
        # test select
        red_bls = [(24, 25), (37, 38), (38, 39), (52, 53)]
        bls1, bls2, blp = utils.construct_blpairs(red_bls, exclude_permutations=False, exclude_auto_bls=False)
        uvd = copy.deepcopy(self.uvd)
        ds = pspecdata.PSpecData(dsets=[uvd, uvd], wgts=[None, None], beam=self.bm)
        uvp = ds.pspec(bls1, bls2, (0, 1), ('xx','xx'), spw_ranges=[(20,30), (30,40)], verbose=False)
        nt.assert_equal(uvp.Nblpairs, 16)
        nt.assert_equal(uvp.Nspws, 2)
        uvp2 = uvp.select(spws=[0], bls=[(24, 25)], only_pairs_in_bls=False, inplace=False)
        nt.assert_equal(uvp2.Nspws, 1)
        nt.assert_equal(uvp2.Nblpairs, 7)
        uvp.select(spws=0, bls=(24, 25), only_pairs_in_bls=True, inplace=True)
        nt.assert_equal(uvp.Nspws, 1)
        nt.assert_equal(uvp.Nblpairs, 1)

        # check w/ multiple spectral ranges
        uvd = copy.deepcopy(self.uvd)
        ds = pspecdata.PSpecData(dsets=[uvd, uvd], wgts=[None, None], beam=self.bm)
        uvp = ds.pspec(bls, bls, (0, 1), ('xx','xx'), spw_ranges=[(10, 24), (30, 40), (45, 64)], verbose=False)
        nt.assert_equal(uvp.Nspws, 3)
        nt.assert_equal(uvp.Nspwdlys, 43)
        nt.assert_equal(uvp.data_array[0].shape, (240, 14, 1))
        nt.assert_equal(uvp.get_data(0, 24025024025, 'xx').shape, (60, 14))

        # check select
        uvp.select(spws=[1])
        nt.assert_equal(uvp.Nspws, 1)
        nt.assert_equal(uvp.Ndlys, 10)
        nt.assert_equal(len(uvp.data_array), 1)

        # test polarization pairs
        uvd = copy.deepcopy(self.uvd)
        ds = pspecdata.PSpecData(dsets=[uvd, uvd], wgts=[None, None], beam=self.bm)
        uvp = ds.pspec(bls, bls, (0, 1), ('xx','xx'), spw_ranges=[(10, 24)], verbose=False)
        nt.assert_raises(NotImplementedError, ds.pspec, bls, bls, (0, 1), pols=[('xx','yy')])
        uvd = copy.deepcopy(self.uvd)
        ds = pspecdata.PSpecData(dsets=[uvd, uvd], wgts=[None, None], beam=self.bm)
        uvp = ds.pspec(bls, bls, (0, 1), [('xx','xx'), ('yy','yy')], spw_ranges=[(10, 24)], verbose=False)

        uvd = copy.deepcopy(self.uvd)
        ds = pspecdata.PSpecData(dsets=[uvd, uvd], wgts=[None, None], beam=self.bm)
        uvp = ds.pspec(bls, bls, (0, 1), (-5, -5), spw_ranges=[(10, 24)], verbose=False)

        # test exceptions
        nt.assert_raises(AssertionError, ds.pspec, bls1[:1], bls2, (0, 1), ('xx','xx'))
        nt.assert_raises(ValueError, ds.pspec, bls, bls, (0, 1), pols=('yy','yy'))
        uvd1 = copy.deepcopy(self.uvd)
        uvd1.polarization_array = np.array([-6])
        ds = pspecdata.PSpecData(dsets=[uvd, uvd1], wgts=[None, None], beam=self.bm)
        nt.assert_raises(ValueError, ds.pspec, bls, bls, (0, 1), ('xx','xx'))

        # test files with more than one polarizations
        uvd1 = copy.deepcopy(self.uvd)
        uvd1.polarization_array = np.array([-6])
        uvd2 = self.uvd + uvd1
        ds = pspecdata.PSpecData(dsets=[uvd2, uvd2], wgts=[None, None], beam=self.bm)
        uvp = ds.pspec(bls, bls, (0, 1), [('xx','xx'), ('yy','yy')], spw_ranges=[(10, 24)], verbose=False)

        uvd1 = copy.deepcopy(self.uvd)
        uvd1.polarization_array = np.array([-6])
        uvd2 = self.uvd + uvd1
        ds = pspecdata.PSpecData(dsets=[uvd2, uvd2], wgts=[None, None], beam=self.bm)
        uvp = ds.pspec(bls, bls, (0, 1), [('xx','xx'), ('xy','xy')], spw_ranges=[(10, 24)], verbose=False)


        # test with nsamp set to zero
        uvd = copy.deepcopy(self.uvd)
        uvd.nsample_array[uvd.antpair2ind(24, 25)] = 0.0
        ds = pspecdata.PSpecData(dsets=[uvd, uvd], wgts=[None, None], beam=self.bm)
        uvp = ds.pspec([(24, 25)], [(37, 38)], (0, 1), [('xx', 'xx')])
        nt.assert_true(np.all(np.isclose(uvp.integration_array[0], 0.0)))

        # test covariance calculation runs with small number of delays
        uvd = copy.deepcopy(self.uvd)
        uvd_std=copy.deepcopy(self.uvd_std)
        ds = pspecdata.PSpecData(dsets=[uvd, uvd], wgts=[None, None],
        dsets_std=[uvd_std,uvd_std], beam=self.bm)
        uvp = ds.pspec(bls1, bls2, (0, 1), ('xx','xx'), input_data_weight='identity', norm='I', taper='none',
                                little_h=True, verbose=True, spw_ranges=[(10,14)], store_cov=True)

    def test_normalization(self):
        # Test Normalization of pspec() compared to PAPER legacy techniques
        d1 = self.uvd.select(times=np.unique(self.uvd.time_array)[:-1:2],
                             frequencies=np.unique(self.uvd.freq_array)[40:51], inplace=False)
        d2 = self.uvd.select(times=np.unique(self.uvd.time_array)[1::2],
                             frequencies=np.unique(self.uvd.freq_array)[40:51], inplace=False)
        freqs = np.unique(d1.freq_array)

        # Setup baselines
        bls1 = [(24, 25)]
        bls2 = [(37, 38)]

        # Get beam
        beam = copy.deepcopy(self.bm)
        cosmo = conversions.Cosmo_Conversions()

        # Set to mK scale
        d1.data_array *= beam.Jy_to_mK(freqs, pol='XX')[None, None, :, None]
        d2.data_array *= beam.Jy_to_mK(freqs, pol='XX')[None, None, :, None]

        # Compare using no taper
        OmegaP = beam.power_beam_int(pol='XX')
        OmegaPP = beam.power_beam_sq_int(pol='XX')
        OmegaP = interp1d(beam.beam_freqs/1e6, OmegaP)(freqs/1e6)
        OmegaPP = interp1d(beam.beam_freqs/1e6, OmegaPP)(freqs/1e6)
        NEB = 1.0
        Bp = np.median(np.diff(freqs)) * len(freqs)
        scalar = cosmo.X2Y(np.mean(cosmo.f2z(freqs))) * np.mean(OmegaP**2/OmegaPP) * Bp * NEB
        data1 = d1.get_data(bls1[0])
        data2 = d2.get_data(bls2[0])
        legacy = np.fft.fftshift(np.conj(np.fft.fft(data1, axis=1)) * np.fft.fft(data2, axis=1) * scalar / len(freqs)**2, axes=1)[0]
        # hera_pspec OQE
        ds = pspecdata.PSpecData(dsets=[d1, d2], wgts=[None, None], beam=beam)
        uvp = ds.pspec(bls1, bls2, (0, 1), pols=('xx','xx'), taper='none', input_data_weight='identity', norm='I', sampling=True)
        oqe = uvp.get_data(0, ((24, 25), (37, 38)), 'xx')[0]
        # assert answers are same to within 3%
        nt.assert_true(np.isclose(np.real(oqe)/np.real(legacy), 1, atol=0.03, rtol=0.03).all())
        # taper
        window = windows.blackmanharris(len(freqs))
        NEB = Bp / trapz(window**2, x=freqs)
        scalar = cosmo.X2Y(np.mean(cosmo.f2z(freqs))) * np.mean(OmegaP**2/OmegaPP) * Bp * NEB
        data1 = d1.get_data(bls1[0])
        data2 = d2.get_data(bls2[0])
        legacy = np.fft.fftshift(np.conj(np.fft.fft(data1*window[None, :], axis=1)) * np.fft.fft(data2*window[None, :], axis=1) * scalar / len(freqs)**2, axes=1)[0]
        # hera_pspec OQE
        ds = pspecdata.PSpecData(dsets=[d1, d2], wgts=[None, None], beam=beam)
        uvp = ds.pspec(bls1, bls2, (0, 1), ('xx','xx'), taper='blackman-harris', input_data_weight='identity', norm='I')
        oqe = uvp.get_data(0, ((24, 25), (37, 38)), 'xx')[0]
        # assert answers are same to within 3%
        nt.assert_true(np.isclose(np.real(oqe)/np.real(legacy), 1, atol=0.03, rtol=0.03).all())

    def test_broadcast_dset_flags(self):
        # setup
        fname = os.path.join(DATA_PATH, "zen.all.xx.LST.1.06964.uvA")
        uvd = UVData()
        uvd.read_miriad(fname)
        Nfreq = uvd.data_array.shape[2]

        # test basic execution w/ a spw selection
        ds = pspecdata.PSpecData(dsets=[copy.deepcopy(uvd), copy.deepcopy(uvd)], wgts=[None, None])
        ds.broadcast_dset_flags(spw_ranges=[(400, 800)], time_thresh=0.2)
        nt.assert_false(ds.dsets[0].get_flags(24, 25)[:, 550:650].any())

        # test w/ no spw selection
        ds = pspecdata.PSpecData(dsets=[copy.deepcopy(uvd), copy.deepcopy(uvd)], wgts=[None, None])
        ds.broadcast_dset_flags(spw_ranges=None, time_thresh=0.2)
        nt.assert_true(ds.dsets[0].get_flags(24, 25)[:, 550:650].any())

        # test unflagging
        ds = pspecdata.PSpecData(dsets=[copy.deepcopy(uvd), copy.deepcopy(uvd)], wgts=[None, None])
        ds.broadcast_dset_flags(spw_ranges=None, time_thresh=0.2, unflag=True)
        nt.assert_false(ds.dsets[0].get_flags(24, 25)[:, :].any())

        # test single integration being flagged within spw
        ds = pspecdata.PSpecData(dsets=[copy.deepcopy(uvd), copy.deepcopy(uvd)], wgts=[None, None])
        ds.dsets[0].flag_array[ds.dsets[0].antpair2ind(24, 25)[3], 0, 600, 0] = True
        ds.broadcast_dset_flags(spw_ranges=[(400, 800)], time_thresh=0.25, unflag=False)
        nt.assert_true(ds.dsets[0].get_flags(24, 25)[3, 400:800].all())
        nt.assert_false(ds.dsets[0].get_flags(24, 25)[3, :].all())

        # test pspec run sets flagged integration to have zero weight
        uvd.flag_array[uvd.antpair2ind(24, 25)[3], 0, 400, :] = True
        ds = pspecdata.PSpecData(dsets=[copy.deepcopy(uvd), copy.deepcopy(uvd)], wgts=[None, None])
        ds.broadcast_dset_flags(spw_ranges=[(400, 450)], time_thresh=0.25)
        uvp = ds.pspec([(24, 25), (37, 38), (38, 39)], [(24, 25), (37, 38), (38, 39)], (0, 1), ('xx', 'xx'),
                        spw_ranges=[(400, 450)], verbose=False)
        # assert flag broadcast above hits weight arrays in uvp
        nt.assert_true(np.all(np.isclose(uvp.get_wgts(0, ((24, 25), (24, 25)), 'xx')[3], 0.0)))
        # assert flag broadcast above hits integration arrays
        nt.assert_true(np.isclose(uvp.get_integrations(0, ((24, 25), (24, 25)), 'xx')[3], 0.0))
        # average spectra
        avg_uvp = uvp.average_spectra(blpair_groups=[sorted(np.unique(uvp.blpair_array))], time_avg=True, inplace=False)
        # repeat but change data in flagged portion
        ds.dsets[0].data_array[uvd.antpair2ind(24, 25)[3], 0, 400:450, :] *= 100
        uvp2 = ds.pspec([(24, 25), (37, 38), (38, 39)], [(24, 25), (37, 38), (38, 39)], (0, 1), ('xx', 'xx'),
                        spw_ranges=[(400, 450)], verbose=False)
        avg_uvp2 = uvp.average_spectra(blpair_groups=[sorted(np.unique(uvp.blpair_array))], time_avg=True, inplace=False)
        # assert average before and after are the same!
        nt.assert_equal(avg_uvp, avg_uvp2)

    def test_RFI_flag_propagation(self):
        # generate ds and weights
        uvd = copy.deepcopy(self.uvd)
        uvd.flag_array[:] = False
        Nfreq = uvd.data_array.shape[2]

        # Basic test of shape
        ds = pspecdata.PSpecData(dsets=[uvd, uvd], wgts=[None, None], beam=self.bm)
        test_R = ds.R((1, 37, 38, 'XX'))
        nt.assert_equal(test_R.shape, (Nfreq, Nfreq))

        # First test that turning-off flagging does nothing if there are no flags in the data
        bls1 = [(24, 25)]
        bls2 = [(37, 38)]
        ds = pspecdata.PSpecData(dsets=[uvd, uvd], wgts=[None, None], beam=self.bm, labels=['red', 'blue'])
        uvp_flagged = ds.pspec(bls1, bls2, (0, 1), ('xx','xx'), input_data_weight='identity', norm='I', taper='none',
                                little_h=True, verbose=False)
        ds.broadcast_dset_flags(unflag=True)
        uvp_unflagged = ds.pspec(bls1, bls2, (0, 1), ('xx','xx'), input_data_weight='identity', norm='I', taper='none',
                                little_h=True, verbose=False)

        qe_unflagged = uvp_unflagged.get_data(0, ((24, 25), (37, 38)), 'xx')[0]
        qe_flagged = uvp_flagged.get_data(0, ((24, 25), (37, 38)), 'xx')[0]

        # assert answers are same to within 0.1%
        nt.assert_true(np.isclose(np.real(qe_unflagged)/np.real(qe_flagged), 1, atol=0.001, rtol=0.001).all())

        # Test that when flagged, the data within a channel really don't have any effect on the final result
        uvd2 = copy.deepcopy(uvd)
        uvd2.flag_array[uvd.antpair2ind(24, 25)] = True
        ds = pspecdata.PSpecData(dsets=[uvd2, uvd2], wgts=[None, None], beam=self.bm)
        uvp_flagged = ds.pspec(bls1, bls2, (0, 1), ('xx','xx'), input_data_weight='identity', norm='I', taper='none',
                                little_h=True, verbose=False)

        uvd2.data_array[uvd.antpair2ind(24, 25)] *= 9234.913
        ds = pspecdata.PSpecData(dsets=[uvd2, uvd2], wgts=[None, None], beam=self.bm)
        uvp_flagged_mod = ds.pspec(bls1, bls2, (0, 1), ('xx','xx'), input_data_weight='identity', norm='I', taper='none',
                                little_h=True, verbose=False)

        qe_flagged_mod = uvp_flagged_mod.get_data(0, ((24, 25), (37, 38)), 'xx')[0]
        qe_flagged = uvp_flagged.get_data(0, ((24, 25), (37, 38)), 'xx')[0]

        # assert answers are same to within 0.1%
        nt.assert_true(np.isclose(np.real(qe_flagged_mod), np.real(qe_flagged), atol=0.001, rtol=0.001).all())

        # Test below commented out because this sort of aggressive symmetrization is not yet implemented.
        # # Test that flagging a channel for one dataset (e.g. just left hand dataset x2)
        # # is equivalent to flagging for both x1 and x2.
        # test_wgts_flagged = copy.deepcopy(test_wgts)
        # test_wgts_flagged.data_array[:,:,40:60] = 0. # Flag 20 channels
        # ds = pspecdata.PSpecData(dsets=[uvd, uvd], wgts=[test_wgts_flagged, test_wgts_flagged], beam=self.bm)
        # print "mode alpha"
        # uvp_flagged = ds.pspec(bls1, bls2, (0, 1), ('xx','xx'), input_data_weight='diagonal', norm='I', taper='none',
        #                         little_h=True, verbose=False)
        # ds = pspecdata.PSpecData(dsets=[uvd, uvd], wgts=[None, test_wgts_flagged], beam=self.bm)
        # print "mode beta"
        # uvp_flagged_asymm = ds.pspec(bls1, bls2, (0, 1), ('xx','xx'), input_data_weight='diagonal', norm='I', taper='none',
        #                         little_h=True, verbose=False)

        # qe_flagged_asymm = uvp_flagged_asymm .get_data(0, ((24, 25), (37, 38)), 'xx')[0]
        # qe_flagged = uvp_flagged.get_data(0, ((24, 25), (37, 38)), 'xx')[0]

        # #print np.real(qe_flagged_asymm)/np.real(qe_flagged)

        # # assert answers are same to within 3%
        # nt.assert_true(np.isclose(np.real(qe_flagged_asymm)/np.real(qe_flagged), 1, atol=0.03, rtol=0.03).all())

        print uvd.data_array.shape

    def test_validate_blpairs(self):
        # test exceptions
        uvd = copy.deepcopy(self.uvd)
        nt.assert_raises(TypeError, pspecdata.validate_blpairs, [((1, 2), (2, 3))], None, uvd)
        nt.assert_raises(TypeError, pspecdata.validate_blpairs, [((1, 2), (2, 3))], uvd, None)

        bls = [(24,25),(37,38)]
        bls1, bls2, blpairs = utils.construct_blpairs(bls, exclude_permutations=False, exclude_auto_bls=True)
        pspecdata.validate_blpairs(blpairs, uvd, uvd)
        bls1, bls2, blpairs = utils.construct_blpairs(bls, exclude_permutations=False, exclude_auto_bls=True,
                                                          group=True)

        pspecdata.validate_blpairs(blpairs, uvd, uvd)

        # test non-redundant
        blpairs = [((24, 25), (24, 38))]
        pspecdata.validate_blpairs(blpairs, uvd, uvd)

def test_pspec_run():
    fnames = [os.path.join(DATA_PATH, d) for d in ['zen.even.xx.LST.1.28828.uvOCRSA',
                                                   'zen.odd.xx.LST.1.28828.uvOCRSA']]

    beamfile = os.path.join(DATA_PATH, "HERA_NF_dipole_power.beamfits")
    fnames_std=[os.path.join(DATA_PATH,d) for d in ['zen.even.std.xx.LST.1.28828.uvOCRSA',
                                                    'zen.odd.std.xx.LST.1.28828.uvOCRSA']]
    # test basic execution
    psc = pspecdata.pspec_run(fnames, "./out.hdf5", Jy2mK=False, verbose=False, overwrite=True)
    nt.assert_true(isinstance(psc, container.PSpecContainer))
    nt.assert_equal(psc.groups(), ['dset0_dset1'])
    nt.assert_equal(psc.spectra(psc.groups()[0]), ['dset0_x_dset1'])
    nt.assert_true(os.path.exists("./out.hdf5"))
    if os.path.exists("./out.hdf5"):
        os.remove("./out.hdf5")

    # test Jy2mK, rephase_to_dset, blpairs and dset_labels
    cosmo = conversions.Cosmo_Conversions(Om_L=0.0)
    psc = pspecdata.pspec_run(fnames, "./out.hdf5",dsets_std=fnames_std, Jy2mK=True, beam=beamfile, verbose=False, overwrite=True,
                              rephase_to_dset=0, blpairs=[((37, 38), (37, 38)), ((37, 38), (52, 53))],
                              pol_pairs=[('xx', 'xx'), ('xx', 'xx')], dset_labels=["foo", "bar"],
                              dset_pairs=[(0, 0), (0, 1)], spw_ranges=[(50, 75), (120, 140)],
                              cosmo=cosmo)
    nt.assert_true("foo_bar" in psc.groups())
    nt.assert_equal(psc.spectra('foo_bar'), [u'foo_x_bar', u'foo_x_foo'])
    uvp = psc.get_pspec("foo_bar", "foo_x_bar")
    nt.assert_true(uvp.vis_units, "mK")
    nt.assert_equal(uvp.bl_array.tolist(), [37038, 52053])
    nt.assert_equal(uvp.pol_array.tolist(), [-5, -5])
    nt.assert_equal(uvp.cosmo, cosmo)
    #nt.assert_equal(uvp.labels, [])
    #nt.assert_equal(uvp.get_spw_ranges, [])

    # test exceptions
    nt.assert_raises(AssertionError, pspecdata.pspec_run, (1, 2), "./out.hdf5")
    nt.assert_raises(AssertionError, pspecdata.pspec_run, [1, 2], "./out.hdf5")
    nt.assert_raises(AssertionError, pspecdata.pspec_run, fnames, "./out.hdf5", blpairs=(1, 2), verbose=False)
    nt.assert_raises(AssertionError, pspecdata.pspec_run, fnames, "./out.hdf5", blpairs=[1, 2], verbose=False)
    nt.assert_raises(AssertionError, pspecdata.pspec_run, fnames, "./out.hdf5", beam=1, verbose=False)

    if os.path.exists("./out.hdf5"):
        os.remove("./out.hdf5")


def test_get_argparser():
    args = pspecdata.get_pspec_run_argparser()
    a = args.parse_args([['foo'], 'bar'])


"""
# LEGACY MONTE CARLO TESTS
    def validate_get_G(self,tolerance=0.2,NDRAWS=100,NCHAN=8):
        '''
        Test get_G where we interpret G in this case to be the Fisher Matrix.
        Args:
            tolerance, required max fractional difference from analytical
                       solution to pass.
            NDRAWS, number of random data sets to sample frome.
            NCHAN, number of channels. Must be less than test data sets.
        '''
        #read in data.
        dpath=os.path.join(DATA_PATH,'zen.2458042.12552.xx.HH.uvXAA')
        data=uv.UVData()
        wghts=uv.UVData()
        data.read_miriad(dpath)
        wghts.read_miriad(dpath)
        assert(NCHAN<data.Nfreqs)
        #make sure we use fewer channels.
        data.select(freq_chans=range(NCHAN))
        wghts.select(freq_chans=range(NCHAN))
        #********************************************************************
        #set data to random white noise with a random variance and mean.
        ##!!!Set mean to zero for now since analyitic solutions assumed mean
        ##!!!Subtracted data which oqe isn't actually doing.
        #*******************************************************************
        test_mean=0.*np.abs(np.random.randn())
        test_std=np.abs(np.random.randn())
        #*******************************************************************
        #Make sure that all of the flags are set too true for analytic case.
        #*******************************************************************
        data.flag_array[:]=False
        wghts.data_array[:]=1.
        wghts.flag_array[:]=False
        bllist=data.get_antpairs()
        #*******************************************************************
        #These are the averaged "fisher matrices"
        #*******************************************************************
        f_mat=np.zeros((data.Nfreqs,data.Nfreqs),dtype=complex)
        f_mat_true=np.zeros((data.Nfreqs,data.Nfreqs),dtype=complex)
        nsamples=0
        for datanum in range(NDATA):
            #for each data draw, generate a random data set.
            pspec=pspecdata.PSpecData()
            data.data_array=test_std\
            *np.random.standard_normal(size=data.data_array.shape)\
            /np.sqrt(2.)+1j*test_std\
            *np.random.standard_normal(size=data.data_array.shape)\
            /np.sqrt(2.)+(1.+1j)*test_mean
            pspec.add([data],[wghts])
            #get empirical Fisher matrix for baselines 0 and 1.
            pair1=bllist[0]
            pair2=bllist[1]
            k1=(0,pair1[0],pair1[1],-5)
            k2=(0,pair2[0],pair2[1],-5)
            #add to fisher averages.
            f_mat_true=f_mat_true+pspec.get_F(k1,k2,true_fisher=True)
            f_mat=f_mat+pspec.get_F(k1,k2)
            #test identity
            self.assertTrue(np.allclose(pspec.get_F(k1,k2,use_identity=True)/data.Nfreqs**2.,
                            np.identity(data.Nfreqs).astype(complex)))
            del pspec
        #divide out empirical Fisher matrices by analytic solutions.
        f_mat=f_mat/NDATA/data.Nfreqs**2.*test_std**4.
        f_mat_true=f_mat_true/NDATA/data.Nfreqs**2.*test_std**4.
        #test equality to analytic solutions
        self.assertTrue(np.allclose(f_mat,
                        np.identity(data.Nfreqs).astype(complex),
                        rtol=tolerance,
                        atol=tolerance)
        self.assertTrue(np.allclose(f_mat_true,
                                    np.identity(data.Nfreqs).astype(complex),
                                    rtol=tolerance,
                                    atol=tolerance)
        #TODO: Need a test case for some kind of taper.
    def validate_get_MW(self,NCHANS=20):
        '''
        Test get_MW with analytical case.
        Args:
            NCHANS, number of channels to validate.
        '''
        ###
        test_std=np.abs(np.random.randn())
        f_mat=np.identity(NCHANS).astype(complex)/test_std**4.*nchans**2.
        pspec=pspecdata.PSpecData()
        m,w=pspec.get_MW(f_mat,mode='G^-1')
        #test M/W matrices are close to analytic solutions
        #check that rows in W sum to unity.
        self.assertTrue(np.all(np.abs(w.sum(axis=1)-1.)<=tolerance))
        #check that W is analytic soluton (identity)
        self.assertTrue(np.allclose(w,np.identity(nchans).astype(complex)))
        #check that M.F = W
        self.assertTrue(np.allclose(np.dot(m,f_mat),w))
        m,w=pspec.get_MW(f_mat,mode='G^-1/2')
        #check W is identity
        self.assertTrue(np.allclose(w,np.identity(nchans).astype(complex)))
        self.assertTrue(np.allclose(np.dot(m,f_mat),w))
        #check that L^-1 runs.
        m,w=pspec.get_MW(f_mat,mode='G^-1')
    def validate_q_hat(self,NCHAN=8,NDATA=1000,):
        '''
        validate q_hat calculation by drawing random white noise data sets
        '''
        dpath=os.path.join(DATA_PATH,'zen.2458042.12552.xx.HH.uvXAA')
        data=uv.UVData()
        wghts=uv.UVData()
        data.read_miriad(dpath)
        wghts.read_miriad(dpath)
        assert(NCHAN<=data.Nfreqs)
        data.select(freq_chans=range(NCHAN))
        wghts.select(freq_chans=range(NCHAN))
        #***************************************************************
        #set data to random white noise with a random variance and mean
        #q_hat does not subtract a mean so I will set it to zero for
        #the test.
        #****************************************************************
        test_mean=0.*np.abs(np.random.randn())#*np.abs(np.random.randn())
        test_std=np.abs(np.random.randn())
        data.flag_array[:]=False#Make sure that all of the flags are set too true for analytic case.
        wghts.data_array[:]=1.
        wghts.flag_array[:]=False
        bllist=data.get_antpairs()
        q_hat=np.zeros(NCHAN).astype(complex)
        q_hat_id=np.zeros_like(q_hat)
        q_hat_fft=np.zeros_like(q_hat)
        nsamples=0
        for datanum in range(NDATA):
            pspec=pspecdata.PSpecData()
            data.data_array=test_std*np.random.standard_normal(size=data.data_array.shape)/np.sqrt(2.)\
            +1j*test_std*np.random.standard_normal(size=data.data_array.shape)/np.sqrt(2.)+(1.+1j)*test_mean
            pspec.add([data],[wghts])
            for j in range(data.Nbls):
                #get baseline index
                pair1=bllist[j]
                k1=(0,pair1[0],pair1[1],-5)
                k2=(0,pair1[0],pair1[1],-5)
                #get q
                #test identity
                q_hat=q_hat+np.mean(pspec.q_hat(k1,k2,use_fft=False),
                axis=1)
                q_hat_id=q_hat_id+np.mean(pspec.q_hat(k1,k2,use_identity=True),
                axis=1)
                q_hat_fft=q_hat_fft+np.mean(pspec.q_hat(k1,k2),axis=1)
                nsamples=nsamples+1
            del pspec
        #print nsamples
        nfactor=test_std**2./data.Nfreqs/nsamples
        q_hat=q_hat*nfactor
        q_hat_id=q_hat_id*nfactor/test_std**4.
        q_hat_fft=q_hat_fft*nfactor
        #print q_hat
        #print q_hat_id
        #print q_hat_fft
        self.assertTrue(np.allclose(q_hat,
        np.identity(data.Nfreqs).astype(complex)))
        self.assertTrue(np.allclose(q_hat_id,
        np.identity(data.Nfreqs).astype(complex)))
        self.assertTrue(np.allclose(q_hat_fft,
        np.identity(data.Nfreqs).astype(complex)))
"""

if __name__ == "__main__":
    unittest.main()<|MERGE_RESOLUTION|>--- conflicted
+++ resolved
@@ -412,11 +412,8 @@
         n = 17
         random_G = generate_pos_def_all_pos(n)
         random_H = generate_pos_def_all_pos(n)
-<<<<<<< HEAD
-=======
         random_V = generate_pos_def_all_pos(n)
 
->>>>>>> a362c5db
         nt.assert_raises(AssertionError, self.ds.get_MW, random_G, random_H, mode='L^3')
         
         for mode in ['H^-1', 'V^-1/2', 'I', 'L^-1']:
