--- conflicted
+++ resolved
@@ -1172,17 +1172,9 @@
                         spw_ranges=[(400, 450)], verbose=False)
         
         # assert flag broadcast above hits weight arrays in uvp
-<<<<<<< HEAD
-        nt.assert_true(np.all(np.isclose(uvp.get_wgts(0, ((24, 25), (24, 25)), 'xx')[3], 0.0)))
-            
-        # assert flag broadcast above hits integration arrays
-        nt.assert_true(np.isclose(uvp.get_integrations(0, ((24, 25), (24, 25)), 'xx')[3], 0.0))
-        
-=======
         nt.assert_true(np.all(np.isclose(uvp.get_wgts((0, ((24, 25), (24, 25)), 'xx'))[3], 0.0)))
         # assert flag broadcast above hits integration arrays
         nt.assert_true(np.isclose(uvp.get_integrations((0, ((24, 25), (24, 25)), 'xx'))[3], 0.0))
->>>>>>> 02d45ad7
         # average spectra
         avg_uvp = uvp.average_spectra(blpair_groups=[sorted(np.unique(uvp.blpair_array))], time_avg=True, inplace=False)
         
