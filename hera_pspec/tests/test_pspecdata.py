--- conflicted
+++ resolved
@@ -398,7 +398,6 @@
         random_V = generate_pos_def_all_pos(n)
 
         nt.assert_raises(AssertionError, self.ds.get_MW, random_G, random_H, mode='L^3')
-<<<<<<< HEAD
         
         for mode in ['H^-1', 'V^-1/2', 'I', 'L^-1']:
             if mode == 'H^-1':
@@ -439,20 +438,6 @@
                 band_covar = np.dot(M, np.dot(random_V, M.T))
                 self.assertEqual(diagonal_or_not(band_covar), True)
 
-=======
-
-        for mode in ['G^-1', 'G^-1/2', 'I', 'L^-1']:
-            if mode == 'G^-1':
-                # # Test that the window functions are delta functions
-                # self.assertEqual(diagonal_or_not(W), True)
-                nt.assert_raises(NotImplementedError, self.ds.get_MW, random_G, random_H, mode=mode)
-            elif mode == 'G^-1/2':
-                # # Test that the error covariance is diagonal
-                # error_covariance = np.dot(M, np.dot(random_G, M.T))
-                # # FIXME: We should be decorrelating V, not G. See Issue 21
-                # self.assertEqual(diagonal_or_not(error_covariance), True)
-                nt.assert_raises(NotImplementedError, self.ds.get_MW, random_G, random_H, mode=mode)
->>>>>>> 7683cd2b
             elif mode == 'I':
                 # Test that the norm matrix is diagonal
                 M, W = self.ds.get_MW(random_G, random_H, mode=mode)
@@ -689,15 +674,7 @@
         # only expect equality to ~10^-2 to 10^-3
         np.testing.assert_allclose(parseval_phat, parseval_real, rtol=1e-3)
     '''
-<<<<<<< HEAD
-        
-=======
-
-    def test_get_V_gaussian(self):
-        nt.assert_raises(NotImplementedError, self.ds.get_V_gaussian,
-                         (0,1), (0,1))
-
->>>>>>> 7683cd2b
+
     def test_scalar_delay_adjustment(self):
         self.ds = pspecdata.PSpecData(dsets=self.d, wgts=self.w, beam=self.bm)
         key1 = (0, 24, 38)
@@ -1018,33 +995,21 @@
         uvd.read_miriad(fname)
         Nfreq = uvd.data_array.shape[2]
 
-<<<<<<< HEAD
-        # test basic execution
-=======
         # test basic execution w/ a spw selection
->>>>>>> 7683cd2b
         ds = pspecdata.PSpecData(dsets=[copy.deepcopy(uvd), copy.deepcopy(uvd)], wgts=[None, None])
         ds.broadcast_dset_flags(spw_ranges=[(400, 800)], time_thresh=0.2)
         nt.assert_false(ds.dsets[0].get_flags(24, 25)[:, 550:650].any())
 
-<<<<<<< HEAD
-=======
         # test w/ no spw selection
->>>>>>> 7683cd2b
         ds = pspecdata.PSpecData(dsets=[copy.deepcopy(uvd), copy.deepcopy(uvd)], wgts=[None, None])
         ds.broadcast_dset_flags(spw_ranges=None, time_thresh=0.2)
         nt.assert_true(ds.dsets[0].get_flags(24, 25)[:, 550:650].any())
 
-<<<<<<< HEAD
-=======
         # test unflagging
->>>>>>> 7683cd2b
         ds = pspecdata.PSpecData(dsets=[copy.deepcopy(uvd), copy.deepcopy(uvd)], wgts=[None, None])
         ds.broadcast_dset_flags(spw_ranges=None, time_thresh=0.2, unflag=True)
         nt.assert_false(ds.dsets[0].get_flags(24, 25)[:, :].any())
 
-<<<<<<< HEAD
-=======
         # test single integration being flagged within spw
         ds = pspecdata.PSpecData(dsets=[copy.deepcopy(uvd), copy.deepcopy(uvd)], wgts=[None, None])
         ds.dsets[0].flag_array[ds.dsets[0].antpair2ind(24, 25)[3], 0, 600, 0] = True
@@ -1072,7 +1037,6 @@
         # assert average before and after are the same!
         nt.assert_equal(avg_uvp, avg_uvp2)
 
->>>>>>> 7683cd2b
     def test_RFI_flag_propagation(self):
         # generate ds and weights
         uvd = copy.deepcopy(self.uvd)
@@ -1093,10 +1057,7 @@
         ds.broadcast_dset_flags(unflag=True)
         uvp_unflagged = ds.pspec(bls1, bls2, (0, 1), ('xx','xx'), input_data_weight='identity', norm='I', taper='none',
                                 little_h=True, verbose=False)
-<<<<<<< HEAD
-
-=======
->>>>>>> 7683cd2b
+
         qe_unflagged = uvp_unflagged.get_data(0, ((24, 25), (37, 38)), 'xx')[0]
         qe_flagged = uvp_flagged.get_data(0, ((24, 25), (37, 38)), 'xx')[0]
 
