--- conflicted
+++ resolved
@@ -5,6 +5,7 @@
 import sys
 from hera_pspec.data import DATA_PATH
 from hera_pspec import uvpspec, conversions, parameter, pspecbeam, pspecdata
+from hera_pspec import uvpspec_utils as uvputils
 import copy
 import h5py
 from collections import OrderedDict as odict
@@ -333,7 +334,7 @@
         # ensure averaging works when multiple repeated baselines are present, but only
         # if time_avg = True
         uvp.blpair_array[uvp.blpair_to_indices(2003002003)] = 1002001002
-        nt.assert_raises(ValueError, uvp.average_spectra, blpair_groups=[list(np.unique(uvp.blpair_array))], time_avg=False)
+        nt.assert_raises(ValueError, uvp.average_spectra, blpair_groups=[list(np.unique(uvp.blpair_array))], time_avg=False, inplace=False)
         uvp.average_spectra(blpair_groups=[list(np.unique(uvp.blpair_array))], time_avg=True)
         nt.assert_equal(uvp.Ntimes, 1)
         nt.assert_equal(uvp.Nblpairs, 1)
@@ -349,8 +350,6 @@
     def test_str(self):
         a = str(self.uvp)
         nt.assert_true(len(a) > 0)
-<<<<<<< HEAD
-=======
 
     def test_compute_scalar(self):
         uvp = copy.deepcopy(self.uvp)
@@ -384,21 +383,18 @@
         nt.assert_true(hasattr(uvp, 'OmegaP'))
 
 def test_conj_blpair_int():
-    conj_blpair = uvpspec._conj_blpair_int(1002003004)
+    conj_blpair = uvputils._conj_blpair_int(1002003004)
     nt.assert_equal(conj_blpair, 3004001002)
 
 def test_conj_bl_int():
-    conj_bl = uvpspec._conj_bl_int(1002)
+    conj_bl = uvputils._conj_bl_int(1002)
     nt.assert_equal(conj_bl, 2001)
 
 def test_conj_blpair():
-    blpair = uvpspec._conj_blpair(1002003004, which='first')
+    blpair = uvputils._conj_blpair(1002003004, which='first')
     nt.assert_equal(blpair, 2001003004)
-    blpair = uvpspec._conj_blpair(1002003004, which='second')
+    blpair = uvputils._conj_blpair(1002003004, which='second')
     nt.assert_equal(blpair, 1002004003)
-    blpair = uvpspec._conj_blpair(1002003004, which='both')
+    blpair = uvputils._conj_blpair(1002003004, which='both')
     nt.assert_equal(blpair, 2001004003)
-    nt.assert_raises(ValueError, uvpspec._conj_blpair, 2001003004, which='foo')
-
-
->>>>>>> 19db6ce5
+    nt.assert_raises(ValueError, uvputils._conj_blpair, 2001003004, which='foo')
