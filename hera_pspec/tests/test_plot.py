import unittest
import nose.tools as nt
import matplotlib
import matplotlib.pyplot as plt
import numpy as np
import os, copy, sys
from hera_pspec import pspecdata, pspecbeam, conversions, plot, utils, grouping
from hera_pspec.data import DATA_PATH
from pyuvdata import UVData
import glob
from hera_cal import redcal

# Data files to use in tests
dfiles = [
    'zen.all.xx.LST.1.06964.uvA',
]

def axes_contains(ax, obj_list):
    """
    Check that a matplotlib.Axes instance contains certain elements.

    Parameters
    ----------
    ax : matplotlib.Axes
        Axes instance.

    obj_list : list of tuples
        List of tuples, one for each type of object to look for. The tuple
        should be of the form (matplotlib.object, int), where int is the
        number of instances of that object that are expected.
    """
    # Get plot elements
    elems = ax.get_children()

    # Loop over list of objects that should be in the plot
    contains_all = False
    for obj in obj_list:
        objtype, num_expected = obj
        num = 0
        for elem in elems:
            if isinstance(elem, objtype): num += 1
        if num != num_expected:
            return False

    # Return True if no problems found
    return True

class Test_Plot(unittest.TestCase):

    def setUp(self):
        """
        Load data and calculate power spectra.
        """
        # Instantiate empty PSpecData
        self.ds = pspecdata.PSpecData()

        # Load datafiles
        uvd = UVData()
        uvd.read_miriad(os.path.join(DATA_PATH, dfiles[0]))
        self.uvd = uvd

        # Load beam file
        beamfile = os.path.join(DATA_PATH, 'HERA_NF_dipole_power.beamfits')
        self.bm = pspecbeam.PSpecBeamUV(beamfile)
        self.bm.filename = 'HERA_NF_dipole_power.beamfits'

        # We only actually have 1 data file here, so slide the time axis by one
        # integration to avoid noise bias
        uvd1 = uvd.select(times=np.unique(uvd.time_array)[:-1:2], inplace=False)
        uvd2 = uvd.select(times=np.unique(uvd.time_array)[1::2], inplace=False)

        # Create a new PSpecData object
        self.ds = pspecdata.PSpecData(dsets=[uvd1, uvd2], wgts=[None, None],
                                      beam=self.bm)
        self.ds.rephase_to_dset(0) # Phase to the zeroth dataset

        # Construct list of baseline pairs to calculate power spectra for
        bls = [(24,25), (37,38), (38,39),]
        self.bls1, self.bls2, blp = utils.construct_blpairs(
                        bls, exclude_permutations=False, exclude_auto_bls=True)

        # Calculate the power spectrum
<<<<<<< HEAD
        self.uvp, uvp_q = self.ds.pspec(self.bls1, self.bls2, (0, 1), ('xx','xx'),  
                                 spw_ranges=[(300, 400), (600,721)], 
                                 input_data_weight='identity', norm='I', 
=======
        self.uvp = self.ds.pspec(self.bls1, self.bls2, (0, 1), ('xx','xx'),
                                 spw_ranges=[(300, 400), (600,721)],
                                 input_data_weight='identity', norm='I',
>>>>>>> 0bee9d2a
                                 taper='blackman-harris', verbose=False)

    def tearDown(self):
        pass

    def runTest(self):
        pass

    def test_plot_average(self):
        """
        Test that plotting routine can average over baselines and times.
        """
        # Unpack the list of baseline-pairs into a Python list
        blpairs = np.unique(self.uvp.blpair_array)
        blps = [blp for blp in blpairs]

        # Plot the spectra averaged over baseline-pairs and times
        f1 = plot.delay_spectrum(self.uvp, [blps,], spw=0, pol=('xx','xx'),
                                  average_blpairs=True, average_times=True)
        elements = [(matplotlib.lines.Line2D, 1),]
        self.assertTrue( axes_contains(f1.axes[0], elements) )
        plt.close(f1)

        # Average over baseline-pairs but keep the time bins intact
        f2 = plot.delay_spectrum(self.uvp, [blps,], spw=0, pol=('xx','xx'),
                                  average_blpairs=True, average_times=False)
        elements = [(matplotlib.lines.Line2D, self.uvp.Ntimes),]
        self.assertTrue( axes_contains(f2.axes[0], elements) )
        plt.close(f2)

        # Average over times, but keep the baseline-pairs separate
        f3 = plot.delay_spectrum(self.uvp, [blps,], spw=0, pol=('xx','xx'),
                                  average_blpairs=False, average_times=True)
        elements = [(matplotlib.lines.Line2D, self.uvp.Nblpairs),]
        self.assertTrue( axes_contains(f3.axes[0], elements) )
        plt.close(f3)

        # Plot the spectra averaged over baseline-pairs and times, but also
        # fold the delay axis
        f4 = plot.delay_spectrum(self.uvp, [blps,], spw=0, pol=('xx','xx'),
                                  average_blpairs=True, average_times=True,
                                  fold=True)
        elements = [(matplotlib.lines.Line2D, 1),]
        self.assertTrue( axes_contains(f4.axes[0], elements) )
        plt.close(f4)

        # Plot imaginary part
        f4 = plot.delay_spectrum(self.uvp, [blps,], spw=0, pol=('xx','xx'),
                                  average_blpairs=False, average_times=True,
                                  component='imag')
        elements = [(matplotlib.lines.Line2D, self.uvp.Nblpairs),]
        self.assertTrue( axes_contains(f4.axes[0], elements) )
        plt.close(f4)

        # Plot abs
        f5 = plot.delay_spectrum(self.uvp, [blps,], spw=0, pol=('xx','xx'),
                                  average_blpairs=False, average_times=True,
                                  component='abs')
        elements = [(matplotlib.lines.Line2D, self.uvp.Nblpairs),]
        self.assertTrue( axes_contains(f4.axes[0], elements) )
        plt.close(f5)

        # test errorbar plotting w/ markers

        # bootstrap resample
        (uvp_avg, _,
         _) = grouping.bootstrap_resampled_error(self.uvp, time_avg=True,
                                                 Nsamples=100, normal_std=True,
                                                 robust_std=False, verbose=False)

        f6 = plot.delay_spectrum(uvp_avg, uvp_avg.get_blpairs(), spw=0,
                                pol=('xx','xx'), average_blpairs=False, 
                                average_times=False,
                                component='real', error='bs_std', lines=False,
                                markers=True)
        plt.close(f6)

        # plot errorbar instead of pspec
        f7 = plot.delay_spectrum(uvp_avg, uvp_avg.get_blpairs(), spw=0,
                                pol=('xx','xx'), average_blpairs=False, 
                                average_times=False,
                                component='real', lines=False,
                                markers=True, plot_stats='bs_std')
        plt.close(f7)


    def test_plot_cosmo(self):
        """
        Test that cosmological units can be used on plots.
        """
        # Unpack the list of baseline-pairs into a Python list
        blpairs = np.unique(self.uvp.blpair_array)
        blps = [blp for blp in blpairs]

        # Set cosmology and plot in non-delay (i.e. cosmological) units
        self.uvp.set_cosmology(conversions.Cosmo_Conversions())
        f1 = plot.delay_spectrum(self.uvp, [blps,], spw=0, pol=('xx','xx'),
                                  average_blpairs=True, average_times=True,
                                  delay=False)
        elements = [(matplotlib.lines.Line2D, 1), (matplotlib.legend.Legend, 0)]
        self.assertTrue( axes_contains(f1.axes[0], elements) )
        plt.close(f1)

        # Plot in Delta^2 units
        f2 = plot.delay_spectrum(self.uvp, [blps,], spw=0, pol=('xx','xx'),
                                  average_blpairs=True, average_times=True,
                                  delay=False, deltasq=True, legend=True, 
                                  label_type='blpair')
        # Should contain 1 line and 1 legend
        elements = [(matplotlib.lines.Line2D, 1), (matplotlib.legend.Legend, 1)]
        self.assertTrue( axes_contains(f2.axes[0], elements) )
        plt.close(f2)


    def test_delay_spectrum_misc(self):
        # various other tests for plot.delay_spectrum

        # Unpack the list of baseline-pairs into a Python list
        blpairs = np.unique(self.uvp.blpair_array)
        blps = [blp for blp in blpairs]

        # times selection, label_type
        f1 = plot.delay_spectrum(self.uvp, blpairs[:1], spw=0, pol=('xx','xx'),
                                 times=self.uvp.time_avg_array[:1], lines=False,
                                 markers=True, logscale=False, label_type='key',
                                 force_plot=False)
        plt.close(f1)

        # test force plot exception
        uvp = copy.deepcopy(self.uvp)
        for i in range(3):
            # build-up a large uvpspec object
            _uvp = copy.deepcopy(uvp)
            _uvp.time_avg_array += (i+1)**2
            uvp = uvp + _uvp
        nt.assert_raises(ValueError, plot.delay_spectrum, uvp, uvp.get_blpairs(), 0, 'xx')

        f2 = plot.delay_spectrum(uvp, uvp.get_blpairs(), 0, ('xx','xx'), 
                                 force_plot=True, label_type='blpairt', 
                                 logscale=False, lines=True, markers=True)
        plt.close(f2)

        # exceptions
        nt.assert_raises(ValueError, plot.delay_spectrum, uvp, 
                         uvp.get_blpairs()[:3], 0, ('xx','xx'),
                         label_type='foo')


    def test_plot_waterfall(self):
        """
        Test that waterfall can be plotted.
        """
        # Unpack the list of baseline-pairs into a Python list
        blpairs = np.unique(self.uvp.blpair_array).tolist()
        blps = [self.uvp.blpair_to_antnums(blp) for blp in blpairs]

        # Set cosmology and plot in non-delay (i.e. cosmological) units
        self.uvp.set_cosmology(conversions.Cosmo_Conversions(), overwrite=True)
        f1 = plot.delay_waterfall(self.uvp, [blps,], spw=0, pol=('xx','xx'),
                                   average_blpairs=True, delay=False)
        plt.close(f1)

        # Plot in Delta^2 units
        f2 = plot.delay_waterfall(self.uvp, [blps,], spw=0, pol=('xx','xx'),
                                   average_blpairs=True, delay=False,
                                   deltasq=True)
        plt.close(f2)

        # Try some other arguments
        f3 = plot.delay_waterfall(self.uvp, [blpairs,], spw=0, pol=('xx','xx'),
                                   average_blpairs=False, delay=True,
                                   log=False, vmin=-1., vmax=3.,
                                   cmap='RdBu', fold=True, component='abs')
        plt.close(f3)

        # Try with imaginary component
        f4 = plot.delay_waterfall(self.uvp, [blpairs,], spw=0, pol=('xx','xx'),
                                   average_blpairs=False, delay=True,
                                   log=False, vmin=-1., vmax=3.,
                                   cmap='RdBu', fold=True, component='imag')
        plt.close(f4)

        # Try some more arguments
        fig, axes = plt.subplots(1, len(blps))
        plot.delay_waterfall(self.uvp, [blps,], spw=0, pol=('xx','xx'), 
                             lst_in_hrs=False, 
                             times=np.unique(self.uvp.time_avg_array)[:10],
                             axes=axes, component='abs', title_type='blvec')
        plt.close()

        # exceptions
        uvp = copy.deepcopy(self.uvp)
        for i in range(1, 4):
            _uvp = copy.deepcopy(self.uvp)
            _uvp.blpair_array += i * 20
            uvp += _uvp
        nt.assert_raises(ValueError, plot.delay_waterfall, uvp, 
                         uvp.get_blpairs(), 0, ('xx','xx'))
        fig = plot.delay_waterfall(uvp, uvp.get_blpairs(), 0, ('xx','xx'), 
                                   force_plot=True)
        plt.close()

    def test_uvdata_waterfalls(self):
        """
        Test waterfall plotter
        """
        uvd = copy.deepcopy(self.uvd)

        basename = "test_waterfall_plots_3423523923_{bl}_{pol}"

        for d in ['data', 'flags', 'nsamples']:
            print("running on {}".format(d))
            plot.plot_uvdata_waterfalls(uvd, basename, vmin=0, vmax=100, 
                                        data=d, plot_mode='real')

            figfiles = glob.glob("test_waterfall_plots_3423523923_*_*.png")
            nt.assert_equal(len(figfiles), 15)
            for f in figfiles:
                os.remove(f)

    def test_delay_wedge(self):
        """ Tests for plot.delay_wedge """
        # construct new uvp
        reds, lens, angs = utils.get_reds(self.ds.dsets[0], pick_data_ants=True)
<<<<<<< HEAD
        bls1, bls2, blps, _, _ = utils.calc_blpair_reds(self.ds.dsets[0], self.ds.dsets[1],
                                                        exclude_auto_bls=False, exclude_permutations=True)
        uvp, uvp_q = self.ds.pspec(bls1, bls2, (0, 1), ('xx','xx'),  
                            spw_ranges=[(300, 350)], 
                            input_data_weight='identity', norm='I', 
=======
        bls1, bls2, blps, _, _ = utils.calc_blpair_reds(self.ds.dsets[0], 
                                                        self.ds.dsets[1],
                                                        exclude_auto_bls=False, 
                                                        exclude_permutations=True)
        uvp = self.ds.pspec(bls1, bls2, (0, 1), ('xx','xx'),
                            spw_ranges=[(300, 350)],
                            input_data_weight='identity', norm='I',
>>>>>>> 0bee9d2a
                            taper='blackman-harris', verbose=False)

        # test basic delay_wedge call
        f1 = plot.delay_wedge(uvp, 0, ('xx','xx'), blpairs=None, times=None, 
                              fold=False, delay=True, rotate=False, 
                              component='real', log10=False, loglog=False, 
                              red_tol=1.0, center_line=False, 
                              horizon_lines=False, title=None, ax=None, 
                              cmap='viridis', figsize=(8, 6), deltasq=False, 
                              colorbar=False, cbax=None, vmin=None, vmax=None,
                              edgecolor='none', flip_xax=False, flip_yax=False, 
                              lw=2)
        plt.close()

        # specify blpairs and times
        f2 = plot.delay_wedge(uvp, 0, ('xx','xx'), 
                              blpairs=uvp.get_blpairs()[-5:], 
                              times=uvp.time_avg_array[:1],
                              fold=False, delay=True, component='imag',
                              rotate=False, log10=False, loglog=False, red_tol=1.0,
                              center_line=False, horizon_lines=False, title=None, 
                              ax=None, cmap='viridis',
                              figsize=(8, 6), deltasq=False, colorbar=False, 
                              cbax=None, vmin=None, vmax=None,
                              edgecolor='none', flip_xax=False, flip_yax=False, 
                              lw=2)
        plt.close()

        # fold, deltasq, cosmo and log10, loglog
        f3 = plot.delay_wedge(uvp, 0, ('xx','xx'), blpairs=None, times=None, 
                              fold=True, delay=False, component='abs',
                              rotate=False, log10=True, loglog=True, red_tol=1.0,
                              center_line=False, horizon_lines=False, 
                              title='hello', ax=None, cmap='viridis',
                              figsize=(8, 6), deltasq=True, colorbar=False, 
                              cbax=None, vmin=None, vmax=None,
                              edgecolor='none', flip_xax=False, flip_yax=False, 
                              lw=2)
        plt.close()

        # colorbar, vranges, flip_axes, edgecolors, lines
        f4 = plot.delay_wedge(uvp, 0, ('xx','xx'), blpairs=None, times=None, 
                              fold=False, delay=False, component='abs',
                              rotate=False, log10=True, loglog=False, red_tol=1.0,
                              center_line=True, horizon_lines=True, title='hello', 
                              ax=None, cmap='viridis', figsize=(8, 6), 
                              deltasq=True, colorbar=True, cbax=None, vmin=6, 
                              vmax=15, edgecolor='grey', flip_xax=True, 
                              flip_yax=True, lw=2, set_bl_tick_minor=True)
        plt.close()

        # feed axes, red_tol
        fig, ax = plt.subplots()
        cbax = fig.add_axes([0.85, 0.1, 0.05, 0.9])
        cbax.axis('off')
        plot.delay_wedge(uvp, 0, ('xx','xx'), blpairs=None, times=None, 
                         fold=False, delay=True, component='abs',
                         rotate=True, log10=True, loglog=False, red_tol=10.0,
                         center_line=False, horizon_lines=False, ax=ax, 
                         cmap='viridis', figsize=(8, 6), deltasq=False, 
                         colorbar=True, cbax=cbax, vmin=None, vmax=None,
                         edgecolor='none', flip_xax=False, flip_yax=False, 
                         lw=2, set_bl_tick_major=True)
        plt.close()

        # test exceptions
        nt.assert_raises(ValueError, plot.delay_wedge, uvp, 0, ('xx','xx'), 
                         component='foo')
        plt.close()

<<<<<<< HEAD
    def test_plot_uvdata_hist(self):

        dfile = os.path.join(DATA_PATH, 'zen.even.xx.LST.1.28828.uvOCRSA')
        uvd = UVData()
        uvd.read(dfile)

        cosmo = conversions.Cosmo_Conversions()
        beamfile = os.path.join(DATA_PATH, 'HERA_NF_dipole_power.beamfits')
        uvb = pspecbeam.PSpecBeamUV(beamfile, cosmo=cosmo)

        Jy_to_mK = uvb.Jy_to_mK(np.unique(uvd.freq_array), pol='XX')
        uvd.data_array *= Jy_to_mK[None, None, :, None]

        plot.plot_uvdata_vis_hist(uvd, 'frequencies', 0, plot_mode='normal', show_robust=True)
        plot.plot_uvdata_vis_hist(uvd, 'frequencies', 0, fit_curve='Exponential', plot_mode='density', show_robust=True)
        plot.plot_uvdata_vis_hist(uvd, 'baseline-times', 0, plot_mode='normal', show_robust=True)
        plot.plot_uvdata_vis_hist(uvd, 'baseline-times', 0, fit_curve='Gaussian', plot_mode='density', show_robust=True)
        
        plt.close()

    def test_plot_covariance(self):

        dfile = os.path.join(DATA_PATH, 'zen.even.xx.LST.1.28828.uvOCRSA')
        uvd = UVData()
        uvd.read(dfile)

        cosmo = conversions.Cosmo_Conversions()
        beamfile = os.path.join(DATA_PATH, 'HERA_NF_dipole_power.beamfits')
        uvb = pspecbeam.PSpecBeamUV(beamfile, cosmo=cosmo)

        Jy_to_mK = uvb.Jy_to_mK(np.unique(uvd.freq_array), pol='XX')
        uvd.data_array *= Jy_to_mK[None, None, :, None]

        uvd1 = uvd.select(times=np.unique(uvd.time_array)[:(uvd.Ntimes/2):1], inplace=False)
        uvd2 = uvd.select(times=np.unique(uvd.time_array)[(uvd.Ntimes/2):(uvd.Ntimes/2 + uvd.Ntimes/2):1], inplace=False)

        uvd1_td = utils.uvd_time_difference(uvd1, 0.0002)
        uvd2_td = utils.uvd_time_difference(uvd2, 0.0002)

        ds = pspecdata.PSpecData(dsets=[uvd1, uvd2], wgts=[None, None], beam=uvb)
        ds.rephase_to_dset(0)

        ds_td = pspecdata.PSpecData(dsets=[uvd1_td, uvd2_td], wgts=[None, None], beam=uvb)
        ds_td.rephase_to_dset(0)

        spws = utils.spw_range_from_freqs(uvd, freq_range=[(160e6, 165e6), (160e6, 170e6)], bounds_error=True)
        antpos, ants = uvd.get_ENU_antpos(pick_data_ants=True)
        antpos = dict(zip(ants, antpos))
        red_bls = redcal.get_pos_reds(antpos, bl_error_tol=1.0)
        bls1, bls2, blpairs = utils.construct_blpairs(red_bls[3], exclude_auto_bls=True, exclude_permutations=True)

        uvp, uvp_q = ds.pspec( bls1, bls2, (0, 1), [('xx', 'xx')], spw_ranges=spws, input_data_weight='identity', 
         norm='I', taper='blackman-harris', store_cov = True, cov_models = ['time_average', 'time_average_diag'],
         verbose=False)

        uvp_td, uvp_td_q = ds_td.pspec( bls1, bls2, (0, 1), [('xx', 'xx')], spw_ranges=spws, input_data_weight='identity', 
         norm='I', taper='blackman-harris', store_cov = True, cov_models = ['time_average', 'time_average_diag'],
         verbose=False)

        key = (0,blpairs[0],"xx")

        plot.plot_error(uvp, uvp_td, key, 0, 300, extra_error_types=['time_average', 'time_average_diag'])
        plot.plot_error(uvp, uvp_td, key, 0, 300, extra_error_types=['time_average', 'time_average_diag'])
        plot.plot_zscore_hist(uvp, uvp_td, key, 1000, inside_wedge=True, extra_error_types=['time_average', 'time_average_diag'], fit_curve='Exponential', plot_mode='density', show_robust=True)
        plot.plot_zscore_hist(uvp, uvp_td, key, 1000, inside_wedge=False, extra_error_types=['time_average', 'time_average_diag'], plot_mode='normal', show_robust=True)
        plot.plot_zscore_blpt_hist(uvp, uvp_td, 100, 1000, 0, "xx", blpairs, 
                              extra_error_types=['time_average', 'time_average_diag'],
                              plot_mode='density', show_robust=True,)
        plot.plot_error_blpt_avg('blpt', uvp, uvp_td, 0, "xx", blpairs, 300, 
                    extra_error_types=['time_average', 'time_average_diag'])
        blpt_weights = abs(np.random.normal(0,1, len(blpairs)*uvp_td.Ntimes).reshape(len(blpairs), uvp_td.Ntimes))
        plot.plot_error_blpt_avg('blpt_avg', uvp, uvp_td, 0, "xx", blpairs, 300, average_method ='simple',
                        blpt_weights=blpt_weights, extra_error_types=['time_average', 'time_average_diag'])
        
        plot.imshow_cov(uvp, key, 0, error_type='time_average')
        plot.imshow_cov(uvp, key, 0, error_type='time_average_diag')
        plt.close()
=======
>>>>>>> 0bee9d2a

if __name__ == "__main__":
    unittest.main()<|MERGE_RESOLUTION|>--- conflicted
+++ resolved
@@ -80,15 +80,9 @@
                         bls, exclude_permutations=False, exclude_auto_bls=True)
 
         # Calculate the power spectrum
-<<<<<<< HEAD
-        self.uvp, uvp_q = self.ds.pspec(self.bls1, self.bls2, (0, 1), ('xx','xx'),  
-                                 spw_ranges=[(300, 400), (600,721)], 
-                                 input_data_weight='identity', norm='I', 
-=======
-        self.uvp = self.ds.pspec(self.bls1, self.bls2, (0, 1), ('xx','xx'),
-                                 spw_ranges=[(300, 400), (600,721)],
+        self.uvp, uvp_q = self.ds.pspec(self.bls1, self.bls2, (0, 1), 
+                                 ('xx','xx'), spw_ranges=[(300, 400), (600,721)],
                                  input_data_weight='identity', norm='I',
->>>>>>> 0bee9d2a
                                  taper='blackman-harris', verbose=False)
 
     def tearDown(self):
@@ -313,21 +307,13 @@
         """ Tests for plot.delay_wedge """
         # construct new uvp
         reds, lens, angs = utils.get_reds(self.ds.dsets[0], pick_data_ants=True)
-<<<<<<< HEAD
-        bls1, bls2, blps, _, _ = utils.calc_blpair_reds(self.ds.dsets[0], self.ds.dsets[1],
-                                                        exclude_auto_bls=False, exclude_permutations=True)
-        uvp, uvp_q = self.ds.pspec(bls1, bls2, (0, 1), ('xx','xx'),  
-                            spw_ranges=[(300, 350)], 
-                            input_data_weight='identity', norm='I', 
-=======
         bls1, bls2, blps, _, _ = utils.calc_blpair_reds(self.ds.dsets[0], 
                                                         self.ds.dsets[1],
                                                         exclude_auto_bls=False, 
                                                         exclude_permutations=True)
-        uvp = self.ds.pspec(bls1, bls2, (0, 1), ('xx','xx'),
+        uvp, uvp_q = self.ds.pspec(bls1, bls2, (0, 1), ('xx','xx'),
                             spw_ranges=[(300, 350)],
                             input_data_weight='identity', norm='I',
->>>>>>> 0bee9d2a
                             taper='blackman-harris', verbose=False)
 
         # test basic delay_wedge call
@@ -397,8 +383,8 @@
         nt.assert_raises(ValueError, plot.delay_wedge, uvp, 0, ('xx','xx'), 
                          component='foo')
         plt.close()
-
-<<<<<<< HEAD
+    
+    
     def test_plot_uvdata_hist(self):
 
         dfile = os.path.join(DATA_PATH, 'zen.even.xx.LST.1.28828.uvOCRSA')
@@ -476,8 +462,7 @@
         plot.imshow_cov(uvp, key, 0, error_type='time_average')
         plot.imshow_cov(uvp, key, 0, error_type='time_average_diag')
         plt.close()
-=======
->>>>>>> 0bee9d2a
+
 
 if __name__ == "__main__":
     unittest.main()