import unittest, os
import nose.tools as nt
import numpy as np
import pyuvdata as uv
from hera_pspec import pspecbeam
from hera_pspec.data import DATA_PATH

class Test_DataSet(unittest.TestCase):

    def setUp(self):
        beamfile = os.path.join(DATA_PATH, 'NF_HERA_Beams.beamfits')
        self.bm = pspecbeam.PSpecBeamUV(beamfile)
        self.gauss = pspecbeam.PSpecBeamGauss(0.8, np.linspace(100e6, 200e6, 50, endpoint=False))

    def tearDown(self):
        pass

    def runTest(self):
        pass

    def test_init(self):
        beamfile = os.path.join(DATA_PATH, 'NF_HERA_Beams.beamfits')
        bm = pspecbeam.PSpecBeamUV(beamfile)

    def test_UVbeam(self):
        # Precomputed results in the following tests were done "by hand" using 
        # iPython notebook "Scalar_dev2.ipynb" in tests directory
        Om_p = self.bm.power_beam_int()
        Om_pp = self.bm.power_beam_sq_int()
        lower_freq = 120.*10**6
        upper_freq = 128.*10**6
        num_freqs = 20
        scalar = self.bm.compute_pspec_scalar(lower_freq, upper_freq, num_freqs, stokes='pseudo_I', num_steps=2000)

        # Check array dimensionality
        self.assertEqual(Om_p.ndim, 1)
        self.assertEqual(Om_pp.ndim, 1)

        # Check that errors are raised for other Stokes parameters
        for stokes in ['Q', 'U', 'V', 'Z']:
            nt.assert_raises(NotImplementedError, self.bm.power_beam_int, stokes=stokes)
            nt.assert_raises(NotImplementedError, self.bm.power_beam_sq_int, stokes=stokes)
            nt.assert_raises(NotImplementedError, self.bm.compute_pspec_scalar, 
                             lower_freq, upper_freq, num_freqs, stokes=stokes)

        self.assertAlmostEqual(Om_p[0], 0.078694909518866998)
        self.assertAlmostEqual(Om_p[18], 0.065472512282419112)
        self.assertAlmostEqual(Om_p[-1], 0.029484832405240326)

        self.assertAlmostEqual(Om_pp[0], 0.035171688022986113)
        self.assertAlmostEqual(Om_pp[24], 0.024137903003171767)
        self.assertAlmostEqual(Om_pp[-1], 0.013178952686690554)

        self.assertAlmostEqual(scalar/567871703.75268996, 1.0, delta=1e-4)
        
        # convergence of integral
        scalar_large_Nsteps = self.bm.compute_pspec_scalar(lower_freq, upper_freq, num_freqs, stokes='pseudo_I', num_steps=10000) 
        self.assertAlmostEqual(scalar / scalar_large_Nsteps, 1.0, delta=1e-5)

        # test taper execution
        scalar = self.bm.compute_pspec_scalar(lower_freq, upper_freq, num_freqs, num_steps=5000, taper='blackman')
<<<<<<< HEAD
        self.assertAlmostEqual(scalar / 1793248694.8873105, 1.0, delta=1e-5)
=======
        self.assertAlmostEqual(scalar / 1986172241.1760113, 1.0, delta=1e-8)
>>>>>>> a43d39b2

        # test Jy_to_mK
        M = self.bm.Jy_to_mK(np.linspace(100e6, 200e6, 11))
        nt.assert_equal(len(M), 11)
        nt.assert_almost_equal(M[0], 41.360105524572283)
        
        # Extrapolation will fail
        nt.assert_raises(ValueError, self.bm.Jy_to_mK, 99e6)
        nt.assert_raises(ValueError, self.bm.Jy_to_mK, 201e6)
        
        # test exception
        nt.assert_raises(TypeError, self.bm.Jy_to_mK, [1])
        nt.assert_raises(TypeError, self.bm.Jy_to_mK, np.array([1]))


    def test_Gaussbeam(self):
        Om_p = self.gauss.power_beam_int()
        Om_pp = self.gauss.power_beam_sq_int()
        lower_freq = 120.*10**6
        upper_freq = 128.*10**6
        num_freqs = 20
        scalar = self.gauss.compute_pspec_scalar(lower_freq, upper_freq, num_freqs, stokes='pseudo_I', num_steps=2000)

        # Check array dimensionality
        self.assertEqual(Om_p.ndim,1)
        self.assertEqual(Om_pp.ndim,1)

        # Check that errors are raised for other Stokes parameters
        for stokes in ['Q', 'U', 'V', 'Z']:
            nt.assert_raises(NotImplementedError, 
                             self.gauss.power_beam_int, stokes=stokes)
            nt.assert_raises(NotImplementedError, 
                             self.gauss.power_beam_sq_int, stokes=stokes)
            nt.assert_raises(NotImplementedError, 
                             self.gauss.compute_pspec_scalar, 
                             lower_freq, upper_freq, num_freqs, stokes=stokes)

        self.assertAlmostEqual(Om_p[4], 0.7251776226923511)
        self.assertAlmostEqual(Om_p[4], Om_p[0])

        self.assertAlmostEqual(Om_pp[4], 0.36258881134617554)
        self.assertAlmostEqual(Om_pp[4], Om_pp[0])

        self.assertAlmostEqual(scalar/6392750120.8657961, 1.0, delta=1e-4)
        
        # convergence of integral
        scalar_large_Nsteps = self.gauss.compute_pspec_scalar(lower_freq, upper_freq, num_freqs, num_steps=5000)
        self.assertAlmostEqual(scalar / scalar_large_Nsteps, 1.0, delta=1e-5)

        # test taper execution
        scalar = self.gauss.compute_pspec_scalar(lower_freq, upper_freq, num_freqs, num_steps=5000, taper='blackman')
        self.assertAlmostEqual(scalar / 22123832163.072491, 1.0, delta=1e-8)
<|MERGE_RESOLUTION|>--- conflicted
+++ resolved
@@ -10,7 +10,7 @@
     def setUp(self):
         beamfile = os.path.join(DATA_PATH, 'NF_HERA_Beams.beamfits')
         self.bm = pspecbeam.PSpecBeamUV(beamfile)
-        self.gauss = pspecbeam.PSpecBeamGauss(0.8, np.linspace(100e6, 200e6, 50, endpoint=False))
+        self.gauss = pspecbeam.PSpecBeamGauss(0.8, np.linspace(115e6, 130e6, 50, endpoint=False))
 
     def tearDown(self):
         pass
@@ -59,11 +59,7 @@
 
         # test taper execution
         scalar = self.bm.compute_pspec_scalar(lower_freq, upper_freq, num_freqs, num_steps=5000, taper='blackman')
-<<<<<<< HEAD
-        self.assertAlmostEqual(scalar / 1793248694.8873105, 1.0, delta=1e-5)
-=======
         self.assertAlmostEqual(scalar / 1986172241.1760113, 1.0, delta=1e-8)
->>>>>>> a43d39b2
 
         # test Jy_to_mK
         M = self.bm.Jy_to_mK(np.linspace(100e6, 200e6, 11))
