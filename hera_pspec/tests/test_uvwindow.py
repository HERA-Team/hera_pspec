--- conflicted
+++ resolved
@@ -8,25 +8,15 @@
 import sys
 import os
 import time
-<<<<<<< HEAD
 import copy
 from astropy import units
-=======
->>>>>>> 87de9c77
 from scipy.interpolate import interp2d
 from pyuvdata import UVBeam, UVData
 from hera_pspec.data import DATA_PATH
 
-<<<<<<< HEAD
 from .. import conversions, noise, version, pspecbeam, grouping, utils
 from .. import uvwindow, pspecbeam, PSpecData
 from .. import uvpspec_utils as uvputils
-
-warnings.filterwarnings("ignore")
-=======
-from .. import conversions, noise, version, pspecbeam, grouping, utils, uvwindow
-from .. import uvpspec_utils as uvputils
->>>>>>> 87de9c77
 
 # Data files to use in tests
 dfile = 'zen.2458116.31939.HH.uvh5'
@@ -165,7 +155,6 @@
         # Instantiate UVWindow()
         self.ft_file = os.path.join(DATA_PATH, ftfile)
         self.pol = 'xx'
-<<<<<<< HEAD
         self.polpair = (self.pol, self.pol)
         self.spw_range = (5, 25)
         self.taper = 'blackman-harris'
@@ -182,9 +171,6 @@
                                      cosmo=self.cosmo,
                                      little_h=self.little_h,
                                      verbose=self.verbose)
-=======
-        self.spw_range = (5, 25)
->>>>>>> 87de9c77
 
         # set parameters
         self.freq_array = self.uvw.freq_array
@@ -196,7 +182,6 @@
         kmax, dk = 1., 0.128/2
         krange = np.arange(dk*1.5, kmax, step=dk)
         nbinsk = krange.size - 1
-<<<<<<< HEAD
         kbins = (krange[1:]+krange[:-1])/2
         self.kbins = kbins * units.h / units.Mpc
 
@@ -204,17 +189,7 @@
         uvd = UVData()
         uvd.read(os.path.join(DATA_PATH, dfile), read_data=False)
         self.reds, self.lens, _ = utils.get_reds(uvd, bl_error_tol=1.0,
-=======
-        self.kbins = (krange[1:]+krange[:-1])/2
-
-        # Load datafile
-        self.uvd = UVData()
-        self.uvd.read(os.path.join(DATA_PATH, dfile), read_data=False)
-        # reduce bandwidth of datafile to match FT_beam test file
-        self.uvd.select(frequencies=self.uvw.get_bandwidth(self.ft_file))
-        self.reds, self.lens, _ = utils.get_reds(self.uvd, bl_error_tol=1.0,
->>>>>>> 87de9c77
-                                                 pick_data_ants=False)
+                             pick_data_ants=False)
 
     def tearDown(self):
         pass
@@ -224,7 +199,6 @@
 
     def test_init(self):
 
-<<<<<<< HEAD
         # fiducial usage
         test = uvwindow.UVWindow(ftbeam_obj=self.ft_beam_obj_spw)
 
@@ -310,184 +284,22 @@
         # raise error if spw not within uvp.Nspws
         pytest.raises(AssertionError, uvwindow.UVWindow.from_uvpspec, uvp=uvp_nocosmo,
                       ipol=0, spw=2, ftfile=os.path.join(DATA_PATH, basename))
-=======
-        # test different options for ftbeam param
-        test = uvwindow.UVWindow(ftbeam=self.ft_file)
-        assert test.ft_file == self.ft_file
-        pytest.raises(ValueError, uvwindow.UVWindow, ftbeam=2)
-        pytest.raises(NotImplementedError, uvwindow.UVWindow, ftbeam='')
-
-        # test different options for uvdata
-        test = uvwindow.UVWindow(uvdata=self.uvd)
-        assert test.is_uvdata
-        test = uvwindow.UVWindow(uvdata=os.path.join(DATA_PATH, dfile))
-        assert test.is_uvdata
-        test = uvwindow.UVWindow(uvdata='')
-        assert (not test.is_uvdata)
-
-        # test other key words
-        cosmo = conversions.Cosmo_Conversions()
-        test = uvwindow.UVWindow(cosmo=cosmo)
-        pytest.raises(AssertionError, uvwindow.UVWindow, verbose=2)
-        pytest.raises(AssertionError, uvwindow.UVWindow, little_h=2)
-        pytest.raises(AssertionError, uvwindow.UVWindow, taper=2)
-
-    def test_get_bandwidth(self):
-
-        # initialise object
-        test = uvwindow.UVWindow(ftbeam=self.ft_file)
-        # raise error if polarisation not set
-        pytest.raises(AssertionError, test.get_bandwidth, file=self.ft_file)
-        test.set_polarisation(pol=self.pol)
-        # raise error if file does not exist
-        pytest.raises(AssertionError, test.get_bandwidth, file=ftfile)
-
-    def test_set_taper(self):
-
-        # test for different input tapers
-        test = uvwindow.UVWindow(ftbeam=self.ft_file, taper='none')
-        taper = 'blackman-harris'
-        test.set_taper(taper=taper, clear_cache=True)
-        assert test.taper == taper
-
-        # test warning if updating taper after computation of wf
-        test.set_polarisation(pol=self.pol)
-        test.set_spw_range(spw_range=self.spw_range)
-        cyl_wf = test.get_cylindrical_wf(self.lens[12])
-        test.set_taper(taper='none', clear_cache=True)
-
-    def test_set_spw_range(self):
-
-        test = uvwindow.UVWindow(ftbeam=self.ft_file)
-        # test need to set polarisation first
-        pytest.raises(AssertionError, test.set_spw_range,
-                      spw_range=self.spw_range)
-        test.set_polarisation(pol=self.pol)
-        # test input as tuple
-        test.set_spw_range(spw_range=self.spw_range)
-        assert test.spw_range == self.spw_range
-        # test input as array
-        test.set_spw_range(spw_range=np.array(self.spw_range))
-        assert test.spw_range == self.spw_range
-        # test wrong inputs: len(taper)!=2
-        pytest.raises(AssertionError, test.set_spw_range, spw_range=(12))
-        pytest.raises(AssertionError, test.set_spw_range, spw_range=2)
-        # test for spw range not compatible with bandwidth
-        pytest.raises(AssertionError, test.set_spw_range,
-                      spw_range=(1059, 2314))
-        # test for spw range not increasing
-        pytest.raises(AssertionError, test.set_spw_range,
-                      spw_range=(20, 10))
-
-        # test when initialising UVWindow with UVData object
-        test = uvwindow.UVWindow(uvdata=self.uvd)
-        test.set_polarisation(pol=self.pol)
-        test.set_spw_range(spw_range=self.spw_range)
-
-    def test_set_freq_range(self):
-
-        test = uvwindow.UVWindow(ftbeam=self.ft_file)
-        test.set_polarisation(pol=self.pol)
-        # test if given freq_array of wrong length
-        pytest.raises(AssertionError, test.set_freq_range, freq_array=[12.])
-        # test for appropriate input
-        test.set_freq_range(freq_array=self.freq_array)
-        assert test.spw_range == self.spw_range
-
-        # test for freq array outside of bandwidth
-        test = uvwindow.UVWindow(ftbeam=self.ft_file)
-        test.set_polarisation(pol=self.pol)
-        pytest.raises(AssertionError, test.set_freq_range,
-                      freq_array=np.arange(1, 5, .5)*1e5)
-
-        # test when initialising UVWindow with UVData object
-        test = uvwindow.UVWindow(uvdata=self.uvd)
-        test.set_polarisation(pol=self.pol)
-        test.set_freq_range(freq_array=self.freq_array)
-        assert test.spw_range == self.spw_range
-
-    def test_set_spw_parameters(self):
-
-        # initialise HERA bandwidth, normally read in self.ft_file
-        test = uvwindow.UVWindow(ftbeam=self.ft_file)
-        pytest.raises(AssertionError, test.set_spw_range,
-                      spw_range=self.spw_range)
-        test.set_polarisation(pol=self.pol)
-        test.set_spw_range(spw_range=self.spw_range)
-        test.set_spw_parameters(bandwidth=self.HERA_bw)
-        # test for wrong input: len(bandwidth)<2
-        pytest.raises(AssertionError, test.set_spw_parameters, bandwidth=12)
-        # test for comparison of bandwifth in UVData and in bandwidth
-        test = uvwindow.UVWindow(uvdata=os.path.join(DATA_PATH, dfile))
-        test.set_polarisation(pol=self.pol)
-        test.set_spw_range(spw_range=self.spw_range)
-        test.set_spw_parameters(bandwidth=self.HERA_bw)
-
-    def test_set_polarisation(self):
-
-        # initialise object from keywords
-        test = uvwindow.UVWindow(ftbeam=self.ft_file)
-        # test with string polarisation
-        test.set_polarisation(pol=self.pol)
-        # test with int polarisation
-        test.set_polarisation(pol=-5)
-        # test with wrong polarisation
-        pytest.raises(AssertionError, test.set_polarisation, pol='ii')
-        pytest.raises(AssertionError, test.set_polarisation, pol=12)
-        pytest.raises(TypeError, test.set_polarisation, pol=(3, 4))
-
-        # initialise object from data file
-        test = uvwindow.UVWindow(ftbeam=self.ft_file, uvdata=self.uvd)
-        test.set_polarisation(pol=self.pol)
-        # test if pol asked is in data file
-        pytest.raises(AssertionError, test.set_polarisation, pol=2)
-
-    def test_get_FT(self):
-
-        test = uvwindow.UVWindow(ftbeam=self.ft_file)
-        # need to set polarisation before calling the function
-        pytest.raises(AssertionError, test.get_FT)
-        test.set_polarisation(pol=self.pol)
-        # need to set spectral window before calling the function
-        pytest.raises(AssertionError, test.get_FT)
-        test.set_spw_range(spw_range=self.spw_range)
-        # test error is raised if file does not exist
-        pytest.raises(AssertionError, test.get_FT, file=ftfile)
-        # import FT of beam from self.ft_file attribute
-        FT_beam = test.get_FT()
-        # import FT beam from other file
-        FT_beam2 = test.get_FT(file=self.ft_file)
-        assert np.all(FT_beam == FT_beam2)
-        # check if spw parameters have been properly set
-        assert test.avg_z is not None
->>>>>>> 87de9c77
 
     def test_get_kgrid(self):
 
         bl_len = self.lens[12]
 
         # initialise object
-<<<<<<< HEAD
         test = uvwindow.UVWindow(ftbeam_obj=self.ft_beam_obj_spw)
         kgrid, kperp_norm = test._get_kgrid(bl_len)
         pytest.raises(AssertionError, test._get_kgrid,
                       bl_len=bl_len, width=0.0004)
-=======
-        test = uvwindow.UVWindow(ftbeam=self.ft_file)
-        test.set_polarisation(pol=self.pol)
-        test.set_spw_range(spw_range=self.spw_range)
-        FT_beam = test.get_FT()
-        kgrid, kperp_norm = test.get_kgrid(bl_len)
-        pytest.raises(AssertionError, test.get_kgrid, bl_len=bl_len,
-                      width=0.0004)
->>>>>>> 87de9c77
 
     def test_kperp4bl_freq(self):
 
         bl_len = self.lens[12]
 
         # initialise object
-<<<<<<< HEAD
         test = uvwindow.UVWindow(ftbeam_obj=self.ft_beam_obj_spw)
         # test for correct input parameters
         k = test._kperp4bl_freq(freq=test.freq_array[12],
@@ -501,33 +313,12 @@
                       freq=test.freq_array[12]/1e6,
                       bl_len=bl_len,
                       ngrid=self.ngrid)
-=======
-        test = uvwindow.UVWindow(ftbeam=self.ft_file)
-        test.set_polarisation(pol=self.pol)
-        test.set_spw_range(spw_range=self.spw_range)
-        # test with FT parameters not initialised
-        pytest.raises(AssertionError, test.kperp4bl_freq,
-                      freq=self.freq_array[12], bl_len=bl_len,
-                      ngrid=self.ngrid)
-        FT_beam = test.get_FT()
-        # test for correct input parameters
-        k = test.kperp4bl_freq(freq=test.freq_array[12],
-                               bl_len=bl_len, ngrid=FT_beam.shape[-1])
-        # test for frequency outside of spectral window
-        pytest.raises(AssertionError, test.kperp4bl_freq,
-                      freq=1.35*1e8, bl_len=bl_len, ngrid=FT_beam.shape[-1])
-        # test for frequency in Hhz
-        pytest.raises(AssertionError, test.kperp4bl_freq,
-                      freq=test.freq_array[12]/1e6, bl_len=bl_len,
-                      ngrid=FT_beam.shape[-1])
->>>>>>> 87de9c77
 
     def test_interpolate_ft_beam(self):
 
         bl_len = self.lens[12]
 
         # initialise object
-<<<<<<< HEAD
         test = uvwindow.UVWindow(ftbeam_obj=self.ft_beam_obj_spw)
         ft_beam = np.copy(test.ftbeam_obj_pol[0].ft_beam)
         interp_ft_beam, kperp_norm = test._interpolate_ft_beam(bl_len, ft_beam)
@@ -539,24 +330,12 @@
                       bl_len=bl_len, ft_beam=ft_beam[0:10, :, :])
         pytest.raises(AssertionError, test._interpolate_ft_beam,
                       bl_len=bl_len, ft_beam=ft_beam[:, :, :].T)
-=======
-        test = uvwindow.UVWindow(ftbeam=self.ft_file)
-        test.set_polarisation(pol=self.pol)
-        test.set_spw_range(spw_range=self.spw_range)
-        FT_beam = test.get_FT()
-        interp_FT_beam, kperp_norm = test.interpolate_FT_beam(bl_len, FT_beam)
-
-        # test for FT_beam of wrong dimensions
-        pytest.raises(AssertionError, test.interpolate_FT_beam,
-                      bl_len=bl_len, FT_beam=FT_beam[0, :, :])
->>>>>>> 87de9c77
 
     def test_take_freq_FT(self):
 
         bl_len = self.lens[12]
 
         # initialise object
-<<<<<<< HEAD
         test = uvwindow.UVWindow(ftbeam_obj=self.ft_beam_obj_spw)
         ft_beam = np.copy(test.ftbeam_obj_pol[0].ft_beam)
         interp_ft_beam, kperp_norm = test._interpolate_ft_beam(bl_len, ft_beam)
@@ -583,25 +362,6 @@
         wf_array1 = np.zeros((kperp_bins.size, test.Nfreqs))
         kpara, cyl_wf = test._get_wf_for_tau(tau, wf_array1,
                                              kperp_bins, kpara_bins)
-=======
-        test = uvwindow.UVWindow(ftbeam=self.ft_file)
-        test.set_polarisation(pol=self.pol)
-        test.set_spw_range(spw_range=self.spw_range)
-        FT_beam = test.get_FT()     
-        interp_FT_beam, kperp_norm = test.interpolate_FT_beam(bl_len, FT_beam)
-        # frequency resolution
-        delta_nu = abs(test.freq_array[-1]-test.freq_array[0])/test.Nfreqs
-        fnu = test.take_freq_FT(interp_FT_beam, delta_nu, taper=test.taper)
-        # taper = '' should use test.taper
-        fnu2 = test.take_freq_FT(interp_FT_beam, delta_nu, taper='')
-        assert np.all(fnu == fnu2)
-        # other input taper
-        fnu = test.take_freq_FT(interp_FT_beam, delta_nu,
-                                taper='blackman-harris')
-        # taper = 'none'
-        fnu = test.take_freq_FT(interp_FT_beam, delta_nu, taper='none')
-        assert test.taper == 'none'
->>>>>>> 87de9c77
 
     def test_get_kperp_bins(self):
 
@@ -625,7 +385,6 @@
         pytest.raises(AssertionError, test.get_kpara_bins,
                       freq_array=self.freq_array[2])
         # test for correct input
-<<<<<<< HEAD
         _ = test.get_kpara_bins(self.freq_array)
         # test for warning if large number of bins (> 200)
         _ = test.get_kpara_bins(self.HERA_bw)
@@ -633,20 +392,12 @@
         test = uvwindow.UVWindow(ftbeam_obj=self.ft_beam_obj_spw)
         kparas = test.get_kpara_bins(self.freq_array)
         assert test.kunits.is_equivalent(kparas.unit)
-=======
-        _ = test.get_kpara_bins(self.freq_array, little_h=test.little_h,
-                                cosmo=test.cosmo)
-        # test for warning if large number of bins (> 200)
-        _ = test.get_kpara_bins(self.HERA_bw, little_h=test.little_h,
-                                cosmo=test.cosmo)
->>>>>>> 87de9c77
 
     def test_get_cylindrical_wf(self):
 
         bl_len = self.lens[12]
 
         # initialise object
-<<<<<<< HEAD
         test = uvwindow.UVWindow(ftbeam_obj=self.ft_beam_obj_spw)
 
         _, _, cyl_wf = test.get_cylindrical_wf(bl_len,
@@ -660,16 +411,6 @@
         kperp, kpara, cyl_wf = test.get_cylindrical_wf(bl_len,
                                                        kperp_bins=None,
                                                        kpara_bins=None,
-=======
-        test = uvwindow.UVWindow(ftbeam=self.ft_file)
-        test.set_polarisation(pol=self.pol)
-        test.set_spw_range(spw_range=self.spw_range)
-        FT_beam = test.get_FT()
-
-        kperp, kpara, cyl_wf = test.get_cylindrical_wf(bl_len, FT_beam,
-                                                       kperp_bins=[],
-                                                       kpara_bins=[],
->>>>>>> 87de9c77
                                                        return_bins='unweighted')
         # check normalisation
         assert np.all(np.isclose(np.sum(cyl_wf, axis=(1, 2)), 1., atol=1e-3))
@@ -677,71 +418,39 @@
         assert kpara.size == cyl_wf.shape[2]
         assert test.Nfreqs == cyl_wf.shape[0]
         # test the bins are recovered by get_kperp_bins and get_kpara_bins
-<<<<<<< HEAD
         assert np.all(kperp == test.get_kperp_bins(bl_len).value)
         assert np.all(kpara == test.get_kpara_bins(test.freq_array).value)
-=======
-        assert np.all(kperp == test.get_kperp_bins(bl_len))
-        assert np.all(kpara == test.get_kpara_bins(test.freq_array,
-                                                   test.little_h,
-                                                   test.cosmo))
-
-        # test if error is raised when baseline is too short (auto-baseline)
-        pytest.raises(AssertionError, test.get_cylindrical_wf,
-                      bl_len=0.5, FT_beam=FT_beam)
->>>>>>> 87de9c77
 
         # test different key words
 
         # kperp bins
-<<<<<<< HEAD
         kperp2, _, cyl_wf2 = test.get_cylindrical_wf(bl_len,
                                                      kperp_bins=kperp*test.kunits,
                                                      kpara_bins=None,
-=======
-        kperp2, _, cyl_wf2 = test.get_cylindrical_wf(bl_len, FT_beam,
-                                                     kperp_bins=kperp,
-                                                     kpara_bins=[],
->>>>>>> 87de9c77
                                                      return_bins='unweighted')
         assert np.all(cyl_wf2 == cyl_wf)
         assert np.all(kperp2 == kperp)  # unweighted option to return_bins
         # kpara bins
-<<<<<<< HEAD
         _, kpara3, cyl_wf3 = test.get_cylindrical_wf(bl_len,
                                                      kperp_bins=None,
                                                      kpara_bins=kpara*test.kunits,
-=======
-        _, kpara3, cyl_wf3 = test.get_cylindrical_wf(bl_len, FT_beam,
-                                                     kperp_bins=[],
-                                                     kpara_bins=kpara,
->>>>>>> 87de9c77
                                                      return_bins='unweighted')
         assert np.all(cyl_wf3 == cyl_wf)
         assert np.all(kpara == kpara3)
 
         # test filling array by delay symmetry for odd number of delays
-<<<<<<< HEAD
         ft_beam_test = uvwindow.FTBeam.from_file(ftfile=self.ft_file, 
                                                  spw_range=(self.spw_range[0],
                                                  self.spw_range[1]-1))
         test = uvwindow.UVWindow(ftbeam_obj=ft_beam_test)
         kperp, kpara, cyl_wf = test.get_cylindrical_wf(bl_len,
                                                        return_bins='unweighted')
-=======
-        test = uvwindow.UVWindow(ftbeam=self.ft_file)
-        test.set_polarisation(pol=self.pol)
-        test.set_spw_range(spw_range=(self.spw_range[0], self.spw_range[1]-1))
-        kperp, kpara, cyl_wf = test.get_cylindrical_wf(bl_len,
-                                                       return_bins='weighted')
->>>>>>> 87de9c77
 
     def test_cylindrical_to_spherical(self):
 
         bl_len = self.lens[12]
 
         # initialise object from keywords
-<<<<<<< HEAD
         test = uvwindow.UVWindow(ftbeam_obj=self.ft_beam_obj_spw)
         kperp, kpara, cyl_wf = test.get_cylindrical_wf(bl_len,
                                                        kperp_bins=None,
@@ -831,102 +540,12 @@
                                    bl_lens=self.lens[:1])
 
     def test_check_kunits(self):
-=======
-        test = uvwindow.UVWindow(ftbeam=self.ft_file)
-        test.set_polarisation(pol=self.pol)
-        test.set_spw_range(spw_range=self.spw_range)
-        FT_beam = test.get_FT()
-
-        WF, counts = test.get_spherical_wf(spw_range=self.spw_range,
-                                           pol=self.pol,
-                                           kbins=self.kbins,
-                                           kperp_bins=[],
-                                           kpara_bins=[],
-                                           bl_groups=self.reds[:1],
-                                           bl_lens=self.lens[:1],
-                                           save_cyl_wf=False,
-                                           return_weights=True,
-                                           verbose=True)
-        assert len(test.cyl_wf) == 0
-        kperp_bins = test.kperp_bins
-        kpara_bins = test.kpara_bins
-
-        WF = test.get_spherical_wf(spw_range=self.spw_range, pol=self.pol,
-                                   kbins=self.kbins,
-                                   kperp_bins=kperp_bins,
-                                   kpara_bins=kpara_bins,
-                                   bl_groups=self.reds[:1],
-                                   bl_lens=self.lens[:1],
-                                   save_cyl_wf=True,
-                                   return_weights=False,
-                                   verbose=None)
-        assert len(test.cyl_wf) > 0
-        assert np.all(test.kperp_bins == kperp_bins)
-
-        # initialise object from keywords
-        uvd = UVData()
-        uvd.read(os.path.join(DATA_PATH, dfile), read_data=False)
-        test2 = uvwindow.UVWindow(ftbeam=self.ft_file, uvdata=uvd)
-        test2.set_polarisation(pol=self.pol)
-        test2.set_spw_range(spw_range=self.spw_range)
-        # test file for UVWindow has small bandwidth to limit file size
-        # so initialisation with data file will raise error as
-        # data file bandwidth != FT file bandwidth
-        pytest.raises(AssertionError, test2.get_FT)
-        # test for no bl input
-        pytest.raises(AssertionError, test2.get_spherical_wf,
-                      spw_range=self.spw_range, pol=self.pol, kbins=self.kbins)
-        # test for accuraste bl_groups input
-        pytest.raises(AssertionError, test2.get_spherical_wf,
-                      spw_range=self.spw_range, pol=self.pol, kbins=self.kbins,
-                      bl_groups=[(23, 23)], bl_lens=[14.01])
-        # test for wrong bl_groups input (bls not in dat file)
-        pytest.raises(AssertionError, test2.get_spherical_wf,
-                      spw_range=self.spw_range, pol=self.pol, kbins=self.kbins,
-                      bl_groups=[(37, 37)], bl_lens=[14.01])
-
-        # test kpara bins not outside of spectral window
-        # will print warning
-        kpara_centre = abs(test.dly_array).max()\
-            * test.cosmo.tau_to_kpara(test.avg_z, little_h=test.little_h)
-        WF = test.get_spherical_wf(spw_range=self.spw_range, pol=self.pol,
-                                   kbins=self.kbins, kperp_bins=kperp_bins,
-                                   kpara_bins=np.arange(2.*kpara_centre,
-                                                        10*kpara_centre,
-                                                        step=kpara_centre),
-                                   bl_groups=self.reds[:1],
-                                   bl_lens=self.lens[:1])
->>>>>>> 87de9c77
 
         test = uvwindow.UVWindow(ftbeam_obj=self.ft_beam_obj_spw)
         test.check_kunits(self.kbins)
         pytest.raises(AttributeError, test.check_kunits, self.kbins.value)
 
-<<<<<<< HEAD
     def test_run_and_write(self):
-=======
-        WF = test.get_spherical_wf(spw_range=self.spw_range, pol=self.pol,
-                                   kbins=self.kbins,
-                                   kperp_bins=[],
-                                   kpara_bins=[],
-                                   bl_groups=self.reds[:1],
-                                   bl_lens=self.lens[:1],
-                                   save_cyl_wf=True,
-                                   return_weights=False,
-                                   verbose=False)
-        # test clear_cache effectively delete wf arrays and
-        # cylindrical bins arrays
-        assert len(test.cyl_wf) > 0
-        test.clear_cache(clear_cyl_bins=False)
-        assert len(test.cyl_wf) == 0
-        assert len(test.kperp_bins) > 0
-        test.clear_cache(clear_cyl_bins=True)
-        assert len(test.kperp_bins) == 0
-
-    def test_raise_warning(self):
-
-        uvwindow.raise_warning('test', verbose=False)
->>>>>>> 87de9c77
 
         filepath = os.path.join(DATA_PATH, outfile)
 
