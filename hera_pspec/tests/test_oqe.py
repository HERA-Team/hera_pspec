--- conflicted
+++ resolved
@@ -2,11 +2,7 @@
 import nose.tools as nt
 import numpy as np, oqe
 
-<<<<<<< HEAD
-class Test_OQE(unittest.OQE):
-    #Should test DataSets should be a property of Test_OQE or should we have separate tests for wherever
-    #we decide to put DataSet.py
-=======
+
 class Test_OQE(unittest.TestCase):
 
     def setUp(self):
@@ -14,17 +10,14 @@
 
     def tearDown(self):
         pass
->>>>>>> c8de05fb
 
 
     
     def test_noise(self):
-<<<<<<< HEAD
         # Test that the noise amplitude is generated properly.
         # 0) !!I'm not sure we want this function in oqe.py 
         # 1) Real and imaginary part have the same rms (or close to)
         # 2) The sqrt(2) is correctly applied.
-=======
         vect_length = 5000000 # Need a large number to not get unlucky
         noise_vect = oqe.noise(vect_length)
         self.assertEqual(noise_vect.shape[0], vect_length) # correct shape
@@ -32,7 +25,6 @@
         real_ms, imag_ms = np.mean(real_part**2), np.mean(imag_part**2)
         self.assertAlmostEqual(real_ms, imag_ms, places=2) # Real and imaginary have same rms
         self.assertAlmostEqual(real_ms + imag_ms, 1., places=2) # Sqrt(2) is correctly applied
->>>>>>> c8de05fb
 
     def test_get_Q(self):
         vect_length = 50
@@ -55,7 +47,6 @@
         # 3) Sending in pure tones/sinusoids for x and y should give delta functions
 
     def test_cov(self):
-<<<<<<< HEAD
         # Test for code that takes vectors and generates covariance matrices
         # 1) cov(d1,w,d1,w) should give the same as cov(d1,w)
         # 2  Test with non unity weights. 
@@ -64,43 +55,6 @@
         # 5) Overall scaling of weights should not affect the final covariance
         # 6) Test that matrices of the right size are outputted
         # 7) Error raised if complex or negative weights are inputted
-
-
-    def test_get_Q(self):
-        #1) Compare input tones against analytic sinusoids with
-        #2) both a blackmanharris and unity window function
-        #3) Should we get rid of the DELAY argument? 
-
-        
-    def test_lst_grid(self):
-        #0) !!!Im not sure we want this function in oqe.py
-        #1) Test gridding of a single baseline at the equator.
-        #2) Delay-rate transform of this baseline should be a gaussian
-        #3) Unity weights should give same answer as no weights.
-        #4) throw error if weights has different dimensions as data. 
-        
-
-    def test_lst_grid_cheap(self):
-        #0) !!!I'm not sure if we want this function in oqe.py
-        #1) same tests for test_lst_grid. Test equivalence of lst_grid_cheap and lst_grid
-
-    def test_lst_align(self):
-        #0) Document. Does this belong in oqe?
-        #1) test on four lst lists which are overlapping, offset by less then resolution,
-        #2) and one is larger then the other. Should give indices of intersection of lst values
-        #3) (within lst resolution).
-
-
-    def test_lst_align_data(self):
-        #0) Document. Does this belong in oqe.py?
-        #1) Should give same answer with unity weights.
-        #2) 
-        
-    def test_boot_waterfall(self):
-        #0) Document. Does this belong in oqe?
-    
-        
-=======
         n_times = 83
         n_freqs = 27
         d1_vect = np.random.normal(size=(n_freqs,n_times)) + 1j * np.random.normal(size=(n_freqs,n_times))
@@ -149,4 +103,39 @@
                 self.assertAlmostEqual(np.real(auto_cov[i,j]),np.real(auto_cov_ans[i,j]))
                 self.assertAlmostEqual(np.imag(auto_cov[i,j]),np.imag(auto_cov_ans[i,j]))
 
->>>>>>> c8de05fb
+
+
+    def test_get_Q(self):
+        #1) Compare input tones against analytic sinusoids with
+        #2) both a blackmanharris and unity window function
+        #3) Should we get rid of the DELAY argument? 
+
+        
+    def test_lst_grid(self):
+        #0) !!!Im not sure we want this function in oqe.py
+        #1) Test gridding of a single baseline at the equator.
+        #2) Delay-rate transform of this baseline should be a gaussian
+        #3) Unity weights should give same answer as no weights.
+        #4) throw error if weights has different dimensions as data. 
+        
+
+    def test_lst_grid_cheap(self):
+        #0) !!!I'm not sure if we want this function in oqe.py
+        #1) same tests for test_lst_grid. Test equivalence of lst_grid_cheap and lst_grid
+
+    def test_lst_align(self):
+        #0) Document. Does this belong in oqe?
+        #1) test on four lst lists which are overlapping, offset by less then resolution,
+        #2) and one is larger then the other. Should give indices of intersection of lst values
+        #3) (within lst resolution).
+
+
+    def test_lst_align_data(self):
+        #0) Document. Does this belong in oqe.py?
+        #1) Should give same answer with unity weights.
+        #2) 
+        
+    def test_boot_waterfall(self):
+        #0) Document. Does this belong in oqe?
+    
+        