import numpy as np
import pyuvdata
from hera_pspec import conversions
import matplotlib
import matplotlib.pyplot as plt
import copy
from collections import OrderedDict as odict


def delay_spectrum(uvp, blpairs, spw, pol, average_blpairs=False, 
                   average_times=False, fold=False, plot_noise=False, 
                   delay=True, deltasq=False, legend=False, ax=None,
<<<<<<< HEAD
                   component='real', lines=True, markers=False, error=None,
                   **kwargs):
=======
                   component='real', times=None):
>>>>>>> 4eab11d3
    """
    Plot a 1D delay spectrum (or spectra) for a group of baselines.
    
    Parameters
    ----------
    uvp : UVPspec
        UVPSpec object, containing delay spectra for a set of baseline-pairs, 
        times, polarizations, and spectral windows.
    
    blpairs : list of tuples or lists of tuples
        List of baseline-pair tuples, or groups of baseline-pair tuples.
    
    spw, pol : int or str
        Which spectral window and polarization to plot.
    
    average_blpairs : bool, optional
        If True, average over the baseline pairs within each group.
        
    average_times : bool, optional
        If True, average spectra over the time axis. Default: False.
    
    fold : bool, optional
        Whether to fold the power spectrum in :math:`|k_\parallel|`. 
        Default: False.
    
    plot_noise : bool, optional
        Whether to plot noise power spectrum curves or not. Default: False.
    
    delay : bool, optional
        Whether to plot the power spectrum in delay units (ns) or cosmological 
        units (h/Mpc). Default: True.
    
    deltasq : bool, optional
        If True, plot dimensionless power spectra, Delta^2. This is ignored if 
        delay=True. Default: False.
    
    legend : bool, optional
        Whether to switch on the plot legend. Default: False.
    
    ax : matplotlib.axes, optional
        Use this to pass in an existing Axes object, which the power spectra 
        will be added to. (Warning: Labels and legends will not be altered in 
        this case, even if the existing plot has completely different axis 
        labels etc.) If None, a new Axes object will be created. Default: None.

    component : str, optional
        Component of complex spectra to plot, options=['abs', 'real', 'imag'].
        Default: 'real'. 

<<<<<<< HEAD
    lines : bool, optional
        If True, plot lines between bandpowers for a given pspectrum.
        Default: True.

    markers : bool, optional
        If True, plot circles at bandpowers. Filled for positive, empty
        for negative. Default: False.

    error : str, optional
        If not None and if error exists in uvp stats_array, plot errors
        on bandpowers. Default: None.

    kwargs : dict, optional
        Extra kwargs to pass to _all_ ax.plot calls.
=======
    times : array_like, optional
        Float ndarray containing elements from time_avg_array to plot.
>>>>>>> 4eab11d3

    Returns
    -------
    fig : matplotlib.pyplot.Figure
        Matplotlib Figure instance.
    """
    # Create new Axes if none specified
    new_plot = False
    if ax is None:
        new_plot = True
        fig, ax = plt.subplots(1, 1)
    
    # Add ungrouped baseline-pairs into a group of their own (expected by the
    # averaging routines)
    blpairs_in = blpairs
    blpairs = [] # Must be a list, not an array
    for i, blpgrp in enumerate(blpairs_in):
        if not isinstance(blpgrp, list):
            blpairs.append([blpairs_in[i],])
        else:
            blpairs.append(blpairs_in[i])
    
    # Select times if requested
    if times is not None:
        uvp = uvp.select(times=times, inplace=False)

    # Average over blpairs or times if requested
    blpairs_in = copy.deepcopy(blpairs) # Save input blpair list
    if average_blpairs:
        uvp_plt = uvp.average_spectra(blpair_groups=blpairs, 
                                      time_avg=average_times, inplace=False)
    else:
        uvp_plt = copy.deepcopy(uvp)
        if average_times:
            # Average over times, but not baseline-pairs
            uvp_plt.average_spectra(time_avg=True, inplace=True)
            
    # Fold the power spectra if requested
    if fold:
        uvp_plt.fold_spectra()
    
    # Convert to Delta^2 units if requested
    if deltasq and not delay:
        uvp_plt.convert_to_deltasq()
    
    # Get x-axis units (delays in ns, or k_parallel in Mpc^-1 or h Mpc^-1)
    if delay:
        dlys = uvp_plt.get_dlys(spw) * 1e9 # ns
        x = dlys
    else:
        k_para = uvp_plt.get_kparas(spw)
        x = k_para
    
    # Plot power spectra
    for blgrp in blpairs:
        # Loop over blpairs in group and plot power spectrum for each one
        for blp in blgrp:
            # setup key and casting function
            key = (spw, blp, pol)
            if component == 'real':
                cast = np.real
            elif component == 'imag':
                cast = np.imag
            elif component == 'abs':
                cast = np.abs

            # get power array and repeat x array
            power = cast(uvp_plt.get_data(key))

            # flag records that have zero integration
            flags = np.isclose(uvp_plt.get_integrations(key), 0.0)
            power[flags] = np.nan

            # get errs if requessted
            if error is not None and hasattr(uvp_plt, 'stats_array'):
                if error in uvp_plt.stats_array:
                    errs = uvp_plt.get_stats(error, key)
                    errs[flags] = np.nan

            # iterate over integrations per blp
            for i in range(power.shape[0]):
                # get y data
                y = power[i]

                # plot elements
                cax = None
                if lines:
                    cax, = ax.plot(x, np.abs(y), label="%s" % str(key), marker='None', **kwargs)

                if markers:
                    if cax is None:
                        c = None
                    else:
                        c = cax.get_color()
                    # plot positive w/ filled circles
                    cax, = ax.plot(x[y >= 0], np.abs(y[y >= 0]), c=c, ls='None', marker='o', 
                                  markerfacecolor=c, markeredgecolor=c, **kwargs)
                    # plot negative w/ unfilled circles
                    c = cax.get_color()
                    cax, = ax.plot(x[y < 0], np.abs(y[y < 0]), c=c, ls='None', marker='o',
                                   markerfacecolor='None', markeredgecolor=c, **kwargs)

                if error is not None and hasattr(uvp_plt, 'stats_array'):
                    if error in uvp_plt.stats_array:
                        if cax is None:
                            c = None
                        else:
                            c = cax.get_color()
                        cax = ax.errorbar(x, np.abs(y), fmt='none', ecolor=c, yerr=cast(errs[i]), **kwargs)
                    else:
                        raise KeyError("Error variable '%s' not found in stats_array of UVPSpec object." % error)

            # If blpairs were averaged, only the first blpair in the group 
            # exists any more (so skip the rest)
            if average_blpairs: break
    
    # Set log scale
    ax.set_yscale('log')
    
    # Add legend
    if legend:
        ax.legend(loc='upper left')
    
    # Add labels with units
    if ax.get_xlabel() == "":
        if delay:
            ax.set_xlabel(r"$\tau$ $[{\rm ns}]$", fontsize=16)
        else:
            ax.set_xlabel("$k_{\parallel}\ h\ Mpc^{-1}$", fontsize=16)
    if ax.get_ylabel() == "":
        # Sanitize power spectrum units 
        psunits = uvp_plt.units
        if "h^-1" in psunits: psunits = psunits.replace("h^-1", "h^{-1}")
        if "h^-3" in psunits: psunits = psunits.replace("h^-3", "h^{-3}")
        if "Mpc" in psunits and "\\rm" not in psunits: 
            psunits = psunits.replace("Mpc", r"{\rm Mpc}")
        if "pi" in psunits and "\\pi" not in psunits: 
            psunits = psunits.replace("pi", r"\pi")
        
        # Power spectrum type
        if deltasq:
            ax.set_ylabel("$\Delta^2$ $[%s]$" % psunits, fontsize=16)
        else:
            ax.set_ylabel("$P(k_\parallel)$ $[%s]$" % psunits, fontsize=16)
    
    # Return Figure: the axis is an attribute of figure
    if new_plot:
        return fig


def delay_waterfall(uvp, blpairs, spw, pol, component='real', average_blpairs=False, 
                    fold=False, delay=True, deltasq=False, log=True, lst_in_hrs=True,
                    vmin=None, vmax=None, cmap='YlGnBu', axes=None, figsize=(14, 6),
                    force_plot=False, times=None, title_type=0):
    """
    Plot a 1D delay spectrum waterfall (or spectra) for a group of baselines.
    
    Parameters
    ----------
    uvp : UVPspec
        UVPSpec object, containing delay spectra for a set of baseline-pairs, 
        times, polarizations, and spectral windows.
    
    blpairs : list of tuples or lists of tuples
        List of baseline-pair tuples, or groups of baseline-pair tuples.
    
    spw, pol : int or str
        Which spectral window and polarization to plot.
    
    component : str
        Component of complex spectra to plot, options=['abs', 'real', 'imag'].
        Default: 'real'.

    average_blpairs : bool, optional
        If True, average over the baseline pairs within each group.
    
    fold : bool, optional
        Whether to fold the power spectrum in :math:`|k_\parallel|`. 
        Default: False.
    
    delay : bool, optional
        Whether to plot the power spectrum in delay units (ns) or cosmological 
        units (h/Mpc). Default: True.
    
    deltasq : bool, optional
        If True, plot dimensionless power spectra, Delta^2. This is ignored if 
        delay=True. Default: False.
    
    log : bool, optional
        Whether to plot the log10 of the data. Default: True.
    
    lst_in_hrs : bool, optional
        If True, LST is plotted in hours, otherwise its plotted in radians.

    vmin, vmax : float, optional
        Clip the color scale of the delay spectrum to these min./max. values. 
        If None, use the natural range of the data. Default: None.
    
    cmap : str, optional
        Matplotlib colormap to use. Default: 'YlGnBu'.
    
    axes : array of matplotlib.axes, optional
        Use this to pass in an existing Axes object or array of axes, which
        the power spectra will be added to. (Warning: Labels and legends will
        not be altered in this case, even if the existing plot has completely different axis 
        labels etc.) If None, a new Axes object will be created. Default: None.
    
    figsize : tuple
        len-2 integer tuple specifying figure size if axes is None

    force_plot : bool
        Certain qualities of an input UVPSpec will raise an exception,
        and this parameter overrides that to continue plotting. One example is
        having more than 20 blpairs in the object.

    times : array_like, optional
        Float ndarray containing elements from time_avg_array to plot.

    title_type : int, optional
        Type of title to put above plot(s).
        0 : "bls: {bl1} x {bl2}"
        1 : "bl len {len} m & ang {ang} deg" 

    Returns
    -------
    fig : matplotlib.pyplot.Figure
        Matplotlib Figure instance if input ax is None.
    """
    # assert component
    assert component in ['real', 'abs', 'imag'], "Can't parse specified component {}".format(component)

    # Add ungrouped baseline-pairs into a group of their own (expected by the
    # averaging routines)
    blpairs_in = blpairs
    blpairs = [] # Must be a list, not an array
    for i, blpgrp in enumerate(blpairs_in):
        if not isinstance(blpgrp, list):
            blpairs.append([blpairs_in[i],])
        else:
            blpairs.append(blpairs_in[i])
    
    # iterate through and make sure they are blpair integers
    _blpairs = []
    for blpgrp in blpairs:
        _blpgrp = []
        for blp in blpgrp:
            if isinstance(blp, tuple):
                blp_int = uvp.antnums_to_blpair(blp)
            else:
                blp_int = blp
            _blpgrp.append(blp_int)
        _blpairs.append(_blpgrp)
    blpairs = _blpairs

    # Select times if requested
    if times is not None:
        uvp = uvp.select(times=times, inplace=False)

    # Average over blpairs or times if requested
    blpairs_in = copy.deepcopy(blpairs) # Save input blpair list
    if average_blpairs:
        uvp_plt = uvp.average_spectra(blpair_groups=blpairs, 
                                      time_avg=False, inplace=False)
    else:
        uvp_plt = copy.deepcopy(uvp)
            
    # Fold the power spectra if requested
    if fold:
        uvp_plt.fold_spectra()
    
    # Convert to Delta^2 units if requested
    if deltasq and not delay:
        uvp_plt.convert_to_deltasq()
    
    # Get x-axis units (delays in ns, or k_parallel in Mpc^-1 or h Mpc^-1)
    if delay:
        dlys = uvp_plt.get_dlys(spw) * 1e9 # ns
        x = dlys
    else:
        k_para = uvp_plt.get_kparas(spw)
        x = k_para
    
    # Extract power spectra into array
    waterfall = odict()
    for blgrp in blpairs:
        # Loop over blpairs in group and plot power spectrum for each one
        for blp in blgrp:
            # make key
            key = (spw, blp, pol)
            # get power data
            power = uvp_plt.get_data(key, omit_flags=False)
            # set flagged power data to nan
            flags = np.isclose(uvp_plt.get_integrations(key), 0.0)
            power[flags, :] = np.nan
            # get component
            if component == 'abs':
                waterfall[key] = np.abs(power)
            elif component == 'real':
                waterfall[key] = np.real(power)
            elif component == 'imag':
                waterfall[key] = np.imag(power)

            # If blpairs were averaged, only the first blpair in the group 
            # exists any more (so skip the rest)
            if average_blpairs: break
    
    # check for reasonable number of blpairs to plot...
    Nkeys = len(waterfall)
    if Nkeys > 20 and force_plot == False:
        raise ValueError("Nblps > 20 and force_plot == False, quitting plotting routine...")

    # Take logarithm of data if requested
    if log:
        for k in waterfall:
            waterfall[k] = np.log10(np.abs(waterfall[k]))
        logunits = "\log_{10}"
    else:
        logunits = ""
    
    # Create new Axes if none specified
    new_plot = False
    if axes is None:
        new_plot = True
        # figure out how many subplots to make
        Nkeys = len(waterfall)
        Nside = int(np.ceil(np.sqrt(Nkeys)))
        fig, axes = plt.subplots(Nside, Nside, figsize=figsize)
    
    # Ensure axes is an ndarray
    if isinstance(axes, matplotlib.axes._subplots.Axes):
        axes = np.array([[axes]])
    if isinstance(axes, list):
        axes = np.array(axes)
    
    # Ensure its 2D and get side lengths
    if axes.ndim == 1:
        axes = axes[:, None]
    assert axes.ndim == 2, "input axes must have ndim == 2"
    Nvert, Nhorz = axes.shape

    # Get LST range: setting y-ticks is tricky due to LST wrapping...
    y = uvp_plt.lst_avg_array[uvp_plt.key_to_indices(waterfall.keys()[0])[1]]
    if lst_in_hrs:
        lst_units = "Hr"
        y = np.around(y * 24 / (2*np.pi), 2)
    else:
        lst_units = "rad"
        y = np.around(y, 3)
    Ny = len(y)
    if Ny <= 10:
        Ny_thin = 1
    else:
        Ny_thin = int(round(Ny / 10.0))
    Nx = len(x)

    # get baseline vectors
    blvecs = dict(zip([uvp_plt.bl_to_antnums(bl) for bl in uvp_plt.bl_array], uvp_plt.get_ENU_bl_vecs()))

    # Sanitize power spectrum units 
    psunits = uvp_plt.units
    if "h^-1" in psunits: psunits = psunits.replace("h^-1", "h^{-1}")
    if "h^-3" in psunits: psunits = psunits.replace("h^-3", "h^{-3}")
    if "Hz" in psunits: psunits = psunits.replace("Hz", r"{\rm Hz}")
    if "str" in psunits: psunits = psunits.replace("str", r"\,{\rm str}")
    if "Mpc" in psunits and "\\rm" not in psunits: 
        psunits = psunits.replace("Mpc", r"{\rm Mpc}")
    if "pi" in psunits and "\\pi" not in psunits: 
        psunits = psunits.replace("pi", r"\pi")
    if "beam normalization not specified" in psunits:
        psunits = psunits.replace("beam normalization not specified", 
                                 r"{\rm unnormed}")

    # Iterate over waterfall keys
    keys = waterfall.keys()
    k = 0
    for i in range(Nvert):
        for j in range(Nhorz):
            # set ax
            ax = axes[i, j]

            # turn off subplot if no more plots to make
            if k >= Nkeys:
                ax.axis('off')
                continue

            # get blpair key for this subplot
            key = keys[k]
            blp = uvp_plt.blpair_to_antnums(key[1])

            # plot waterfall
            cax = ax.matshow(waterfall[key], cmap=cmap, aspect='auto', vmin=vmin, vmax=vmax, 
                                 extent=[np.min(x), np.max(x), Ny, 0])

            # ax config
            ax.xaxis.set_ticks_position('bottom')
            ax.tick_params(labelsize=12)
            if ax.get_title() == '':
                if title_type == 0:
                    ax.set_title("bls: {} x {}".format(*blp), y=1)
                elif title_type == 1:
                    blv = 0.5 * (blvecs[blp[0]] + blvecs[blp[1]])
                    lens, angs = hp.utils.get_bl_lens_angs([blv], bl_error_tol=1.0)
                    ax.set_title("bl len {len:0.2f} m & {ang:0.0f} deg".format(len=lens[0], ang=angs[0]), y=1)

            # set colorbar
            cbar = ax.get_figure().colorbar(cax, ax=ax)
            cbar.ax.tick_params(labelsize=14)

            # configure left-column plots
            if j == 0:
                # set yticks
                ax.set_yticks(np.arange(Ny)[::Ny_thin])
                ax.set_yticklabels(y[::Ny_thin])
                ax.set_ylabel(r"LST [{}]".format(lst_units), fontsize=16)
            else:
                ax.set_yticklabels([])

            # configure bottom-row plots
            if k + Nhorz >= Nkeys:
                if ax.get_xlabel() == "":
                    if delay:
                        ax.set_xlabel(r"$\tau$ $[{\rm ns}]$", fontsize=16)
                    else:
                        ax.set_xlabel("$k_{\parallel}\ h\ Mpc^{-1}$", fontsize=16)
            else:
                ax.set_xticklabels([])

            k += 1        

    # make suptitle
    if axes[0][0].get_figure()._suptitle is None:
        if deltasq:
            units = "$%s\Delta^2$ $[%s]$" % (logunits, psunits)
        else:
            units = "$%sP(k_\parallel)$ $[%s]$" % (logunits, psunits)

        spwrange = np.around(np.array(uvp_plt.get_spw_ranges()[spw][:2]) / 1e6, 2)
        axes[0][0].get_figure().suptitle("{}\n{} polarization | {} -- {} MHz".format(units, pol, *spwrange), 
                                         y=1.03, fontsize=14)

    # Return Axes
    if new_plot:
        return fig
    

def bandpower_bl_cov(uvp):
    """

    """





<|MERGE_RESOLUTION|>--- conflicted
+++ resolved
@@ -10,12 +10,8 @@
 def delay_spectrum(uvp, blpairs, spw, pol, average_blpairs=False, 
                    average_times=False, fold=False, plot_noise=False, 
                    delay=True, deltasq=False, legend=False, ax=None,
-<<<<<<< HEAD
                    component='real', lines=True, markers=False, error=None,
-                   **kwargs):
-=======
-                   component='real', times=None):
->>>>>>> 4eab11d3
+                   times=None, **kwargs):
     """
     Plot a 1D delay spectrum (or spectra) for a group of baselines.
     
@@ -65,7 +61,6 @@
         Component of complex spectra to plot, options=['abs', 'real', 'imag'].
         Default: 'real'. 
 
-<<<<<<< HEAD
     lines : bool, optional
         If True, plot lines between bandpowers for a given pspectrum.
         Default: True.
@@ -78,12 +73,11 @@
         If not None and if error exists in uvp stats_array, plot errors
         on bandpowers. Default: None.
 
+    times : array_like, optional
+        Float ndarray containing elements from time_avg_array to plot.
+
     kwargs : dict, optional
         Extra kwargs to pass to _all_ ax.plot calls.
-=======
-    times : array_like, optional
-        Float ndarray containing elements from time_avg_array to plot.
->>>>>>> 4eab11d3
 
     Returns
     -------
