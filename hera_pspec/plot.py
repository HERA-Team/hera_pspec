--- conflicted
+++ resolved
@@ -585,9 +585,6 @@
 
     # Return Axes
     if new_plot:
-<<<<<<< HEAD
-        return fig
-=======
         return fig
 
 
@@ -976,5 +973,4 @@
                 outfile = "%s.%s" % (outfile, format)
         fig.tight_layout()
         fig.savefig(outfile, format=format)
-        fig.clf()
->>>>>>> b129d474
+        fig.clf()