--- conflicted
+++ resolved
@@ -2,12 +2,7 @@
 __init__.py file for hera_pspec
 """
 import version
-<<<<<<< HEAD
 import conversions
+from dataset import DataSet
 
-__version__ = version.version
-=======
-__version__ = version.version
-
-from dataset import DataSet
->>>>>>> 8289400a
+__version__ = version.version