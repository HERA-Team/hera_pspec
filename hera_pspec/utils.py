--- conflicted
+++ resolved
@@ -1399,12 +1399,4 @@
                     # catch nans, set to inf
                     P_SN[np.isnan(P_SN)] = np.inf
                     # set stats
-                    uvp.set_stats('P_SN', key, P_SN)
-<<<<<<< HEAD
-                if 'P_N' in err_type:
-                    # set stats
-                    uvp.set_stats('P_N', key, P_N)
-                else:
-                    raise NameError("error type {} not recognized".format(err_type))
-=======
->>>>>>> 76c07222
+                    uvp.set_stats('P_SN', key, P_SN)