--- conflicted
+++ resolved
@@ -51,8 +51,24 @@
     C -= np.outer(x1, x2.conj())
     return C
 
+def get_delays(freqs):
+    """
+    Return an array of delays, tau, corresponding to the bins of the delay 
+    power spectrum given by frequency array.
+    
+    Parameters
+    ----------
+    freqs : ndarray of frequencies in Hz
 
-<<<<<<< HEAD
+    Returns
+    -------
+    delays : array_like
+        Delays, tau. Units: seconds.
+    """
+    # Calculate the delays
+    delay = np.fft.fftshift(np.fft.fftfreq(freqs.size, d=np.median(np.diff(freqs))))
+    return delay
+
 def log(msg, lvl=0):
     """
     Add a message to the log (just prints to the terminal for now).
@@ -76,23 +92,4 @@
             cfg = yaml.load(cfile)
         except yaml.YAMLError as exc:
             raise(exc)
-    return cfg
-=======
-def get_delays(freqs):
-    """
-    Return an array of delays, tau, corresponding to the bins of the delay 
-    power spectrum given by frequency array.
-    
-    Parameters
-    ----------
-    freqs : ndarray of frequencies in Hz
-
-    Returns
-    -------
-    delays : array_like
-        Delays, tau. Units: seconds.
-    """
-    # Calculate the delays
-    delay = np.fft.fftshift(np.fft.fftfreq(freqs.size, d=np.median(np.diff(freqs))))
-    return delay
->>>>>>> daad33c5
+    return cfg