--- conflicted
+++ resolved
@@ -14,19 +14,7 @@
 import copy
 
 
-<<<<<<< HEAD
-def hash(w):
-    """
-    Return an MD5 hash of a set of weights.
-    """
-    DeprecationWarning("utils.hash is deprecated.")
-    return md5.md5(w.copy(order='C')).digest()
-
-
 def cov(d1, w1, d2=None, w2=None, conj_1=False, conj_2=True, subtracted=True):
-=======
-def cov(d1, w1, d2=None, w2=None, conj_1=False, conj_2=True):
->>>>>>> 0bee9d2a
     """
     Computes an empirical covariance matrix from data vectors. If d1 is of size
     (M,N), then the output is M x M. In other words, the second axis is the
@@ -231,14 +219,9 @@
     antpos1, ants1 = uvd1.get_ENU_antpos(pick_data_ants=False)
     antpos1 = dict(list(zip(ants1, antpos1)))
     antpos2, ants2 = uvd2.get_ENU_antpos(pick_data_ants=False)
-<<<<<<< HEAD
-    antpos2 = dict(zip(ants2, antpos2))
-    antpos = dict(antpos1.items() + antpos2.items())
-=======
     antpos2 = dict(list(zip(ants2, antpos2)))
     antpos = dict(list(antpos1.items()) + list(antpos2.items()))
-
->>>>>>> 0bee9d2a
+    
     # assert antenna positions match
     for a in set(antpos1).union(set(antpos2)):
         if a in antpos1 and a in antpos2:
