--- conflicted
+++ resolved
@@ -1,10 +1,8 @@
 import numpy as np
 import md5
-<<<<<<< HEAD
+import yaml
 from conversions import Cosmo_Conversions
-=======
-import yaml
->>>>>>> 6c36370f
+
 
 def hash(w):
     """
@@ -74,7 +72,6 @@
     delay = np.fft.fftshift(np.fft.fftfreq(freqs.size, d=np.median(np.diff(freqs))))
     return delay
 
-<<<<<<< HEAD
 
 def spw_range_from_freqs(data, freq_range, bounds_error=True):
     """
@@ -187,8 +184,8 @@
     freq_range = []
     for zrange in z_range:
         zmin, zmax = zrange
-        freq_range.append( Cosmo_Conversions.z2f(zmax), 
-                           Cosmo_Conversions.z2f(zmin) )
+        freq_range.append( (Cosmo_Conversions.z2f(zmax), 
+                            Cosmo_Conversions.z2f(zmin)) )
     
     # Use freq. function to get spectral window
     spw_range = spw_range_from_freqs(data=data, freq_range=freq_range, 
@@ -198,7 +195,7 @@
     if is_tuple: return spw_range[0]
     return spw_range
     
-=======
+
 def log(msg, lvl=0):
     """
     Add a message to the log (just prints to the terminal for now).
@@ -223,4 +220,3 @@
         except yaml.YAMLError as exc:
             raise(exc)
     return cfg
->>>>>>> 6c36370f
